# REMEMBER to update this
# ========================

<<<<<<< HEAD
last_patch = 356
=======
last_patch = 360
>>>>>>> 40693e31

#-------------------------------------------

def execute(patch_no):
	import webnotes
	from webnotes.modules.module_manager import reload_doc

	from webnotes.model.code import get_obj
	sql = webnotes.conn.sql
	from webnotes.utils import cint, cstr, flt
	from webnotes.model.doc import Document
	from webnotes.model import delete_doc

	if patch_no == 301:
		from patches.delivery_billing_status_patch import run_patch
		run_patch()
	elif patch_no == 302:
		sql("update `tabDocField` set no_copy = 1 where fieldname = 'naming_series'")
	elif patch_no == 303:
		pass
	elif patch_no == 304:
		sql("delete from `tabDocField` where parent = 'company' and label = 'Trash Company' and fieldtype = 'button'")
		reload_doc('setup', 'doctype', 'company')
	elif patch_no == 305:
		sql("update `tabDocField` set options = 'link:Company' where options='link:Company' and fieldname='company' and fieldtype='Select'")
	elif patch_no == 306:
		sql("update `tabDocField` set options = '\nAccount\nCompany\nCustomer\nSupplier\nEmployee\nWarehouse\nItem' where parent = 'Rename Tool' and fieldname = 'select_doctype'")
		sql("update `tabDocField` set options = 'link:Item' where parent = 'Raw Materials Supplied' and fieldname = 'po_item'")
		sql("update `tabDocField` set options = 'Sales Order' where parent = 'Indent Detail' and fieldname = 'sales_order_no'")
		sql("update `tabDocField` set options = 'link:Company', fieldtype = 'Select' where parent = 'Stock Ledger Entry' and fieldname = 'company'")
		reload_doc('utilities', 'doctype', 'rename_tool')
	elif patch_no == 307:
		sql("delete from `tabDocField` where parent = 'company' and label = 'Trash Company' and fieldtype = 'Button'")
		reload_doc('setup', 'doctype', 'company')
	elif patch_no == 308:
		sql("update `tabDocField` set reqd = 0 where fieldname = 'select_item' and parent = 'Property Setter'")
	elif patch_no == 309:
		sql("delete from `tabDocField` where fieldname = 'item_attachments_details' and parent = 'Item'")
		sql("delete from `tabModule Def Item` where parent = 'Stock' and doc_name = 'Landed Cost Wizard'")
	elif patch_no == 310:
		from erpnext_structure_cleanup import run_patches
		run_patches()
	elif patch_no == 311:
		sql("update `tabDocField` set reqd = 0 where fieldname = 'select_item' and parent = 'Property Setter'")
		#reload_doc('core', 'doctype', 'property_setter')
	elif patch_no == 312:
		sql("delete from `tabSessions`")
		sql("delete from `__SessionCache`")
	elif patch_no == 313:
		dt = ['GL Entry', 'Stock Ledger Entry']
		for t in dt:
			rec = sql("select voucher_type, voucher_no, ifnull(is_cancelled, 'No') from `tab%s` where modified >= '2011-07-06 10:00:00' group by voucher_no" % t)
			for d in rec:
				sql("update `tab%s` set docstatus = %s where name = '%s'" % (d[0], d[2]=='No' and 1 or 2, d[1]))

		other_dt = ['Enquiry', 'Quotation', 'Sales Order', 'Indent', 'Purchase Order', 'Production Order', 'Customer Issue', 'Installation Note']
		for dt in other_dt:
			rec = sql("select name, status from `tab%s` where modified >= '2011-07-06 10:00:00'" % dt)
			for r in rec:
				sql("update `tab%s` set docstatus = %s where name = '%s'" % (dt, (r[1] in ['Submitted', 'Closed'] and 1 or r[1]=='Cancelled' and 2 or 0), r[0]))


		dt_list = ['Delivery Note', 'Purchase Receipt']
		for dt in dt_list:
			sql("update `tab%s` set status = 'Submitted' where docstatus = 1 and modified >='2011-07-06 10:00:00'" % dt)
			sql("update `tab%s` set status = 'Cancelled' where docstatus = 2 and modified >='2011-07-06 10:00:00'" % dt)

		dt_list = ['Enquiry', 'Quotation', 'Sales Order', 'Indent', 'Purchase Order', 'Production Order', 'Customer Issue', 'Installation Note', 'Receivable Voucher', 'Payable Voucher', 'Delivery Note', 'Purchase Receipt', 'Journal Voucher', 'Stock Entry']
		for d in dt_list:
			tbl = sql("select options from `tabDocField` where fieldtype = 'Table' and parent = '%s'" % d)
			for t in tbl:
				sql("update `tab%s` t1, `tab%s` t2 set t1.docstatus = t2.docstatus where t1.parent = t2.name" % (t[0], d))

	elif patch_no == 314:
		# delete double feed
		sql("delete from tabFeed where subject like 'New %'")
	elif patch_no == 315:
		# delete double feed
		sql("delete from tabFeed where doc_name like 'New %'")
		reload_doc('core', 'doctype', 'property_setter')

		from webnotes.model.doc import Document
		m = Document('Module Def Role')
		m.role = 'All'
		m.parent = 'Home'
		m.parenttype = 'Module Def'
		m.parentfield = 'roles'
		m.save(1)
	elif patch_no == 316:
		pass
	elif patch_no == 317:
		sql("update `tabPage` set name = 'profile-settings' where page_name = 'Profile Settings'")
	elif patch_no == 318:
		reload_doc('utilities', 'doctype', 'bulk_rename_tool')
	elif patch_no == 319:
		sql("delete from tabFeed where doc_name like 'New %'")
	elif patch_no == 320:
		reload_doc('setup', 'doctype', 'series_detail')
	elif patch_no == 321:
		reload_doc('hr','doctype','leave_application')
	elif patch_no == 322:
		sql("delete from `tabDocField` where parent = 'Leave Application' and fieldname = 'latter_head'")
	elif patch_no == 323:
		reload_doc('stock', 'doctype', 'stock_entry')
		sql("update `tabDocField` set options = 'get_stock_and_rate' where parent = 'Stock Entry' and label = 'Get Stock and Rate'")
		sql("delete from `tabDocField` where label = 'Get Current Stock' and parent = 'Stock Entry'")
	elif patch_no == 324:
		sql("delete from `tabDocField` where fieldname = 'test_field' and parent = 'Customer'")
	elif patch_no == 325:
		sql("update `tabDocField` set fieldtype = 'Data' where parent = 'Salary Slip' and fieldname = 'total_days_in_month'")
		reload_doc('hr', 'doctype', 'salary_slip')
	elif patch_no == 326:
		# load the new billing page
		if cint(webnotes.conn.get_value('Control Panel',None,'sync_with_gateway')):
			reload_doc('server_tools','page','billing')
	elif patch_no == 327:
		# patch for support email settings now moved to email settings
		reload_doc('setup','doctype','email_settings')

		# map fields from support to email settings
		field_map = {
			'support_email': 'email',
			'support_host':'host',
			'support_username': 'username',
			'support_password': 'password',
			'support_use_ssl': 'use_ssl',
			'sync_support_mails': 'integrate_incoming',
			'signature': 'support_signature'
		}

		for key in field_map:
			webnotes.conn.set_value('Email Settings',None,key, \
				webnotes.conn.get_value('Support Email Settings',None,field_map[key]))

		# delete support email settings
		delete_doc('DocType', 'Support Email Settings')

		reload_doc('support','doctype','support_ticket')
		sql("delete from tabDocField where fieldname='problem_description' and parent='Support Ticket'")
	elif patch_no == 328:
		if webnotes.conn.get_value('Control Panel', None, 'account_id') != 'axjanak2011':
			sql("delete from `tabDocField` where fieldname = 'supplier_status' and parent = 'Supplier'")
	elif patch_no == 329:
		reload_doc('utilities', 'doctype', 'rename_tool')
		reload_doc('utilities', 'doctype', 'bulk_rename_tool')
	elif patch_no == 330:
		reload_doc('accounts', 'doctype', 'lease_agreement')
		reload_doc('accounts', 'doctype', 'lease_installment')

		reload_doc('accounts', 'search_criteria', 'lease_agreement_list')
		reload_doc('accounts', 'search_criteria', 'lease_monthly_future_installment_inflows')
		reload_doc('accounts', 'search_criteria', 'lease_overdue_age_wise')
		reload_doc('accounts', 'search_criteria', 'lease_over_due_list')
		reload_doc('accounts', 'search_criteria', 'lease_receipts_client_wise')
		reload_doc('accounts', 'search_criteria', 'lease_receipt_summary_year_to_date')
		reload_doc('accounts', 'search_criteria', 'lease_yearly_future_installment_inflows')

		reload_doc('accounts', 'Module Def', 'Accounts')
	elif patch_no == 331:
		p = get_obj('Patch Util')
		# permission
		p.add_permission('Lease Agreement', 'Accounts Manager', 0, read = 1, write=1,submit=1, cancel=1,amend=1)
		p.add_permission('Lease Agreement', 'Accounts Manager', 1, read = 1)
	elif patch_no == 332:
		sql("update `tabDocField` set permlevel=1, hidden = 1 where parent = 'Bulk Rename Tool' and fieldname = 'file_list'")
	elif patch_no == 333:
		sql("update `tabDocPerm` set `create`  =1 where role = 'Accounts Manager' and parent = 'Lease Agreement'")

		p = get_obj('Patch Util')
		p.add_permission('DocType Mapper', 'System Manager', 0, read = 1, write=1, create=1)
		p.add_permission('Role', 'System Manager', 0, read = 1, write=1, create=1)
		p.add_permission('Print Format', 'System Manager', 0, read = 1, write=1, create=1)
	elif patch_no == 334:
		reload_doc('knowledge_base', 'doctype', 'answer')
	elif patch_no == 335:
		for dt in ['Account', 'Cost Center', 'Territory', 'Item Group', 'Customer Group']:
			sql("update `tabDocField` set fieldtype = 'Link', options = %s where fieldname = 'old_parent' and parent = %s", (dt, dt))
	elif patch_no == 336:
		reload_doc('server_tools','page','billing')
	elif patch_no == 337:
		item_list = webnotes.conn.sql("""SELECT name, description_html
									FROM tabItem""")
		if item_list:
			for item, html in item_list:
				if html and "getfile" in html and "acx" in html:
					ac_id = webnotes.conn.sql("""SELECT value FROM `tabSingles` WHERE doctype='Control Panel' AND field='account_id'""")
					sp_acx = html.split("acx=")
					l_acx = len(sp_acx)
					if l_acx > 1:
						for i in range(l_acx-1):
							sp_quot = sp_acx[i+1].split('"')
							if len(sp_quot) > 1: sp_quot[0] = str(ac_id[0][0])
							sp_acx[i+1] = '"'.join(sp_quot)
					html = "acx=".join(sp_acx)
					webnotes.conn.sql("""UPDATE tabItem SET description_html=%s WHERE name=%s""", (html, item))
	elif patch_no == 338:
		# Patch for billing status based on amount
		# reload so and dn
		reload_doc('selling','doctype','sales_order')
		reload_doc('stock','doctype','delivery_note')

		# delete billed_qty field
		sql("delete from `tabDocField` where fieldname = 'billed_qty' and parent in ('Sales Order Detail', 'Delivery Note Detail')")

		# update billed amt in item table in so and dn
		sql("""	update `tabSales Order Detail` so
				set billed_amt = (select sum(amount) from `tabRV Detail` where `so_detail`= so.name and docstatus=1 and parent not like 'old%%'), modified = now()""")

		sql(""" update `tabDelivery Note Detail` dn
				set billed_amt = (select sum(amount) from `tabRV Detail` where `dn_detail`= dn.name and docstatus=1 and parent not like 'old%%'), modified = now()""")

		# calculate % billed based on item table
		sql("""	update `tabSales Order` so
				set per_billed = (select sum(if(amount > ifnull(billed_amt, 0), billed_amt, amount))/sum(amount)*100 from `tabSales Order Detail` where parent = so.name), modified = now()""")

		sql("""	update `tabDelivery Note` dn
				set per_billed = (select sum(if(amount > ifnull(billed_amt, 0), billed_amt, amount))/sum(amount)*100 from `tabDelivery Note Detail` where parent = dn.name), modified = now()""")

		# update billing status based on % billed
		sql("""update `tabSales Order` set billing_status = if(ifnull(per_billed,0) < 0.001, 'Not Billed',
				if(per_billed >= 99.99, 'Fully Billed', 'Partly Billed'))""")
		sql("""update `tabDelivery Note` set billing_status = if(ifnull(per_billed,0) < 0.001, 'Not Billed',
				if(per_billed >= 99.99, 'Fully Billed', 'Partly Billed'))""")

		# update name of questions page
		sql("update tabPage set name='questions' where name='Questions'")
		sql("update tabPage set name='question-view' where name='Question View'")
	elif patch_no == 339:
		reload_doc('production','doctype','bill_of_materials')
	elif patch_no == 340:
		sql("update `tabDocField` set permlevel = 0 where (fieldname in ('process', 'production_order', 'fg_completed_qty') or label = 'Get Items') and parent = 'Stock Entry'")
	elif patch_no == 341:
		reload_doc('stock','doctype','delivery_note')
		reload_doc('stock','doctype','item')
		reload_doc('selling','doctype','quotation')
		reload_doc('stock','Print Format','Delivery Note Packing List Wise')

		if not sql("select format from `tabDocFormat` where name = 'Delivery Note Packing List Wise' and parent = 'Delivery Note'"):
			from webnotes.model.doc import addchild
			dt_obj = get_obj('DocType', 'Delivery Note', with_children = 1)
			ch = addchild(dt_obj.doc, 'formats', 'DocFormat', 1)
			ch.format = 'Delivery Note Packing List Wise'
			ch.save(1)
	elif patch_no == 342:
		sql("update `tabDocField` set permlevel = 0 where parent = 'Stock Entry Detail' and fieldname in ('s_warehouse', 't_warehouse', 'fg_item')")
	elif patch_no == 343:
		reload_doc('stock','doctype','item_customer_detail')
	elif patch_no == 344:
		sql("delete from `tabDocFormat` where ifnull(format, '') = '' and parent = 'Delivery Note'")
		reload_doc('stock', 'doctype', 'delivery_note_detail')
		reload_doc('stock', 'doctype', 'item_customer_detail')
	elif patch_no == 345:
		# rerun 343 (merge confict)
		reload_doc('stock','doctype','item_customer_detail')
		sql("delete from `tabModule Def Item` where display_name = 'Salary Slip Control Panel' and parent = 'HR'")
		reload_doc('hr','Module Def','HR')
	elif patch_no == 346:
		pass
	elif patch_no == 347:
		sql("delete from `tabField Mapper Detail` where from_field = to_field and map = 'Yes' and ifnull(checking_operator, '') = ''")
	elif patch_no == 348:
		sql("update `tabStock Ledger Entry` set is_cancelled = 'No' where voucher_type = 'Serial No'")
	elif patch_no == 349:
		delete_doc('Custom Script', 'Update Series-Server')
		delete_doc('Custom Script', 'Profile-Client')
		delete_doc('Custom Script', 'Event-Client')
		delete_doc('Custom Script', 'File-Server')

		# reload profile with new fields for security
		delete_doc('DocType', 'Profile')
		reload_doc('core', 'doctype', 'profile')
	elif patch_no == 350:
		reload_doc('stock', 'doctype', 'delivery_note_detail')
		reload_doc('stock', 'doctype', 'item_customer_detail')
	elif patch_no == 351:
		reload_doc('home', 'page', 'dashboard')
	elif patch_no == 352:
		reload_doc('stock','doctype','delivery_note')
		reload_doc('stock','doctype','item')
		reload_doc('selling','doctype','quotation')
		reload_doc('stock','Print Format','Delivery Note Packing List Wise')

		if not sql("select format from `tabDocFormat` where name = 'Delivery Note Packing List Wise' and parent = 'Delivery Note'"):
			from webnotes.model.doc import addchild
			dt_obj = get_obj('DocType', 'Delivery Note', with_children = 1)
			ch = addchild(dt_obj.doc, 'formats', 'DocFormat', 1)
			ch.format = 'Delivery Note Packing List Wise'
			ch.save(1)
	elif patch_no == 353:
<<<<<<< HEAD
		reload_doc('core', 'doctype', 'doctype')
		sql("update `tabDocType` set default_print_format = 'Standard' where name = 'Delivery Note'")
	elif patch_no == 354:
		reload_doc('stock', 'doctype', 'delivery_note')
		reload_doc('stock', 'doctype', 'delivery_note_detail')
	elif patch_no == 355:
		sql("update `tabDocField` set print_hide =1 where fieldname in ('pack_no', 'pack_gross_wt', 'weight_uom', 'pack_nett_wt') and parent = 'Delivery Note Detail'")
	elif patch_no == 356:
=======
		reload_doc('hr', 'doctype', 'salary_manager')
	elif patch_no == 354:
		reload_doc('setup', 'doctype','features_setup')
		reload_doc('stock','doctype','item')
		sql("update tabDocField set label='Produced Qty',description='Updated after finished goods are transferred to FG Warehouse through Stock Entry' where parent='Production Order' and fieldname='produced_qty'")
		rs = sql("select fieldname from tabDocField where parent='Features Setup' and fieldname is not null")
		from webnotes.model.doc import Document
		m = Document('Features Setup')
		for d in rs:
			m.fields[d[0]] = 1
		m.save()
	elif patch_no == 355:
		reload_doc('hr', 'doctype', 'salary_slip')
		delete_doc('DocType', 'Salary Control Panel')
	elif patch_no == 356:
		reload_doc('core', 'doctype', 'doctype')
		sql("update `tabDocType` set default_print_format = 'Standard' where name = 'Delivery Note'")
	elif patch_no == 357:
		sql("delete from `tabDocField` where (fieldname in ('client_string', 'server_code_error', 'server_code_compiled', 'server_code', 'server_code_core', 'client_script', 'client_script_core', 'dt_template', 'change_log') or label = 'Template') and parent = 'DocType'")
	elif patch_no == 358:
		reload_doc('stock', 'doctype', 'delivery_note')
		reload_doc('stock', 'doctype', 'delivery_note_detail')
	elif patch_no == 359:
		sql("update `tabDocField` set print_hide =1 where fieldname in ('pack_no', 'pack_gross_wt', 'weight_uom', 'pack_nett_wt') and parent = 'Delivery Note Detail'")
	elif patch_no == 360:
>>>>>>> 40693e31
		sql("update `tabDocField` set print_hide =1 where fieldname = 'print_packing_slip' and parent = 'Delivery Note'")<|MERGE_RESOLUTION|>--- conflicted
+++ resolved
@@ -1,11 +1,7 @@
 # REMEMBER to update this
 # ========================
 
-<<<<<<< HEAD
-last_patch = 356
-=======
 last_patch = 360
->>>>>>> 40693e31
 
 #-------------------------------------------
 
@@ -295,7 +291,6 @@
 			ch.format = 'Delivery Note Packing List Wise'
 			ch.save(1)
 	elif patch_no == 353:
-<<<<<<< HEAD
 		reload_doc('core', 'doctype', 'doctype')
 		sql("update `tabDocType` set default_print_format = 'Standard' where name = 'Delivery Note'")
 	elif patch_no == 354:
@@ -304,9 +299,10 @@
 	elif patch_no == 355:
 		sql("update `tabDocField` set print_hide =1 where fieldname in ('pack_no', 'pack_gross_wt', 'weight_uom', 'pack_nett_wt') and parent = 'Delivery Note Detail'")
 	elif patch_no == 356:
-=======
+		sql("update `tabDocField` set print_hide =1 where fieldname = 'print_packing_slip' and parent = 'Delivery Note'")
+	elif patch_no == 357:
 		reload_doc('hr', 'doctype', 'salary_manager')
-	elif patch_no == 354:
+	elif patch_no == 358:
 		reload_doc('setup', 'doctype','features_setup')
 		reload_doc('stock','doctype','item')
 		sql("update tabDocField set label='Produced Qty',description='Updated after finished goods are transferred to FG Warehouse through Stock Entry' where parent='Production Order' and fieldname='produced_qty'")
@@ -316,19 +312,8 @@
 		for d in rs:
 			m.fields[d[0]] = 1
 		m.save()
-	elif patch_no == 355:
+	elif patch_no == 359:
 		reload_doc('hr', 'doctype', 'salary_slip')
 		delete_doc('DocType', 'Salary Control Panel')
-	elif patch_no == 356:
-		reload_doc('core', 'doctype', 'doctype')
-		sql("update `tabDocType` set default_print_format = 'Standard' where name = 'Delivery Note'")
-	elif patch_no == 357:
-		sql("delete from `tabDocField` where (fieldname in ('client_string', 'server_code_error', 'server_code_compiled', 'server_code', 'server_code_core', 'client_script', 'client_script_core', 'dt_template', 'change_log') or label = 'Template') and parent = 'DocType'")
-	elif patch_no == 358:
-		reload_doc('stock', 'doctype', 'delivery_note')
-		reload_doc('stock', 'doctype', 'delivery_note_detail')
-	elif patch_no == 359:
-		sql("update `tabDocField` set print_hide =1 where fieldname in ('pack_no', 'pack_gross_wt', 'weight_uom', 'pack_nett_wt') and parent = 'Delivery Note Detail'")
 	elif patch_no == 360:
->>>>>>> 40693e31
-		sql("update `tabDocField` set print_hide =1 where fieldname = 'print_packing_slip' and parent = 'Delivery Note'")+		sql("delete from `tabDocField` where (fieldname in ('client_string', 'server_code_error', 'server_code_compiled', 'server_code', 'server_code_core', 'client_script', 'client_script_core', 'dt_template', 'change_log') or label = 'Template') and parent = 'DocType'")