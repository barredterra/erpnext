--- conflicted
+++ resolved
@@ -735,10 +735,10 @@
 	},
 	{
 		'patch_module': 'patches.december_2012',
-<<<<<<< HEAD
+		'patch_file': 'file_list_rename',
+	},
+	{
+		'patch_module': 'patches.december_2012',
 		'patch_file': 'replace_createlocal',
-=======
-		'patch_file': 'file_list_rename',
->>>>>>> 4622523c
 	},
 ]