# ERPNext - web based ERP (http://erpnext.com)
# Copyright (C) 2012 Web Notes Technologies Pvt Ltd
# 
# This program is free software: you can redistribute it and/or modify
# it under the terms of the GNU General Public License as published by
# the Free Software Foundation, either version 3 of the License, or
# (at your option) any later version.
# 
# This program is distributed in the hope that it will be useful,
# but WITHOUT ANY WARRANTY; without even the implied warranty of
# MERCHANTABILITY or FITNESS FOR A PARTICULAR PURPOSE.  See the
# GNU General Public License for more details.
# 
# You should have received a copy of the GNU General Public License
# along with this program.  If not, see <http://www.gnu.org/licenses/>.

from __future__ import unicode_literals
patch_list = [
	{
		'patch_module': 'patches.jan_mar_2012',
		'patch_file': 'stable_branch_shift_09_01_12',
		'description': 'Various Reloads for shifting branch from master to stable'
	},
	{
		'patch_module': 'patches.jan_mar_2012',
		'patch_file': 'print_hide_totals',
		'description': 'Uncheck print_hide for RV, SO, DN and Quotation'
	},
	{
		'patch_module': 'patches.jan_mar_2012',
		'patch_file': 'rename_doctype_indent',
		'description': 'Add DocType Label: Purchase Request to Purchase Requisition'
	},
	{
		'patch_module': 'patches.jan_mar_2012',
		'patch_file': 'production_cleanup',
		'description': 'Major changes in production module, almost rewrited the entire code'
	},
	{
		'patch_module': 'patches.jan_mar_2012',
		'patch_file': 'jan_production_patches',
		'description': 'Fixes after Major changes in production module'
	},
	{
		'patch_module': 'patches.jan_mar_2012',
		'patch_file': 'allocated_to_profile',
		'description': """Change Options to "Profile" for fieldname "allocated_to"
			as this is giving improper values in Permission Engine"""
	},
	{
		'patch_module': 'patches.jan_mar_2012',
		'patch_file': 'remove_get_tds_button',
		'description': "Remove One Get TDS button, which is appearing twice in JV"
	},
	{
		'patch_module': 'patches.jan_mar_2012',
		'patch_file': 'customer_address_contact_patch',
		'description': "Install Customer Address Contact report and run patches regarding primary address and contact"
	},
	{
		'patch_module': 'patches.jan_mar_2012',
		'patch_file': 'doclabel_in_doclayer',
		'description': "Show DocType Labels instead of DocType names in Customize Form View"
	},
	{
		'patch_module': 'patches.jan_mar_2012',
		'patch_file': 'email_settings_reload',
		'description': "Change type of mail_port field to Int and reload email_settings doctype"
	},
	{
		'patch_module': 'patches.jan_mar_2012',
		'patch_file': 'serial_no_add_opt',
		'description': "Add option 'Purchase Returned' to Serial No status field"
	},
	{
		'patch_module': 'patches.jan_mar_2012',
		'patch_file': 'cancel_purchase_returned',
		'description': "Set docstatus = 2 where status = 'Purchase Returned' for serial no"
	},
	{
		'patch_module': 'patches.jan_mar_2012',
		'patch_file': 'deploy_packing_slip',
		'description': "Delete old packing slip fields & print format & deploy new doctypes related to Packing Slip"
	},
	{
		'patch_module': 'patches.jan_mar_2012',
		'patch_file': 'map_conversion_rate',
		'description': "Maps conversion rate in doctype mappers PO-PR and PO-PV"
	},
	{
		'patch_module': 'patches.jan_mar_2012',
		'patch_file': 'account_type_patch',
		'description': 'mentioed account type for some tax accounts'
	},
	{
		'patch_module': 'patches.jan_mar_2012',
		'patch_file': 'subcon_default_val',
		'description': 'Default value of is_subcontracted in PO, PR is No'
	},
	{
		'patch_module': 'patches.jan_mar_2012.website',
		'patch_file': 'all',
		'description': 'Run all website related patches'
	},
	{
		'patch_module': 'patches.jan_mar_2012',
		'patch_file': 'remove_archive',
		'description': 'unarchive all records and drop archive tables'
	},
	{
		'patch_module': 'patches.jan_mar_2012',
		'patch_file': 'no_copy_patch',
		'description': 'insert after fld in custom fld should be no_copy'
	},
	{
		'patch_module': 'patches.jan_mar_2012',
		'patch_file': 'reload_item',
		'description': 'reload item'
	},
	{
		'patch_module': 'patches.jan_mar_2012',
		'patch_file': 'fix_packing_slip',
		'description': 'Update Mapper Delivery Note-Packing Slip'
	},
	{
		'patch_module': 'patches.jan_mar_2012.apps',
		'patch_file': 'todo_item',
		'description': 'Reloads todo item'
	},
	{
		'patch_module': 'patches.jan_mar_2012',
		'patch_file': 'convert_tables_to_utf8',
		'description': 'Convert tables to UTF-8'
	},
	{
		'patch_module': 'patches.jan_mar_2012',
		'patch_file': 'pending_patches',
	},
	{
		'patch_module': 'patches.jan_mar_2012',
		'patch_file': 'pos_setting_patch',
	},
	{
		'patch_module': 'patches.jan_mar_2012',
		'patch_file': 'reload_doctype',
	},
	{
		'patch_module': 'patches.jan_mar_2012',
		'patch_file': 'reload_po_pr_mapper',
	},
	{
		'patch_module': 'patches.jan_mar_2012',
		'patch_file': 'delete_pur_of_service',
		'description': 'Deletes purpose of service'
	},
	{
		'patch_module': 'patches.jan_mar_2012',
		'patch_file': 'navupdate',
		'description': 'New Navigation Pages'
	},
	{
		'patch_module': 'patches.jan_mar_2012',
		'patch_file': 'label_cleanup',
		'description': 'Remove extra fields and new dynamic labels'
	},
	{
		'patch_module': 'patches.jan_mar_2012',
		'patch_file': 'add_roles_to_admin',
		'description': 'Add Roles to Administrator'
	},
	{
		'patch_module': 'patches.jan_mar_2012',
		'patch_file': 'dt_map_fix',
		'description': 'removed transaction date from dt_mapper'
	},
	{
		'patch_module': 'patches.jan_mar_2012',
		'patch_file': 'reload_table',
		'description': 'Relaod all item table: fld order changes' 
	},
	{
		'patch_module': 'patches.jan_mar_2012',
		'patch_file': 'remove_series_defval',
		'description': 'Remove rv series default value' 
	},
	{
		'patch_module': 'patches.jan_mar_2012',
		'patch_file': 'update_stockreco_perm',
		'description': 'Update stock reco permission' 
	},
	{
		'patch_module': 'patches.jan_mar_2012',
		'patch_file': 'stock_entry_others_patch',
		'description': 'new purpose others in stock entry' 
	},
	{
		'patch_module': 'patches.jan_mar_2012',
		'patch_file': 'reload_quote',
		'description': 'reload quote: organization fld added' 
	},
	{
		'patch_module': 'patches.jan_mar_2012',
		'patch_file': 'update_purpose_se',
		'description': 'Purpose SE: Others to Other' 
	},
	{
		'patch_module': 'patches.jan_mar_2012',
		'patch_file': 'update_se_fld_options',
		'description': 'Purpose SE: Others to Other' 
	},
	{
		'patch_module': 'patches.mar_2012',
		'patch_file': 'pos_invoice_fix',
		'description': 'Reload POS Invoice' 
	},
	{
		'patch_module': 'patches.jan_mar_2012',
		'patch_file': 'reload_mapper',
		'description': 'SO-DN, SO-Rv, DN-RV'
	},
	{
		'patch_module': 'patches.jan_mar_2012',
		'patch_file': 'mapper_fix',
		'description': 'DN-RV duplicate table entry'
	},
	{
		'patch_module': 'patches.mar_2012',
		'patch_file': 'so_rv_mapper_fix',
		'description': 'SO-RV duplicate mapper entry removal'
	},
	{
		'patch_module': 'patches.mar_2012',
		'patch_file': 'clean_property_setter',
		'description': 'Patch related to property setter cleanup' 
	},
	{
		'patch_module': 'patches.jan_mar_2012',
		'patch_file': 'sync_ref_db',
		'description': 'Deletes non required doctypes'
	},
	{
		'patch_module': 'patches.april_2012',
		'patch_file': 'naming_series_patch',
		'description': 'Move naming series options into property setter'
	},
	{
		'patch_module': 'patches.jan_mar_2012',
		'patch_file': 'rename_dt',
		'description': 'Rename DocType Patch'
	},
	{
		'patch_module': 'patches.mar_2012',
		'patch_file': 'cleanup_control_panel',
		'description': 'Remove email related fields from Control Panel' 
	},
	{
		'patch_module': 'patches.mar_2012',
		'patch_file': 'doctype_get_refactor',
		'description': 'Patch related to doctype get refactoring' 
	},
	{
		'patch_module': 'patches.mar_2012',
		'patch_file': 'delete_docformat',
		'description': 'Deletes DocFormat from database' 
	},
	{
		'patch_module': 'patches.mar_2012',
		'patch_file': 'usertags',
		'description': 'Adds _user_tags columns to tables' 
	},
	{
		'patch_module': 'patches.april_2012',
		'patch_file': 'reload_c_form',
		'description': 'Added attchemnt option and total field'
	},
	{
		'patch_module': 'patches.april_2012',
		'patch_file': 'after_sync_cleanup',
		'description': 'cleanup after sync'
	},
	{
		'patch_module': 'patches.april_2012',
		'patch_file': 'remove_default_from_rv_detail',
		'description': ''
	},
	{
		'patch_module': 'patches.april_2012',
		'patch_file': 'update_role_in_address',
		'description': 'updated roles in address'
	},
	{
		'patch_module': 'patches.april_2012',
		'patch_file': 'update_permlevel_in_address',
		'description': 'updated permlevel in address'
	},
	{
		'patch_module': 'patches.april_2012',
		'patch_file': 'update_appraisal_permission',
		'description': 'updated permission in appraisal'
	},
	{
		'patch_module': 'patches.april_2012',
		'patch_file': 'serial_no_fixes',
		'description': 'fixes for sle creation while import'
	},
	{
		'patch_module': 'patches.april_2012',
		'patch_file': 'repost_stock_for_posting_time',
		'description': 'repost stock for posting time 00:00:seconds'
	},
	{
		'patch_module': 'patches.may_2012',
		'patch_file': 'cleanup_property_setter',
		'description': 'cleanup_property_setter'
	},
	{
		'patch_module': 'patches.may_2012',
		'patch_file': 'rename_prev_doctype',
		'description': 'rename prev doctype fix'
	},
	{
		'patch_module': 'patches.may_2012',
		'patch_file': 'cleanup_notification_control',
		'description': 'cleanup notification control'
	},
	{
		'patch_module': 'patches.may_2012',
		'patch_file': 'renamedt_in_custom_search_criteria',
		'description': 'raname dt in custom search criteria'
	},
	{
		'patch_module': 'patches.may_2012',
		'patch_file': 'stock_reco_patch',
		'description': 'stock reco patch: store diff info in field'
	},
	{
		'patch_module': 'patches.may_2012',
		'patch_file': 'reload_reports',
		'description': 'reload reports: itemwise sales/delivery details'
	},
	{
		'patch_module': 'patches.may_2012',
		'patch_file': 'page_role_series_fix',
		'description': 'reset series of page role at max'
	},
	{
		'patch_module': 'patches.may_2012',
		'patch_file': 'reload_sales_invoice_pf',
		'description': 'Reload sales invoice print formats'
	},
	{
		'patch_module': 'patches.may_2012',
		'patch_file': 'std_pf_readonly',
		'description': 'Make standard print formats readonly for system manager'
	},
	{
		'patch_module': 'patches.may_2012',
		'patch_file': 'reload_so_pending_items',
		'description': 'reload so pending items'
	},
	{
		'patch_module': 'patches.may_2012',
		'patch_file': 'customize_form_cleanup',
		'description': 'cleanup customize form records'
	},
	{
		'patch_module': 'patches.may_2012',
		'patch_file': 'cs_server_readonly',
		'description': 'Make server custom script readonly for system manager'
	},
	{
		'patch_module': 'patches.may_2012',
		'patch_file': 'clear_session_cache',
		'description': 'clears session cache as shifting to json format'
	},
	{
		'patch_module': 'patches.may_2012',
		'patch_file': 'same_purchase_rate_patch',
		'description': 'Main same rate throughout pur cycle: in global defaults, by default set true'
	},
	{
		'patch_module': 'patches.may_2012',
		'patch_file': 'create_report_manager_role',
		'description': 'Create report manager role if not exists'
	},
	{
		'patch_module': 'patches.may_2012',
		'patch_file': 'reload_customer_address_contact',
		'description': 'Reload report customer address contact'
	},
	{
		'patch_module': 'patches.may_2012',
		'patch_file': 'profile_perm_patch',
		'description': 'Make profile readonly for role All'
	},
	{
		'patch_module': 'patches.may_2012',
		'patch_file': 'remove_euro_currency',
		'description': 'Remove EURO currency and replace with EUR'
	},
	{
		'patch_module': 'patches.may_2012',
		'patch_file': 'remove_communication_log',
		'description': 'Remove Communication Log and replace it with Communication'
	},
	{
		'patch_module': 'patches.june_2012',
		'patch_file': 'barcode_in_feature_setup',
		'description': 'Track item by barcode'
	},
	{
		'patch_module': 'patches.june_2012',
		'patch_file': 'copy_uom_for_pur_inv_item',
		'description': 'Copy uom for pur inv item from PO and PR item table'
	},
	{
		'patch_module': 'patches.june_2012',
		'patch_file': 'fetch_organization_from_lead',
		'description': 'Fetch organization from lead in quote'
	},
	{
		'patch_module': 'patches.june_2012',
		'patch_file': 'reports_list_permission',
		'description': 'allow read permission to all for report list'
	},
	{
		'patch_module': 'patches.june_2012',
		'patch_file': 'support_ticket_autoreply',
		'description': 'New Send Autoreply checkbox in Email Settings'
	},
	{
		'patch_module': 'patches.june_2012',
		'patch_file': 'series_unique_patch',
		'description': "add unique constraint to series table's name column"
	},
	{
		'patch_module': 'patches.june_2012',
		'patch_file': 'set_recurring_type',
		'description': "set recurring type as monthly in old"
	},
	{
		'patch_module': 'patches.june_2012',
		'patch_file': 'alter_tabsessions',
		'description': "alter tabsessions to change user column definition"
	},
	{
		'patch_module': 'patches.june_2012',
		'patch_file': 'delete_old_parent_entries',
		'description': "delete entries of child table having parent like old_par%% or ''"
	},
	{
		'patch_module': 'patches.april_2012',
		'patch_file': 'delete_about_contact',
		'description': "delete depracated doctypes of website module"
	},
	{
		'patch_module': 'patches.july_2012',
		'patch_file': 'reload_pr_po_mapper',
		'description': "order date should be greater than equal to request date"
	},
	{
		'patch_module': 'patches.july_2012',
		'patch_file': 'address_contact_perms',
		'description': "sync address contact perms"
	},
	{
		'patch_module': 'patches.july_2012',
		'patch_file': 'packing_list_cleanup_and_serial_no',
		'description': "packing list cleanup and serial no status update"
	},
	{
		'patch_module': 'patches.july_2012',
		'patch_file': 'deprecate_import_data_control',
		'description': "deprecate doctype - Import Data Control and page - Import Data"
	},
	{
		'patch_module': 'patches.july_2012',
		'patch_file': 'default_freeze_account',
		'description': "set default freeze_account as 'No' where NULL"
	},
	{
		'patch_module': 'patches.july_2012',
		'patch_file': 'update_purchase_tax',
		'description': "rename options in purchase taxes and charges"
	},
	{	'patch_module': 'patches.june_2012',
		'patch_file': 'cms2',
		'description': 'cms2 release patches'
	},
	{	'patch_module': 'patches.july_2012',
		'patch_file': 'auth_table',
		'description': 'create new __Auth table'
	},
	{
		'patch_module': 'patches.july_2012',
		'patch_file': 'remove_event_role_owner_match',
		'description': "Remove Owner match from Event DocType's Permissions"
	},
	{
		'patch_module': 'patches.july_2012',
		'patch_file': 'deprecate_bulk_rename',
		'description': "Remove Bulk Rename Tool"
	},
	{
		'patch_module': 'patches.july_2012',
		'patch_file': 'blog_guest_permission',
	},
	{
		'patch_module': 'patches.july_2012',
		'patch_file': 'bin_permission',
	},
	{
		'patch_module': 'patches.july_2012',
		'patch_file': 'project_patch_repeat',
	},
	{
		'patch_module': 'patches.july_2012',
		'patch_file': 'repost_stock_due_to_wrong_packing_list',
	},
	{
		'patch_module': 'patches.july_2012',
		'patch_file': 'supplier_quotation',
	},
	{
		'patch_module': 'patches.august_2012',
		'patch_file': 'report_supplier_quotations',
	},
	{
		'patch_module': 'patches.august_2012',
		'patch_file': 'task_allocated_to_assigned',
	},
	{
		'patch_module': 'patches.august_2012',
		'patch_file': 'change_profile_permission',
	},
	{
		'patch_module': 'patches.august_2012',
		'patch_file': 'changed_blog_date_format',
	},
	{
		'patch_module': 'patches.august_2012',
		'patch_file': 'repost_billed_amt',
	},
	{
		'patch_module': 'patches.august_2012',
		'patch_file': 'remove_cash_flow_statement',
	},
	{
		'patch_module': 'patches.september_2012',
		'patch_file': 'stock_report_permissions_for_accounts',
	},
	{
		'patch_module': 'patches.september_2012',
		'patch_file': 'communication_delete_permission',
	},
	{
		'patch_module': 'patches.september_2012',
		'patch_file': 'reload_criteria_stock_ledger',
	},
	{
		'patch_module': 'patches.september_2012',
		'patch_file': 'all_permissions_patch',
	},
	{
		'patch_module': 'patches.september_2012',
		'patch_file': 'customer_permission_patch',
	},
	{
		'patch_module': 'patches.september_2012',
		'patch_file': 'add_stock_ledger_entry_index',
	},
	{
		'patch_module': 'patches.september_2012',
		'patch_file': 'plot_patch',
	},
	{
		'patch_module': 'patches.september_2012',
		'patch_file': 'event_permission',
	},
	{
		'patch_module': 'patches.september_2012',
		'patch_file': 'repost_stock',
	},
	{
		'patch_module': 'patches.september_2012',
		'patch_file': 'reload_gross_profit',
	},
	{
		'patch_module': 'patches.september_2012',
		'patch_file': 'rebuild_trees',
	},
	{
		'patch_module': 'patches.september_2012',
		'patch_file': 'deprecate_account_balance',
	},
	{
		'patch_module': 'patches.september_2012',
		'patch_file': 'profile_delete_permission',
	},
	{
		'patch_module': 'patches.october_2012',
		'patch_file': 'update_permission',
	},
	{
		'patch_module': 'patches.october_2012',
		'patch_file': 'reload_gl_mapper',
	},
	{
		'patch_module': 'patches.october_2012',
		'patch_file': 'fix_wrong_vouchers',
	},
	{
		'patch_module': 'patches.october_2012',
		'patch_file': 'remove_old_customer_contact_address',
	},
	{
		'patch_module': 'patches.october_2012',
		'patch_file': 'company_fiscal_year_docstatus_patch',
	},
	{
		'patch_module': 'patches.october_2012',
		'patch_file': 'update_account_property',
	},
	{
		'patch_module': 'patches.october_2012',
		'patch_file': 'remove_old_trial_bal',
	},
	{
		'patch_module': 'patches.october_2012',
		'patch_file': 'fix_cancelled_gl_entries',
	},
	{
		'patch_module': 'patches.october_2012',
		'patch_file': 'custom_script_delete_permission',
	},
	{
		'patch_module': 'patches.november_2012',
		'patch_file': 'custom_field_insert_after',
	},
	{
		'patch_module': 'patches.november_2012',
		'patch_file': 'reload_stock_ledger_report',
	},
	{
		'patch_module': 'patches.november_2012',
		'patch_file': 'delete_item_sales_register1',
	},
	{
		'patch_module': 'patches.november_2012',
		'patch_file': 'rename_employee_leave_balance_report',
	},
	{
		'patch_module': 'patches.november_2012',
		'patch_file': 'report_permissions',
	},
	{
		'patch_module': 'patches.november_2012',
		'patch_file': 'customer_issue_allocated_to_assigned',
	},
	{
		'patch_module': 'patches.november_2012',
		'patch_file': 'reset_appraisal_permissions',
	},
	{
		'patch_module': 'patches.november_2012',
		'patch_file': 'disable_cancelled_profiles',
	},
	{
		'patch_module': 'patches.november_2012',
		'patch_file': 'remove_old_unbilled_items_report',
	},
	{
		'patch_module': 'patches.november_2012',
		'patch_file': 'support_ticket_response_to_communication',
	},
	{
		'patch_module': 'patches.november_2012',
		'patch_file': 'cancelled_bom_patch',
	},
	{
		'patch_module': 'patches.november_2012',
		'patch_file': 'communication_sender_and_recipient',
	},
	{
		'patch_module': 'patches.november_2012',
		'patch_file': 'update_delivered_billed_percentage_for_pos',
	},
	{
		'patch_module': 'patches.november_2012',
		'patch_file': 'add_theme_to_profile',
	},
	{
		'patch_module': 'patches.november_2012',
		'patch_file': 'add_employee_field_in_employee',
	},
	{
		'patch_module': 'patches.november_2012',
		'patch_file': 'leave_application_cleanup',
	},
	{
		'patch_module': 'patches.november_2012',
		'patch_file': 'production_order_patch',
	},
	{
		'patch_module': 'patches.november_2012',
		'patch_file': 'gle_floating_point_issue',
	},
	{
		'patch_module': 'patches.december_2012',
		'patch_file': 'deprecate_tds',
	},
	{
		'patch_module': 'patches.december_2012',
<<<<<<< HEAD
		'patch_file': 'expense_leave_reload',
=======
		'patch_file': 'repost_ordered_qty',
	},
	{
		'patch_module': 'patches.december_2012',
		'patch_file': 'repost_projected_qty',
>>>>>>> 598dd991
	},
]<|MERGE_RESOLUTION|>--- conflicted
+++ resolved
@@ -711,14 +711,14 @@
 	},
 	{
 		'patch_module': 'patches.december_2012',
-<<<<<<< HEAD
 		'patch_file': 'expense_leave_reload',
-=======
+	},
+	{
+		'patch_module': 'patches.december_2012',
 		'patch_file': 'repost_ordered_qty',
 	},
 	{
 		'patch_module': 'patches.december_2012',
 		'patch_file': 'repost_projected_qty',
->>>>>>> 598dd991
 	},
 ]