# ERPNext - web based ERP (http://erpnext.com)
# Copyright (C) 2012 Web Notes Technologies Pvt Ltd
# 
# This program is free software: you can redistribute it and/or modify
# it under the terms of the GNU General Public License as published by
# the Free Software Foundation, either version 3 of the License, or
# (at your option) any later version.
# 
# This program is distributed in the hope that it will be useful,
# but WITHOUT ANY WARRANTY; without even the implied warranty of
# MERCHANTABILITY or FITNESS FOR A PARTICULAR PURPOSE.  See the
# GNU General Public License for more details.
# 
# You should have received a copy of the GNU General Public License
# along with this program.  If not, see <http://www.gnu.org/licenses/>.

from __future__ import unicode_literals
import webnotes
from webnotes.utils import add_days, cint,flt, nowdate, get_url_to_form, formatdate
from webnotes import msgprint, _
sql = webnotes.conn.sql

import webnotes.defaults


class DocType:	
	def __init__(self, doc, doclist=[]):
		self.doc = doc
		self.doclist = doclist
		
	def validate(self):
		if not self.doc.stock_uom:
			self.doc.stock_uom = webnotes.conn.get_value('Item', self.doc.item_code, 'stock_uom')
				
		self.validate_mandatory()
		
		self.doc.projected_qty = flt(self.doc.actual_qty) + flt(self.doc.ordered_qty) + \
		 	flt(self.doc.indented_qty) + flt(self.doc.planned_qty) - flt(self.doc.reserved_qty)
		
	def validate_mandatory(self):
		qf = ['actual_qty', 'reserved_qty', 'ordered_qty', 'indented_qty']
		for f in qf:
			if (not self.doc.fields.has_key(f)) or (not self.doc.fields[f]): 
				self.doc.fields[f] = 0.0
		
	def update_stock(self, args):
		self.update_qty(args)
		
		if args.get("actual_qty"):
			from stock.stock_ledger import update_entries_after
			
			if not args.get("posting_date"):
				args["posting_date"] = nowdate()
			
			# update valuation and qty after transaction for post dated entry
			update_entries_after({
				"item_code": self.doc.item_code,
				"warehouse": self.doc.warehouse,
				"posting_date": args.get("posting_date"),
				"posting_time": args.get("posting_time")
			})
			
	def update_qty(self, args):
		# update the stock values (for current quantities)
		self.doc.actual_qty = flt(self.doc.actual_qty) + flt(args.get("actual_qty"))
		self.doc.ordered_qty = flt(self.doc.ordered_qty) + flt(args.get("ordered_qty"))
		self.doc.reserved_qty = flt(self.doc.reserved_qty) + flt(args.get("reserved_qty"))
		self.doc.indented_qty = flt(self.doc.indented_qty) + flt(args.get("indented_qty"))
		self.doc.planned_qty = flt(self.doc.planned_qty) + flt(args.get("planned_qty"))
		
		self.doc.projected_qty = flt(self.doc.actual_qty) + flt(self.doc.ordered_qty) + \
		 	flt(self.doc.indented_qty) + flt(self.doc.planned_qty) - flt(self.doc.reserved_qty)
		
		self.doc.save()
		
	def get_first_sle(self):
		sle = sql("""
			select * from `tabStock Ledger Entry`
			where item_code = %s
			and warehouse = %s
			and ifnull(is_cancelled, 'No') = 'No'
			order by timestamp(posting_date, posting_time) asc, name asc
			limit 1
		""", (self.doc.item_code, self.doc.warehouse), as_dict=1)
<<<<<<< HEAD
		return sle and sle[0] or None

	def reorder_item(self,doc_type,doc_name):
		""" Reorder item if stock reaches reorder level"""
		if not hasattr(webnotes, "auto_indent"):
			webnotes.auto_indent = webnotes.conn.get_value('Global Defaults', None, 'auto_indent')

		if webnotes.auto_indent:
			#check if re-order is required
			item_reorder = webnotes.conn.get("Item Reorder", 
				{"parent": self.doc.item_code, "warehouse": self.doc.warehouse})
			
			if item_reorder:
				reorder_level = item_reorder.warehouse_reorder_level
				reorder_qty = item_reorder.warehouse_reorder_qty
				material_request_type = item_reorder.material_request_type
			else:
				reorder_level, reorder_qty = webnotes.conn.get_value("Item", self.doc.item_code,
					["re_order_level", "re_order_qty"])
				material_request_type = "Purchase"
			
			if flt(reorder_qty) and flt(self.doc.projected_qty) < flt(reorder_level):
				self.create_material_request(doc_type, doc_name, reorder_level, reorder_qty,
					material_request_type)

	def create_material_request(self, doc_type, doc_name, reorder_level, reorder_qty, material_request_type):
		"""	Create indent on reaching reorder level	"""
		defaults = webnotes.defaults.get_defaults()
		item = webnotes.doc("Item", self.doc.item_code)
		
		mr = webnotes.bean([{
			"doctype": "Material Request",
			"company": defaults.company,
			"fiscal_year": defaults.fiscal_year,
			"transaction_date": nowdate(),
			"material_request_type": material_request_type,
			"remark": _("This is an auto generated Material Request.") + \
				_("It was raised because the (actual + ordered + indented - reserved) quantity reaches re-order level when the following record was created") + \
				": " + _(doc_type) + " " + doc_name
		}, {
			"doctype": "Material Request Item",
			"parenttype": "Material Request",
			"parentfield": "indent_details",
			"item_code": self.doc.item_code,
			"schedule_date": add_days(nowdate(),cint(item.lead_time_days)),
			"uom":	self.doc.stock_uom,
			"warehouse": self.doc.warehouse,
			"item_name": item.item_name,
			"description": item.description,
			"item_group": item.item_group,
			"qty": reorder_qty,
			"brand": item.brand,
		}])
		
		mr.insert()
		mr.submit()

		msgprint("""Item: %s is to be re-ordered. Material Request %s raised. 
			It was generated from %s: %s""" % 
			(self.doc.item_code, mr.doc.name, doc_type, doc_name))

		if(item.email_notify):
			self.send_email_notification(doc_type, doc_name, mr)
			
	def send_email_notification(self, doc_type, doc_name, bean):
		""" Notify user about auto creation of indent"""
		
		from webnotes.utils.email_lib import sendmail
		email_list=[d[0] for d in sql("""select distinct r.parent from tabUserRole r, tabProfile p
			where p.name = r.parent and p.enabled = 1 and p.docstatus < 2
			and r.role in ('Purchase Manager','Material Manager') 
			and p.name not in ('Administrator', 'All', 'Guest')""")]
		
		msg="""A new Material Request has been raised for Item: %s and Warehouse: %s \
			on %s due to %s: %s. See %s: %s """ % (self.doc.item_code, self.doc.warehouse,
				formatdate(), doc_type, doc_name, bean.doc.doctype, 
				get_url_to_form(bean.doc.doctype, bean.doc.name))
		
		sendmail(email_list, subject='Auto Material Request Generation Notification', msg = msg)	
=======
		return sle and sle[0] or None
>>>>>>> 496219ce
<|MERGE_RESOLUTION|>--- conflicted
+++ resolved
@@ -82,86 +82,4 @@
 			order by timestamp(posting_date, posting_time) asc, name asc
 			limit 1
 		""", (self.doc.item_code, self.doc.warehouse), as_dict=1)
-<<<<<<< HEAD
-		return sle and sle[0] or None
-
-	def reorder_item(self,doc_type,doc_name):
-		""" Reorder item if stock reaches reorder level"""
-		if not hasattr(webnotes, "auto_indent"):
-			webnotes.auto_indent = webnotes.conn.get_value('Global Defaults', None, 'auto_indent')
-
-		if webnotes.auto_indent:
-			#check if re-order is required
-			item_reorder = webnotes.conn.get("Item Reorder", 
-				{"parent": self.doc.item_code, "warehouse": self.doc.warehouse})
-			
-			if item_reorder:
-				reorder_level = item_reorder.warehouse_reorder_level
-				reorder_qty = item_reorder.warehouse_reorder_qty
-				material_request_type = item_reorder.material_request_type
-			else:
-				reorder_level, reorder_qty = webnotes.conn.get_value("Item", self.doc.item_code,
-					["re_order_level", "re_order_qty"])
-				material_request_type = "Purchase"
-			
-			if flt(reorder_qty) and flt(self.doc.projected_qty) < flt(reorder_level):
-				self.create_material_request(doc_type, doc_name, reorder_level, reorder_qty,
-					material_request_type)
-
-	def create_material_request(self, doc_type, doc_name, reorder_level, reorder_qty, material_request_type):
-		"""	Create indent on reaching reorder level	"""
-		defaults = webnotes.defaults.get_defaults()
-		item = webnotes.doc("Item", self.doc.item_code)
-		
-		mr = webnotes.bean([{
-			"doctype": "Material Request",
-			"company": defaults.company,
-			"fiscal_year": defaults.fiscal_year,
-			"transaction_date": nowdate(),
-			"material_request_type": material_request_type,
-			"remark": _("This is an auto generated Material Request.") + \
-				_("It was raised because the (actual + ordered + indented - reserved) quantity reaches re-order level when the following record was created") + \
-				": " + _(doc_type) + " " + doc_name
-		}, {
-			"doctype": "Material Request Item",
-			"parenttype": "Material Request",
-			"parentfield": "indent_details",
-			"item_code": self.doc.item_code,
-			"schedule_date": add_days(nowdate(),cint(item.lead_time_days)),
-			"uom":	self.doc.stock_uom,
-			"warehouse": self.doc.warehouse,
-			"item_name": item.item_name,
-			"description": item.description,
-			"item_group": item.item_group,
-			"qty": reorder_qty,
-			"brand": item.brand,
-		}])
-		
-		mr.insert()
-		mr.submit()
-
-		msgprint("""Item: %s is to be re-ordered. Material Request %s raised. 
-			It was generated from %s: %s""" % 
-			(self.doc.item_code, mr.doc.name, doc_type, doc_name))
-
-		if(item.email_notify):
-			self.send_email_notification(doc_type, doc_name, mr)
-			
-	def send_email_notification(self, doc_type, doc_name, bean):
-		""" Notify user about auto creation of indent"""
-		
-		from webnotes.utils.email_lib import sendmail
-		email_list=[d[0] for d in sql("""select distinct r.parent from tabUserRole r, tabProfile p
-			where p.name = r.parent and p.enabled = 1 and p.docstatus < 2
-			and r.role in ('Purchase Manager','Material Manager') 
-			and p.name not in ('Administrator', 'All', 'Guest')""")]
-		
-		msg="""A new Material Request has been raised for Item: %s and Warehouse: %s \
-			on %s due to %s: %s. See %s: %s """ % (self.doc.item_code, self.doc.warehouse,
-				formatdate(), doc_type, doc_name, bean.doc.doctype, 
-				get_url_to_form(bean.doc.doctype, bean.doc.name))
-		
-		sendmail(email_list, subject='Auto Material Request Generation Notification', msg = msg)	
-=======
-		return sle and sle[0] or None
->>>>>>> 496219ce
+		return sle and sle[0] or None