# ERPNext - web based ERP (http://erpnext.com)
# Copyright (C) 2012 Web Notes Technologies Pvt Ltd
# 
# This program is free software: you can redistribute it and/or modify
# it under the terms of the GNU General Public License as published by
# the Free Software Foundation, either version 3 of the License, or
# (at your option) any later version.
# 
# This program is distributed in the hope that it will be useful,
# but WITHOUT ANY WARRANTY; without even the implied warranty of
# MERCHANTABILITY or FITNESS FOR A PARTICULAR PURPOSE.  See the
# GNU General Public License for more details.
# 
# You should have received a copy of the GNU General Public License
# along with this program.  If not, see <http://www.gnu.org/licenses/>.

from __future__ import unicode_literals
import webnotes

from webnotes.utils import cstr, flt, getdate, cint
from webnotes.model.bean import getlist
from webnotes.model.code import get_obj
from webnotes import msgprint

sql = webnotes.conn.sql

from controllers.selling_controller import SellingController

class DocType(SellingController):
	def __init__(self, doc, doclist=[]):
		self.doc = doc
		self.doclist = doclist
		self.tname = 'Delivery Note Item'
		self.fname = 'delivery_note_details'

	def validate_fiscal_year(self):
		get_obj('Sales Common').validate_fiscal_year(self.doc.fiscal_year,self.doc.posting_date,'Posting Date')


	def get_contact_details(self):
		return get_obj('Sales Common').get_contact_details(self,0)


	def get_comm_rate(self, sales_partner):
		"""Get Commission rate of Sales Partner"""
		return get_obj('Sales Common').get_comm_rate(sales_partner, self)


	def pull_sales_order_details(self):
		self.validate_prev_docname()
		self.doclist = self.doc.clear_table(self.doclist,'other_charges')

		if self.doc.sales_order_no:
			get_obj('DocType Mapper', 'Sales Order-Delivery Note').dt_map('Sales Order', 'Delivery Note', self.doc.sales_order_no, self.doc, self.doclist, "[['Sales Order', 'Delivery Note'],['Sales Order Item', 'Delivery Note Item'],['Sales Taxes and Charges','Sales Taxes and Charges'],['Sales Team','Sales Team']]")
		else:
			msgprint("Please select Sales Order No. whose details need to be pulled")

		return cstr(self.doc.sales_order_no)


	def validate_prev_docname(self):
		"""Validates that Sales Order is not pulled twice"""
		for d in getlist(self.doclist, 'delivery_note_details'):
			if self.doc.sales_order_no == d.prevdoc_docname:
				msgprint(cstr(self.doc.sales_order_no) + " sales order details have already been pulled. ")
				raise Exception, "Validation Error. "


	def set_actual_qty(self):
		for d in getlist(self.doclist, 'delivery_note_details'):
			if d.item_code and d.warehouse:
				actual_qty = sql("select actual_qty from `tabBin` where item_code = '%s' and warehouse = '%s'" % (d.item_code, d.warehouse))
				d.actual_qty = actual_qty and flt(actual_qty[0][0]) or 0


	def get_tc_details(self):
		return get_obj('Sales Common').get_tc_details(self)

	def get_item_details(self, args=None):
		import json
		args = args and json.loads(args) or {}
		if args.get('item_code'):
			return get_obj('Sales Common').get_item_details(args, self)
		else:
			obj = get_obj('Sales Common')
			for doc in self.doclist:
				if doc.fields.get('item_code'):
					arg = {'item_code':doc.fields.get('item_code'), 'income_account':doc.fields.get('income_account'), 
						'cost_center': doc.fields.get('cost_center'), 'warehouse': doc.fields.get('warehouse')};
					ret = obj.get_item_defaults(arg)
					for r in ret:
						if not doc.fields.get(r):
							doc.fields[r] = ret[r]					

	def get_barcode_details(self, barcode):
		return get_obj('Sales Common').get_barcode_details(barcode)


	def get_adj_percent(self, arg=''):
		"""Re-calculates Basic Rate & amount based on Price List Selected"""
		get_obj('Sales Common').get_adj_percent(self)


	def get_actual_qty(self,args):
		"""Get Actual Qty of item in warehouse selected"""
		return get_obj('Sales Common').get_available_qty(eval(args))


	def get_rate(self,arg):
		return get_obj('Sales Common').get_rate(arg)


	def load_default_taxes(self):
		self.doclist = get_obj('Sales Common').load_default_taxes(self)


	def get_other_charges(self):
		"""Pull details from Sales Taxes and Charges Master"""
		self.doclist = get_obj('Sales Common').get_other_charges(self)


	def so_required(self):
		"""check in manage account if sales order required or not"""
		if webnotes.conn.get_value('Global Defaults', 'Global Defaults', 'so_required') == 'Yes':
			 for d in getlist(self.doclist,'delivery_note_details'):
				 if not d.prevdoc_docname:
					 msgprint("Sales Order No. required against item %s"%d.item_code)
					 raise Exception


	def validate(self):
		super(DocType, self).validate()
		
		import utilities
		utilities.validate_status(self.doc.status, ["Draft", "Submitted", "Cancelled"])

		self.so_required()
		self.validate_fiscal_year()
		self.validate_proj_cust()
		sales_com_obj = get_obj(dt = 'Sales Common')
		sales_com_obj.check_stop_sales_order(self)
		sales_com_obj.check_active_sales_items(self)
		sales_com_obj.get_prevdoc_date(self)
		self.validate_mandatory()
		self.validate_reference_value()
		self.validate_for_items()
		self.validate_warehouse()
		
		sales_com_obj.validate_max_discount(self, 'delivery_note_details')
		sales_com_obj.get_allocated_sum(self)
		sales_com_obj.check_conversion_rate(self)

		# Set actual qty for each item in selected warehouse
		self.update_current_stock()

		self.doc.status = 'Draft'
		if not self.doc.billing_status: self.doc.billing_status = 'Not Billed'
		if not self.doc.installation_status: self.doc.installation_status = 'Not Installed'

		
	def validate_mandatory(self):
		if self.doc.amended_from and not self.doc.amendment_date:
			msgprint("Please Enter Amendment Date")
			raise Exception, "Validation Error. "


	def validate_proj_cust(self):
		"""check for does customer belong to same project as entered.."""
		if self.doc.project_name and self.doc.customer:
			res = sql("select name from `tabProject` where name = '%s' and (customer = '%s' or ifnull(customer,'')='')"%(self.doc.project_name, self.doc.customer))
			if not res:
				msgprint("Customer - %s does not belong to project - %s. \n\nIf you want to use project for multiple customers then please make customer details blank in project - %s."%(self.doc.customer,self.doc.project_name,self.doc.project_name))
				raise Exception


	def validate_reference_value(self):
		"""Validate values with reference document with previous document"""
		validate_ref = any([d.prevdoc_docname for d in self.doclist.get({"parentfield": self.fname})
			if d.prevdoc_doctype == "Sales Order"])
		
		if validate_ref:
			get_obj('DocType Mapper', 'Sales Order-Delivery Note', 
				with_children = 1).validate_reference_value(self, self.doc.name)


	def validate_for_items(self):
		check_list, chk_dupl_itm = [], []
		for d in getlist(self.doclist,'delivery_note_details'):
			ch = sql("select is_stock_item from `tabItem` where name = '%s'"%d.item_code)
			if d.prevdoc_doctype and d.prevdoc_detail_docname and ch and ch[0][0]=='Yes':
				self.validate_items_with_prevdoc(d)

			# validates whether item is not entered twice
			e = [d.item_code, d.description, d.warehouse, d.prevdoc_docname or '', d.batch_no or '']
			f = [d.item_code, d.description, d.prevdoc_docname or '']

			if ch and ch[0][0] == 'Yes':
				if e in check_list:
					msgprint("Please check whether item %s has been entered twice wrongly." % d.item_code)
				else:
					check_list.append(e)
			elif ch and ch[0][0] == 'No':
				if f in chk_dupl_itm:
					msgprint("Please check whether item %s has been entered twice wrongly." % d.item_code)
				else:
					chk_dupl_itm.append(f)

	def validate_warehouse(self):
		for d in self.get_item_list():
			if webnotes.conn.get_value("Item", d['item_code'], "is_stock_item") == "Yes":
				if not d['warehouse']:
					msgprint("Please enter Warehouse for item %s as it is stock item"
						% d['item_code'], raise_exception=1)

	def validate_items_with_prevdoc(self, d):
		"""check if same item, warehouse present in prevdoc"""
		prev_item_dt = (d.prevdoc_doctype == 'Sales Order') and 'Sales Order Item' or 'Purchase Receipt Item'
		data = sql("select item_code from `tab%s` where parent = '%s' and name = '%s'"\
		 	% (prev_item_dt, d.prevdoc_docname, d.prevdoc_detail_docname))
		if not data or data[0][0] != d.item_code:
			msgprint("Item: %s is not matching with Sales Order: %s. Sales Order might be modified after \
				fetching data from it. Please delete items and fetch again." \
				% (d.item_code, d.prevdoc_docname), raise_exception=1)


	def update_current_stock(self):
		for d in getlist(self.doclist, 'delivery_note_details'):
			bin = sql("select actual_qty from `tabBin` where item_code = %s and warehouse = %s", (d.item_code, d.warehouse), as_dict = 1)
			d.actual_qty = bin and flt(bin[0]['actual_qty']) or 0

		for d in getlist(self.doclist, 'packing_details'):
			bin = sql("select actual_qty, projected_qty from `tabBin` where item_code =	%s and warehouse = %s", (d.item_code, d.warehouse), as_dict = 1)
			d.actual_qty = bin and flt(bin[0]['actual_qty']) or 0
			d.projected_qty = bin and flt(bin[0]['projected_qty']) or 0
			
	def on_update(self):
		self.doclist = get_obj('Sales Common').make_packing_list(self,'delivery_note_details')
		sl = get_obj('Stock Ledger')
		sl.scrub_serial_nos(self)
		sl.scrub_serial_nos(self, 'packing_details')

	def on_submit(self):
		self.validate_packed_qty()

		# Check for Approving Authority
		get_obj('Authorization Control').validate_approving_authority(self.doc.doctype, self.doc.company, self.doc.grand_total, self)
		
		# validate serial no for item table (non-sales-bom item) and packing list (sales-bom item)
		sl_obj = get_obj("Stock Ledger")
		sl_obj.validate_serial_no(self, 'delivery_note_details')
		sl_obj.validate_serial_no_warehouse(self, 'delivery_note_details')
		sl_obj.validate_serial_no(self, 'packing_details')
		sl_obj.validate_serial_no_warehouse(self, 'packing_details')
		
		# update delivery details in serial no
		sl_obj.update_serial_record(self, 'delivery_note_details', is_submit = 1, is_incoming = 0)
		sl_obj.update_serial_record(self, 'packing_details', is_submit = 1, is_incoming = 0)
		
		# update delivered qty in sales order
		get_obj("Sales Common").update_prevdoc_detail(1,self)
		
		# create stock ledger entry
		self.update_stock_ledger(update_stock = 1)

		self.credit_limit()
		
		self.set_buying_amount()
		self.make_gl_entries()

		# set DN status
		webnotes.conn.set(self.doc, 'status', 'Submitted')


	def validate_packed_qty(self):
		"""
			Validate that if packed qty exists, it should be equal to qty
		"""
		if not any([flt(d.fields.get('packed_qty')) for d in self.doclist if
				d.doctype=='Delivery Note Item']):
			return
		packing_error_list = []
		for d in self.doclist:
			if d.doctype != 'Delivery Note Item': continue
			if flt(d.fields.get('qty')) != flt(d.fields.get('packed_qty')):
				packing_error_list.append([
					d.fields.get('item_code', ''),
					d.fields.get('qty', 0),
					d.fields.get('packed_qty', 0)
				])
		if packing_error_list:
			from webnotes.utils import cstr
			err_msg = "\n".join([("Item: " + d[0] + ", Qty: " + cstr(d[1]) \
				+ ", Packed: " + cstr(d[2])) for d in packing_error_list])
			webnotes.msgprint("Packing Error:\n" + err_msg, raise_exception=1)


	def on_cancel(self):
		sales_com_obj = get_obj(dt = 'Sales Common')
		sales_com_obj.check_stop_sales_order(self)
		self.check_next_docstatus()
		
		# remove delivery details from serial no
		sl = get_obj('Stock Ledger')		
		sl.update_serial_record(self, 'delivery_note_details', is_submit = 0, is_incoming = 0)
		sl.update_serial_record(self, 'packing_details', is_submit = 0, is_incoming = 0)
		
		sales_com_obj.update_prevdoc_detail(0,self)
		self.update_stock_ledger(update_stock = -1)
		webnotes.conn.set(self.doc, 'status', 'Cancelled')
		self.cancel_packing_slips()
		
		self.make_gl_entries()


	def check_next_docstatus(self):
		submit_rv = sql("select t1.name from `tabSales Invoice` t1,`tabSales Invoice Item` t2 where t1.name = t2.parent and t2.delivery_note = '%s' and t1.docstatus = 1" % (self.doc.name))
		if submit_rv:
			msgprint("Sales Invoice : " + cstr(submit_rv[0][0]) + " has already been submitted !")
			raise Exception , "Validation Error."

		submit_in = sql("select t1.name from `tabInstallation Note` t1, `tabInstallation Note Item` t2 where t1.name = t2.parent and t2.prevdoc_docname = '%s' and t1.docstatus = 1" % (self.doc.name))
		if submit_in:
			msgprint("Installation Note : "+cstr(submit_in[0][0]) +" has already been submitted !")
			raise Exception , "Validation Error."


	def cancel_packing_slips(self):
		"""
			Cancel submitted packing slips related to this delivery note
		"""
		res = webnotes.conn.sql("""\
			SELECT name, count(*) FROM `tabPacking Slip`
			WHERE delivery_note = %s AND docstatus = 1
			""", self.doc.name)

		if res and res[0][1]>0:
			from webnotes.model.bean import Bean
			for r in res:
				ps = Bean(dt='Packing Slip', dn=r[0])
				ps.cancel()
			webnotes.msgprint("%s Packing Slip(s) Cancelled" % res[0][1])


	def update_stock_ledger(self, update_stock):
		self.values = []
		for d in self.get_item_list():
			if webnotes.conn.get_value("Item", d['item_code'], "is_stock_item") == "Yes":
				# this happens when item is changed from non-stock to stock item
				if not d["warehouse"]:
					continue
				
				if d['reserved_qty'] < 0 :
					# Reduce reserved qty from reserved warehouse mentioned in so
					args = {
						"item_code": d['item_code'],
						"voucher_type": self.doc.doctype,
						"voucher_no": self.doc.name,
						"reserved_qty": flt(update_stock) * flt(d['reserved_qty']),
						"posting_date": self.doc.posting_date,
						"is_amended": self.doc.amended_from and 'Yes' or 'No'
					}
					get_obj("Warehouse", d["reserved_warehouse"]).update_bin(args)
						
				# Reduce actual qty from warehouse
				self.make_sl_entry(d, d['warehouse'], - flt(d['qty']) , 0, update_stock)
		get_obj('Stock Ledger', 'Stock Ledger').update_stock(self.values)


	def get_item_list(self):
	 return get_obj('Sales Common').get_item_list(self)


	def make_sl_entry(self, d, wh, qty, in_value, update_stock):
		self.values.append({
			'item_code'					: d['item_code'],
			'warehouse'					: wh,
			'transaction_date'			: getdate(self.doc.modified).strftime('%Y-%m-%d'),
			'posting_date'				: self.doc.posting_date,
			'posting_time'				: self.doc.posting_time,
			'voucher_type'				: 'Delivery Note',
			'voucher_no'				: self.doc.name,
			'voucher_detail_no'	 		: d['name'],
			'actual_qty'				: qty,
			'stock_uom'					: d['uom'],
			'incoming_rate'			 	: in_value,
			'company'					: self.doc.company,
			'fiscal_year'				: self.doc.fiscal_year,
			'is_cancelled'				: (update_stock==1) and 'No' or 'Yes',
			'batch_no'					: d['batch_no'],
			'serial_no'					: d['serial_no']
		})


	def credit_limit(self):
		"""check credit limit of items in DN Detail which are not fetched from sales order"""
		amount, total = 0, 0
		for d in getlist(self.doclist, 'delivery_note_details'):
			if not d.prevdoc_docname:
				amount += d.amount
		if amount != 0:
			total = (amount/self.doc.net_total)*self.doc.grand_total
			get_obj('Sales Common').check_credit(self, total)
		
<<<<<<< HEAD
	def set_buying_amount(self):
		from stock.utils import get_buying_amount, get_sales_bom
		stock_ledger_entries = self.get_stock_ledger_entries()
		item_sales_bom = get_sales_bom(self.doc.doctype, self.doc.name)
		
		if stock_ledger_entries:
			for item in self.doclist.get({"parentfield": "delivery_note_details"}):
				if item.item_code in self.stock_items or \
						(item_sales_bom and item_sales_bom.get(item.item_code)):
					buying_amount = get_buying_amount(item.item_code, item.warehouse, -1*item.qty, 
						self.doc.doctype, self.doc.name, item.name, stock_ledger_entries, 
						item_sales_bom)
					item.buying_amount = buying_amount > 0 and buying_amount or 0
					webnotes.conn.set_value("Delivery Note Item", item.name, "buying_amount", 
						item.buying_amount)
		
		self.validate_warehouse()
		
	def validate_warehouse(self):
		for d in self.get_item_list():
			if webnotes.conn.get_value("Item", d['item_code'], "is_stock_item") == "Yes":
				if not d['warehouse']:
					msgprint("Please enter Warehouse for item %s as it is stock item"
						% d['item_code'], raise_exception=1)
		
=======
>>>>>>> 4c562200
	def make_gl_entries(self):
		if not cint(webnotes.defaults.get_global_default("auto_inventory_accounting")):
			return
			
		gl_entries = []	
		for item in self.doclist.get({"parentfield": "delivery_note_details"}):
			self.check_expense_account(item)
			
			gl_entries += self.get_gl_entries_for_stock(item.expense_account, -1*item.buying_amount, 
				cost_center=item.cost_center)
				
		if gl_entries:
			from accounts.general_ledger import make_gl_entries
			make_gl_entries(gl_entries)<|MERGE_RESOLUTION|>--- conflicted
+++ resolved
@@ -401,34 +401,6 @@
 			total = (amount/self.doc.net_total)*self.doc.grand_total
 			get_obj('Sales Common').check_credit(self, total)
 		
-<<<<<<< HEAD
-	def set_buying_amount(self):
-		from stock.utils import get_buying_amount, get_sales_bom
-		stock_ledger_entries = self.get_stock_ledger_entries()
-		item_sales_bom = get_sales_bom(self.doc.doctype, self.doc.name)
-		
-		if stock_ledger_entries:
-			for item in self.doclist.get({"parentfield": "delivery_note_details"}):
-				if item.item_code in self.stock_items or \
-						(item_sales_bom and item_sales_bom.get(item.item_code)):
-					buying_amount = get_buying_amount(item.item_code, item.warehouse, -1*item.qty, 
-						self.doc.doctype, self.doc.name, item.name, stock_ledger_entries, 
-						item_sales_bom)
-					item.buying_amount = buying_amount > 0 and buying_amount or 0
-					webnotes.conn.set_value("Delivery Note Item", item.name, "buying_amount", 
-						item.buying_amount)
-		
-		self.validate_warehouse()
-		
-	def validate_warehouse(self):
-		for d in self.get_item_list():
-			if webnotes.conn.get_value("Item", d['item_code'], "is_stock_item") == "Yes":
-				if not d['warehouse']:
-					msgprint("Please enter Warehouse for item %s as it is stock item"
-						% d['item_code'], raise_exception=1)
-		
-=======
->>>>>>> 4c562200
 	def make_gl_entries(self):
 		if not cint(webnotes.defaults.get_global_default("auto_inventory_accounting")):
 			return
