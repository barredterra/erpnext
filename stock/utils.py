--- conflicted
+++ resolved
@@ -8,7 +8,7 @@
 from webnotes.defaults import get_global_default
 from webnotes.utils.email_lib import sendmail
 
-<<<<<<< HEAD
+class UserNotAllowedForWarehouse(webnotes.ValidationError): pass
 	
 def get_stock_balance_on(warehouse_list, posting_date=None):
 	if not posting_date: posting_date = nowdate()
@@ -64,9 +64,6 @@
 	else:
 		msgprint("[Stock Update] Ignored %s since it is not a stock item" 
 			% args.get("item_code"))
-=======
-class UserNotAllowedForWarehouse(webnotes.ValidationError): pass
->>>>>>> e499a48f
 
 def validate_end_of_life(item_code, end_of_life=None, verbose=1):
 	if not end_of_life:
