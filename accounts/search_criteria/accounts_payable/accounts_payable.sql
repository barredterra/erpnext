<<<<<<< HEAD
SELECT *
FROM (

SELECT a.posting_date, a.voucher_no, a.account, a.credit AS inv_amount, ifnull( a.credit, 0 ) - ifnull( b.debit, 0 ) AS outstanding
FROM (

SELECT gl . *
FROM `tabGL Entry` gl, `tabAccount` acc
WHERE gl.account = acc.name
AND acc.master_type = 'Supplier'
AND ifnull( gl.is_cancelled, 'No' ) = 'No'
AND gl.credit >0
AND gl.posting_date <= current_date
)a
LEFT JOIN (

SELECT against_voucher, account, sum( debit ) AS debit
FROM `tabGL Entry`
WHERE ifnull( is_cancelled, 'No' ) = 'No'
AND posting_date <= current_date
GROUP BY against_voucher, account
)b ON a.voucher_no = b.against_voucher
AND a.account = b.account
)c
WHERE outstanding !=0
ORDER BY posting_date, voucher_no
=======
SELECT DISTINCT `tabGL Entry`.`Aging_date`,`tabGL Entry`.`transaction_date`,`tabGL Entry`.`account`, `tabGL Entry`.`against_voucher_type`, `tabGL Entry`.`against_voucher`,`tabGL Entry`.`voucher_type`,`tabGL Entry`.`voucher_no`, `tabGL Entry`.`remarks`, `tabGL Entry`.`credit`
FROM `tabGL Entry`,`tabAccount` 
WHERE `tabGL Entry`.`posting_date`>= '%(posting_date)s'
 AND `tabGL Entry`.`posting_date`<= '%(posting_date1)s'
 AND `tabGL Entry`.`account` LIKE '%(account)s%%'
 AND `tabGL Entry`.`company` LIKE '%(company)s%%'
 AND ((ifnull(`tabGL Entry`.voucher_type,'') = 'Payable Voucher' and `tabGL Entry`.credit>0) OR `tabGL Entry`.voucher_type = 'Journal Voucher')
 AND `tabGL Entry`.`is_cancelled` = 'No'
 AND `tabAccount`.master_type = 'Supplier'
 AND `tabAccount`.name = `tabGL Entry`.account
 ORDER BY `tabGL Entry`.`posting_date`
>>>>>>> a01ca6e7
<|MERGE_RESOLUTION|>--- conflicted
+++ resolved
@@ -1,31 +1,3 @@
-<<<<<<< HEAD
-SELECT *
-FROM (
-
-SELECT a.posting_date, a.voucher_no, a.account, a.credit AS inv_amount, ifnull( a.credit, 0 ) - ifnull( b.debit, 0 ) AS outstanding
-FROM (
-
-SELECT gl . *
-FROM `tabGL Entry` gl, `tabAccount` acc
-WHERE gl.account = acc.name
-AND acc.master_type = 'Supplier'
-AND ifnull( gl.is_cancelled, 'No' ) = 'No'
-AND gl.credit >0
-AND gl.posting_date <= current_date
-)a
-LEFT JOIN (
-
-SELECT against_voucher, account, sum( debit ) AS debit
-FROM `tabGL Entry`
-WHERE ifnull( is_cancelled, 'No' ) = 'No'
-AND posting_date <= current_date
-GROUP BY against_voucher, account
-)b ON a.voucher_no = b.against_voucher
-AND a.account = b.account
-)c
-WHERE outstanding !=0
-ORDER BY posting_date, voucher_no
-=======
 SELECT DISTINCT `tabGL Entry`.`Aging_date`,`tabGL Entry`.`transaction_date`,`tabGL Entry`.`account`, `tabGL Entry`.`against_voucher_type`, `tabGL Entry`.`against_voucher`,`tabGL Entry`.`voucher_type`,`tabGL Entry`.`voucher_no`, `tabGL Entry`.`remarks`, `tabGL Entry`.`credit`
 FROM `tabGL Entry`,`tabAccount` 
 WHERE `tabGL Entry`.`posting_date`>= '%(posting_date)s'
@@ -36,5 +8,4 @@
  AND `tabGL Entry`.`is_cancelled` = 'No'
  AND `tabAccount`.master_type = 'Supplier'
  AND `tabAccount`.name = `tabGL Entry`.account
- ORDER BY `tabGL Entry`.`posting_date`
->>>>>>> a01ca6e7
+ ORDER BY `tabGL Entry`.`posting_date`