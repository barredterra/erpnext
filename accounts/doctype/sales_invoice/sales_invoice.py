# ERPNext - web based ERP (http://erpnext.com)
# Copyright (C) 2012 Web Notes Technologies Pvt Ltd
# 
# This program is free software: you can redistribute it and/or modify
# it under the terms of the GNU General Public License as published by
# the Free Software Foundation, either version 3 of the License, or
# (at your option) any later version.
# 
# This program is distributed in the hope that it will be useful,
# but WITHOUT ANY WARRANTY; without even the implied warranty of
# MERCHANTABILITY or FITNESS FOR A PARTICULAR PURPOSE. See the
# GNU General Public License for more details.
# 
# You should have received a copy of the GNU General Public License
# along with this program.  If not, see <http://www.gnu.org/licenses/>.

from __future__ import unicode_literals
import webnotes
import webnotes.defaults

from webnotes.utils import add_days, cint, cstr, date_diff, flt, getdate, nowdate, \
	get_first_day, get_last_day

from webnotes.utils.email_lib import sendmail
from webnotes.utils import comma_and
from webnotes.model.doc import make_autoname
from webnotes.model.bean import getlist
from webnotes.model.code import get_obj
from webnotes import _, msgprint

month_map = {'Monthly': 1, 'Quarterly': 3, 'Half-yearly': 6, 'Yearly': 12}

from controllers.selling_controller import SellingController

class DocType(SellingController):
	def __init__(self,d,dl):
		self.doc, self.doclist = d, dl
		self.log = []
		self.tname = 'Sales Invoice Item'
		self.fname = 'entries'
		self.status_updater = [{
			'source_dt': 'Sales Invoice Item',
			'target_field': 'billed_amt',
			'target_ref_field': 'export_amount',
			'target_dt': 'Sales Order Item',
			'join_field': 'so_detail',
			'target_parent_dt': 'Sales Order',
			'target_parent_field': 'per_billed',
			'source_field': 'export_amount',
			'join_field': 'so_detail',
			'percent_join_field': 'sales_order',
			'status_field': 'billing_status',
			'keyword': 'Billed'
		}, 
		{
			'source_dt': 'Sales Invoice Item',
			'target_dt': 'Delivery Note Item',
			'join_field': 'dn_detail',
			'target_field': 'billed_amt',
			'target_parent_dt': 'Delivery Note',
			'target_parent_field': 'per_billed',
			'target_ref_field': 'export_amount',
			'source_field': 'export_amount',
			'percent_join_field': 'delivery_note',
			'status_field': 'billing_status',
			'keyword': 'Billed',
			'no_tolerance': True,
		}]
		

	def validate(self):
		super(DocType, self).validate()
		self.validate_posting_time()
		self.so_dn_required()
		self.validate_proj_cust()
		sales_com_obj = get_obj('Sales Common')
		sales_com_obj.check_stop_sales_order(self)
		sales_com_obj.check_active_sales_items(self)
		sales_com_obj.check_conversion_rate(self)
		sales_com_obj.validate_max_discount(self, 'entries')
		sales_com_obj.validate_fiscal_year(self.doc.fiscal_year, 
			self.doc.posting_date,'Posting Date')
		self.validate_customer()
		self.validate_customer_account()
		self.validate_debit_acc()
		self.validate_fixed_asset_account()
		self.clear_unallocated_advances("Sales Invoice Advance", "advance_adjustment_details")
		self.add_remarks()

		if cint(self.doc.is_pos):
			self.validate_pos()
			self.validate_write_off_account()

		if cint(self.doc.update_stock):
			sl = get_obj('Stock Ledger')
			sl.validate_serial_no(self, 'entries')
			sl.validate_serial_no(self, 'packing_details')
			self.validate_item_code()
			self.update_current_stock()
			self.validate_delivery_note()

		if not self.doc.is_opening:
			self.doc.is_opening = 'No'

		self.set_aging_date()
		self.set_against_income_account()
		self.validate_c_form()
		self.validate_rate_with_refdoc()
		self.validate_time_logs_are_submitted()
		self.validate_recurring_invoice()
		
		
	def on_submit(self):
		if cint(self.doc.update_stock) == 1:
			sl_obj = get_obj("Stock Ledger")
			sl_obj.validate_serial_no_warehouse(self, 'entries')
			sl_obj.validate_serial_no_warehouse(self, 'packing_details')
			
			sl_obj.update_serial_record(self, 'entries', is_submit = 1, is_incoming = 0)
			sl_obj.update_serial_record(self, 'packing_details', is_submit = 1, is_incoming = 0)
			
			self.update_stock_ledger(update_stock=1)
		else:
			# Check for Approving Authority
			if not self.doc.recurring_id:
				get_obj('Authorization Control').validate_approving_authority(self.doc.doctype, 
				 	self.doc.company, self.doc.grand_total, self)
				
		self.set_buying_amount()
		self.check_prev_docstatus()
		
		self.update_status_updater_args()
		self.update_prevdoc_status()
		
		# this sequence because outstanding may get -ve
		self.make_gl_entries()

		if not cint(self.doc.is_pos) == 1:
			self.update_against_document_in_jv()

		self.update_c_form()
		self.update_time_log_batch(self.doc.name)
		self.convert_to_recurring()

	def before_cancel(self):
		self.update_time_log_batch(None)

	def on_cancel(self):
		if cint(self.doc.update_stock) == 1:
			sl = get_obj('Stock Ledger')
			sl.update_serial_record(self, 'entries', is_submit = 0, is_incoming = 0)
			sl.update_serial_record(self, 'packing_details', is_submit = 0, is_incoming = 0)
			
			self.update_stock_ledger(update_stock = -1)
		
		sales_com_obj = get_obj(dt = 'Sales Common')
		sales_com_obj.check_stop_sales_order(self)
		
		from accounts.utils import remove_against_link_from_jv
		remove_against_link_from_jv(self.doc.doctype, self.doc.name, "against_invoice")

		self.update_status_updater_args()
		self.update_prevdoc_status()
		
		self.make_cancel_gl_entries()
		
	def update_status_updater_args(self):
		if cint(self.doc.is_pos) and cint(self.doc.update_stock):
			self.status_updater.append({
				'source_dt':'Sales Invoice Item',
				'target_dt':'Sales Order Item',
				'target_parent_dt':'Sales Order',
				'target_parent_field':'per_delivered',
				'target_field':'delivered_qty',
				'target_ref_field':'qty',
				'source_field':'qty',
				'join_field':'so_detail',
				'percent_join_field':'sales_order',
				'status_field':'delivery_status',
				'keyword':'Delivered',
				'second_source_dt': 'Delivery Note Item',
				'second_source_field': 'qty',
				'second_join_field': 'prevdoc_detail_docname'
			})
		
	def on_update_after_submit(self):
		self.validate_recurring_invoice()
		self.convert_to_recurring()
		
	def set_missing_values(self, for_validate=False):
		super(DocType, self).set_missing_values(for_validate)
		self.set_pos_fields(for_validate)
		
	def set_customer_defaults(self):
		# TODO cleanup these methods
		self.doc.fields.update(self.get_debit_to())
		self.get_cust_and_due_date()
		
		super(DocType, self).set_customer_defaults()
			
	def update_time_log_batch(self, sales_invoice):
		for d in self.doclist.get({"doctype":"Sales Invoice Item"}):
			if d.time_log_batch:
				tlb = webnotes.bean("Time Log Batch", d.time_log_batch)
				tlb.doc.sales_invoice = sales_invoice
				tlb.update_after_submit()

	def validate_time_logs_are_submitted(self):
		for d in self.doclist.get({"doctype":"Sales Invoice Item"}):
			if d.time_log_batch:
				status = webnotes.conn.get_value("Time Log Batch", d.time_log_batch, "status")
				if status!="Submitted":
					webnotes.msgprint(_("Time Log Batch status must be 'Submitted'") + ":" + d.time_log_batch,
						raise_exception=True)

	def set_pos_fields(self, for_validate=False):
		"""Set retail related fields from pos settings"""
		if cint(self.doc.is_pos) != 1:
			return
		
		from selling.utils import get_pos_settings, apply_pos_settings	
		pos = get_pos_settings(self.doc.company)
			
		if pos:
			self.doc.conversion_rate = flt(pos.conversion_rate)
			
			if not self.doc.debit_to:
				self.doc.debit_to = self.doc.customer and webnotes.conn.get_value("Account", {
					"name": self.doc.customer + " - " + self.get_company_abbr(), 
					"docstatus": ["!=", 2]
				}) or pos.customer_account
				
			for fieldname in ('territory', 'naming_series', 'currency', 'charge', 'letter_head', 'tc_name',
				'price_list_name', 'company', 'select_print_heading', 'cash_bank_account'):
					if (not for_validate) or (for_validate and not self.doc.fields.get(fieldname)):
						self.doc.fields[fieldname] = pos.get(fieldname)
						
			if not for_validate:
				self.doc.update_stock = cint(pos.get("update_stock"))

			# set pos values in items
			for item in self.doclist.get({"parentfield": "entries"}):
				if item.fields.get('item_code'):
					for fieldname, val in apply_pos_settings(pos, item.fields).items():
						if (not for_validate) or (for_validate and not item.fields.get(fieldname)):
							item.fields[fieldname] = val

			# fetch terms	
			if self.doc.tc_name and not self.doc.terms:
				self.get_tc_details()
			
			# fetch charges
			if self.doc.charge and not len(self.doclist.get({"parentfield": "other_charges"})):
				self.set_taxes()

	def get_customer_account(self):
		"""Get Account Head to which amount needs to be Debited based on Customer"""
		if not self.doc.company:
			msgprint("Please select company first and re-select the customer after doing so",
			 	raise_exception=1)
		if self.doc.customer:
			acc_head = webnotes.conn.sql("""select name from `tabAccount` 
				where (name = %s or (master_name = %s and master_type = 'customer')) 
				and docstatus != 2 and company = %s""", 
				(cstr(self.doc.customer) + " - " + self.get_company_abbr(), 
				self.doc.customer, self.doc.company))
			
			if acc_head and acc_head[0][0]:
				return acc_head[0][0]
			else:
				msgprint("%s does not have an Account Head in %s. \
					You must first create it from the Customer Master" % 
					(self.doc.customer, self.doc.company))

	def get_debit_to(self):
		acc_head = self.get_customer_account()
		return acc_head and {'debit_to' : acc_head} or {}


	def get_cust_and_due_date(self):
		"""Set Due Date = Posting Date + Credit Days"""
		if self.doc.posting_date:
			credit_days = 0
			if self.doc.debit_to:
				credit_days = webnotes.conn.get_value("Account", self.doc.debit_to, "credit_days")
			if self.doc.company and not credit_days:
				credit_days = webnotes.conn.get_value("Company", self.doc.company, "credit_days")
				
			if credit_days:
				self.doc.due_date = add_days(self.doc.posting_date, credit_days)
			else:
				self.doc.due_date = self.doc.posting_date
		
		if self.doc.debit_to:
			self.doc.customer = webnotes.conn.get_value('Account',self.doc.debit_to,'master_name')


	def pull_details(self):
		"""Pull Details of Delivery Note or Sales Order Selected"""
		if self.doc.delivery_note_main:
			self.validate_prev_docname('delivery note')
			self.doclist = self.doc.clear_table(self.doclist,'other_charges')			
			self.doclist = get_obj('DocType Mapper', 'Delivery Note-Sales Invoice').dt_map(
				'Delivery Note', 'Sales Invoice', self.doc.delivery_note_main, self.doc, 
				self.doclist, """[['Delivery Note', 'Sales Invoice'],
					['Delivery Note Item', 'Sales Invoice Item'],
					['Sales Taxes and Charges','Sales Taxes and Charges'],
					['Sales Team','Sales Team']]""")								
			self.get_income_expense_account('entries')
			
		elif self.doc.sales_order_main:
			self.validate_prev_docname('sales order')
			self.doclist = self.doc.clear_table(self.doclist,'other_charges')
			get_obj('DocType Mapper', 'Sales Order-Sales Invoice').dt_map('Sales Order', 
				'Sales Invoice', self.doc.sales_order_main, self.doc, self.doclist, 
				"""[['Sales Order', 'Sales Invoice'],['Sales Order Item', 'Sales Invoice Item'], 
				['Sales Taxes and Charges','Sales Taxes and Charges'], 
				['Sales Team', 'Sales Team']]""")
			self.get_income_expense_account('entries')
			
		ret = self.get_debit_to()
		self.doc.debit_to = ret.get('debit_to')
					
<<<<<<< HEAD
=======
					
	def load_default_accounts(self):
		"""
			Loads default accounts from items, customer when called from mapper
		"""
		self.get_income_expense_account('entries')
		
		
	def get_income_expense_account(self,doctype):		
		for d in getlist(self.doclist, doctype):			
			if d.item_code:
				item = webnotes.conn.get_value("Item", d.item_code, ["default_income_account", 
					"default_sales_cost_center", "purchase_account"], as_dict=True)
				d.income_account = item['default_income_account'] or ""
				d.cost_center = item['default_sales_cost_center'] or ""
				
				if cint(webnotes.defaults.get_global_default("auto_inventory_accounting")) \
						and cint(self.doc.is_pos) and cint(self.doc.update_stock):
					d.expense_account = item['purchase_account'] or ""

	def get_item_details(self, args=None):
		import json
		args = args and json.loads(args) or {}
		if args.get('item_code'):
			ret = get_obj('Sales Common').get_item_details(args, self)
			
			if cint(self.doc.is_pos) == 1 and self.pos_settings:
				ret = self.apply_pos_settings(args, ret)
			
			return ret
		
		elif cint(self.doc.is_pos) == 1 and self.pos_settings:
			for doc in self.doclist.get({"parentfield": "entries"}):
				if doc.fields.get('item_code'):
					ret = self.apply_pos_settings(doc.fields)
					for r in ret:
						if not doc.fields.get(r):
							doc.fields[r] = ret[r]		

	@property
	def pos_settings(self):
		if not hasattr(self, "_pos_settings"):
			dtl = webnotes.conn.sql("""select * from `tabPOS Setting` where user = %s 
				and company = %s""", (webnotes.session['user'], self.doc.company), as_dict=1)			 
			if not dtl:
				dtl = webnotes.conn.sql("""select * from `tabPOS Setting` 
					where ifnull(user,'') = '' and company = %s""", self.doc.company, as_dict=1)
			self._pos_settings = dtl
			
		return self._pos_settings

	def apply_pos_settings(self, args, ret=None):
		if not ret: ret = {}
		
		pos = self.pos_settings[0]
		
		item = webnotes.conn.sql("""select default_income_account, default_sales_cost_center, 
			default_warehouse, purchase_account from tabItem where name = %s""", 
			args.get('item_code'), as_dict=1)
		
		if item:
			item = item[0]
			
			ret.update({
				"income_account": item.get("default_income_account") \
					or pos.get("income_account") or args.get("income_account"),
				"cost_center": item.get("default_sales_cost_center") \
					or pos.get("cost_center") or args.get("cost_center"),
				"warehouse": item.get("default_warehouse") \
					or pos.get("warehouse") or args.get("warehouse"),
				"expense_account": item.get("purchase_account") \
					or pos.get("expense_account") or args.get("expense_account")
			})
			
			if ret.get("warehouse"):
				ret["actual_qty"] = flt(webnotes.conn.get_value("Bin",
					{"item_code": args.get("item_code"), "warehouse": ret.get("warehouse")},
					"actual_qty"))
		return ret

>>>>>>> 0feebc1a
	def get_barcode_details(self, barcode):
		return get_obj('Sales Common').get_barcode_details(barcode)


	def get_adj_percent(self, arg=''):
		"""Fetch ref rate from item master as per selected price list"""
		get_obj('Sales Common').get_adj_percent(self)


	def get_rate(self,arg):
		"""Get tax rate if account type is tax"""
		get_obj('Sales Common').get_rate(arg)
		
		
	def get_comm_rate(self, sales_partner):
		"""Get Commission rate of Sales Partner"""
		return get_obj('Sales Common').get_comm_rate(sales_partner, self)	
	
	
	def get_tc_details(self):
		return get_obj('Sales Common').get_tc_details(self)


	def get_advances(self):
		super(DocType, self).get_advances(self.doc.debit_to, 
			"Sales Invoice Advance", "advance_adjustment_details", "credit")
		
	def get_company_abbr(self):
		return webnotes.conn.sql("select abbr from tabCompany where name=%s", self.doc.company)[0][0]
		
		
	def validate_prev_docname(self,doctype):
		"""Check whether sales order / delivery note items already pulled"""
		for d in getlist(self.doclist, 'entries'): 
			if doctype == 'delivery note' and self.doc.delivery_note_main == d.delivery_note:
				msgprint(cstr(self.doc.delivery_note_main) + " delivery note details have already been pulled.")
				raise Exception , "Validation Error. Delivery note details have already been pulled."
			elif doctype == 'sales order' and self.doc.sales_order_main == d.sales_order and not d.delivery_note:
				msgprint(cstr(self.doc.sales_order_main) + " sales order details have already been pulled.")
				raise Exception , "Validation Error. Sales order details have already been pulled."


	def update_against_document_in_jv(self):
		"""
			Links invoice and advance voucher:
				1. cancel advance voucher
				2. split into multiple rows if partially adjusted, assign against voucher
				3. submit advance voucher
		"""
		
		lst = []
		for d in getlist(self.doclist, 'advance_adjustment_details'):
			if flt(d.allocated_amount) > 0:
				args = {
					'voucher_no' : d.journal_voucher, 
					'voucher_detail_no' : d.jv_detail_no, 
					'against_voucher_type' : 'Sales Invoice', 
					'against_voucher'  : self.doc.name,
					'account' : self.doc.debit_to, 
					'is_advance' : 'Yes', 
					'dr_or_cr' : 'credit', 
					'unadjusted_amt' : flt(d.advance_amount),
					'allocated_amt' : flt(d.allocated_amount)
				}
				lst.append(args)
		
		if lst:
			from accounts.utils import reconcile_against_document
			reconcile_against_document(lst)
			
<<<<<<< HEAD
=======
	def validate_customer(self):
		"""	Validate customer name with SO and DN"""
		if self.doc.customer:
			for d in getlist(self.doclist,'entries'):
				dt = d.delivery_note and 'Delivery Note' or d.sales_order and 'Sales Order' or ''
				if dt:
					dt_no = d.delivery_note or d.sales_order
					cust = webnotes.conn.get_value(dt, dt_no, "customer")
					if cust and cstr(cust) != cstr(self.doc.customer):
						msgprint("Customer %s does not match with customer of %s: %s." 
							%(self.doc.customer, dt, dt_no), raise_exception=1)
			

>>>>>>> 0feebc1a
	def validate_customer_account(self):
		"""Validates Debit To Account and Customer Matches"""
		if self.doc.customer and self.doc.debit_to and not cint(self.doc.is_pos):
			acc_head = webnotes.conn.sql("select master_name from `tabAccount` where name = %s and docstatus != 2", self.doc.debit_to)
			
			if (acc_head and cstr(acc_head[0][0]) != cstr(self.doc.customer)) or \
				(not acc_head and (self.doc.debit_to != cstr(self.doc.customer) + " - " + self.get_company_abbr())):
				msgprint("Debit To: %s do not match with Customer: %s for Company: %s.\n If both correctly entered, please select Master Type \
					and Master Name in account master." %(self.doc.debit_to, self.doc.customer,self.doc.company), raise_exception=1)
			

	def validate_customer(self):
		"""	Validate customer name with SO and DN"""
		if self.doc.customer:
			for d in getlist(self.doclist,'entries'):
				dt = d.delivery_note and 'Delivery Note' or d.sales_order and 'Sales Order' or ''
				if dt:
					dt_no = d.delivery_note or d.sales_order
					cust = webnotes.conn.get_value(dt, dt_no, "customer")
					if cust and cstr(cust) != cstr(self.doc.customer):
						msgprint("Customer %s does not match with customer of %s: %s." 
							%(self.doc.customer, dt, dt_no), raise_exception=1)


	def validate_debit_acc(self):
		acc = webnotes.conn.sql("select debit_or_credit, is_pl_account from tabAccount where name = '%s' and docstatus != 2" % self.doc.debit_to)
		if not acc:
			msgprint("Account: "+ self.doc.debit_to + " does not exist")
			raise Exception
		elif acc[0][0] and acc[0][0] != 'Debit':
			msgprint("Account: "+ self.doc.debit_to + " is not a debit account")
			raise Exception
		elif acc[0][1] and acc[0][1] != 'No':
			msgprint("Account: "+ self.doc.debit_to + " is a pl account")
			raise Exception


	def validate_fixed_asset_account(self):
		"""Validate Fixed Asset Account and whether Income Account Entered Exists"""
		for d in getlist(self.doclist,'entries'):
			item = webnotes.conn.sql("select name,is_asset_item,is_sales_item from `tabItem` where name = '%s' and (ifnull(end_of_life,'')='' or end_of_life = '0000-00-00' or end_of_life >	now())"% d.item_code)
			acc =	webnotes.conn.sql("select account_type from `tabAccount` where name = '%s' and docstatus != 2" % d.income_account)
			if not acc:
				msgprint("Account: "+d.income_account+" does not exist in the system")
				raise Exception
			elif item and item[0][1] == 'Yes' and not acc[0][0] == 'Fixed Asset Account':
				msgprint("Please select income head with account type 'Fixed Asset Account' as Item %s is an asset item" % d.item_code)
				raise Exception

	def set_aging_date(self):
		if self.doc.is_opening != 'Yes':
			self.doc.aging_date = self.doc.posting_date
		elif not self.doc.aging_date:
			msgprint("Aging Date is mandatory for opening entry")
			raise Exception
			

	def set_against_income_account(self):
		"""Set against account for debit to account"""
		against_acc = []
		for d in getlist(self.doclist, 'entries'):
			if d.income_account not in against_acc:
				against_acc.append(d.income_account)
		self.doc.against_income_account = ','.join(against_acc)


	def add_remarks(self):
		if not self.doc.remarks: self.doc.remarks = 'No Remarks'


	def so_dn_required(self):
		"""check in manage account if sales order / delivery note required or not."""
		dic = {'Sales Order':'so_required','Delivery Note':'dn_required'}
		for i in dic:	
			if webnotes.conn.get_value('Global Defaults', 'Global Defaults', dic[i]) == 'Yes':
				for d in getlist(self.doclist,'entries'):
					if webnotes.conn.get_value('Item', d.item_code, 'is_stock_item') == 'Yes' \
						and not d.fields[i.lower().replace(' ','_')]:
						msgprint("%s is mandatory for stock item which is not mentioed against item: %s"%(i,d.item_code), raise_exception=1)


	def validate_proj_cust(self):
		"""check for does customer belong to same project as entered.."""
		if self.doc.project_name and self.doc.customer:
			res = webnotes.conn.sql("select name from `tabProject` where name = '%s' and (customer = '%s' or ifnull(customer,'')='')"%(self.doc.project_name, self.doc.customer))
			if not res:
				msgprint("Customer - %s does not belong to project - %s. \n\nIf you want to use project for multiple customers then please make customer details blank in that project."%(self.doc.customer,self.doc.project_name))
				raise Exception

	def validate_pos(self):
		if not self.doc.cash_bank_account and flt(self.doc.paid_amount):
			msgprint("Cash/Bank Account is mandatory for POS, for making payment entry")
			raise Exception
		if (flt(self.doc.paid_amount) + flt(self.doc.write_off_amount) - round(flt(self.doc.grand_total), 2))>0.001:
			msgprint("(Paid amount + Write Off Amount) can not be greater than Grand Total")
			raise Exception


	def validate_item_code(self):
		for d in getlist(self.doclist, 'entries'):
			if not d.item_code:
				msgprint("Please enter Item Code at line no : %s to update stock or remove check from Update Stock in Basic Info Tab." % (d.idx),
				raise_exception=True)
				
	def validate_delivery_note(self):
		for d in self.doclist.get({"parentfield": "entries"}):
			if d.delivery_note:
				msgprint("""Stock update can not be made against Delivery Note""", raise_exception=1)


	def validate_write_off_account(self):
		if flt(self.doc.write_off_amount) and not self.doc.write_off_account:
			msgprint("Please enter Write Off Account", raise_exception=1)


	def validate_c_form(self):
		""" Blank C-form no if C-form applicable marked as 'No'"""
		if self.doc.amended_from and self.doc.c_form_applicable == 'No' and self.doc.c_form_no:
			webnotes.conn.sql("""delete from `tabC-Form Invoice Detail` where invoice_no = %s
					and parent = %s""", (self.doc.amended_from,	self.doc.c_form_no))

			webnotes.conn.set(self.doc, 'c_form_no', '')
			
	def validate_rate_with_refdoc(self):
		"""Validate values with reference document with previous document"""
		for d in self.doclist.get({"parentfield": "entries"}):
			if d.so_detail:
				self.check_value("Sales Order", d.sales_order, d.so_detail, 
					d.export_rate, d.item_code)
			if d.dn_detail:
				self.check_value("Delivery Note", d.delivery_note, d.dn_detail, 
					d.export_rate, d.item_code)
				
	def check_value(self, ref_dt, ref_dn, ref_item_dn, val, item_code):
		ref_val = webnotes.conn.get_value(ref_dt + " Item", ref_item_dn, "export_rate")
		if flt(ref_val, 2) != flt(val, 2):
			msgprint(_("Rate is not matching with ") + ref_dt + ": " + ref_dn + 
				_(" for item: ") + item_code, raise_exception=True)

	def update_current_stock(self):
		for d in getlist(self.doclist, 'entries'):
			if d.item_code and d.warehouse:
				bin = webnotes.conn.sql("select actual_qty from `tabBin` where item_code = %s and warehouse = %s", (d.item_code, d.warehouse), as_dict = 1)
				d.actual_qty = bin and flt(bin[0]['actual_qty']) or 0

		for d in getlist(self.doclist, 'packing_details'):
			bin = webnotes.conn.sql("select actual_qty, projected_qty from `tabBin` where item_code =	%s and warehouse = %s", (d.item_code, d.warehouse), as_dict = 1)
			d.actual_qty = bin and flt(bin[0]['actual_qty']) or 0
			d.projected_qty = bin and flt(bin[0]['projected_qty']) or 0
	 
	
	def get_warehouse(self):
		w = webnotes.conn.sql("select warehouse from `tabPOS Setting` where ifnull(user,'') = '%s' and company = '%s'" % (webnotes.session['user'], self.doc.company))
		w = w and w[0][0] or ''
		if not w:
			ps = webnotes.conn.sql("select name, warehouse from `tabPOS Setting` where ifnull(user,'') = '' and company = '%s'" % self.doc.company)
			if not ps:
				msgprint("To make POS entry, please create POS Setting from Accounts --> POS Setting page and refresh the system.", raise_exception=True)
			elif not ps[0][1]:
				msgprint("Please enter warehouse in POS Setting")
			else:
				w = ps[0][1]
		return w

	
	def make_packing_list(self):
		get_obj('Sales Common').make_packing_list(self,'entries')
		sl = get_obj('Stock Ledger')
		sl.scrub_serial_nos(self)
		sl.scrub_serial_nos(self, 'packing_details')


	def on_update(self):
		if cint(self.doc.update_stock) == 1:
			# Set default warehouse from pos setting
			if cint(self.doc.is_pos) == 1:
				w = self.get_warehouse()
				if w:
					for d in getlist(self.doclist, 'entries'):
						if not d.warehouse:
							d.warehouse = cstr(w)

				if flt(self.doc.paid_amount) == 0:
					if self.doc.cash_bank_account: 
						webnotes.conn.set(self.doc, 'paid_amount', 
							(flt(self.doc.grand_total) - flt(self.doc.write_off_amount)))
					else:
						# show message that the amount is not paid
						webnotes.conn.set(self.doc,'paid_amount',0)
						webnotes.msgprint("Note: Payment Entry will not be created since 'Cash/Bank Account' was not specified.")

			self.make_packing_list()
		else:
			self.doclist = self.doc.clear_table(self.doclist, 'packing_details')
			webnotes.conn.set(self.doc,'paid_amount',0)
		
	def check_prev_docstatus(self):
		for d in getlist(self.doclist,'entries'):
			if d.sales_order:
				submitted = webnotes.conn.sql("select name from `tabSales Order` where docstatus = 1 and name = '%s'" % d.sales_order)
				if not submitted:
					msgprint("Sales Order : "+ cstr(d.sales_order) +" is not submitted")
					raise Exception , "Validation Error."

			if d.delivery_note:
				submitted = webnotes.conn.sql("select name from `tabDelivery Note` where docstatus = 1 and name = '%s'" % d.delivery_note)
				if not submitted:
					msgprint("Delivery Note : "+ cstr(d.delivery_note) +" is not submitted")
					raise Exception , "Validation Error."


	def make_sl_entry(self, d, wh, qty, in_value, update_stock):
		st_uom = webnotes.conn.sql("select stock_uom from `tabItem` where name = '%s'"%d['item_code'])
		self.values.append({
			'item_code'			: d['item_code'],
			'warehouse'			: wh,
			'posting_date'		: self.doc.posting_date,
			'posting_time'		: self.doc.posting_time,
			'voucher_type'		: 'Sales Invoice',
			'voucher_no'		: cstr(self.doc.name),
			'voucher_detail_no'	: cstr(d['name']), 
			'actual_qty'		: qty, 
			'stock_uom'			: st_uom and st_uom[0][0] or '',
			'incoming_rate'		: in_value,
			'company'			: self.doc.company,
			'fiscal_year'		: self.doc.fiscal_year,
			'is_cancelled'		: (update_stock==1) and 'No' or 'Yes',
			'batch_no'			: cstr(d['batch_no']),
			'serial_no'			: d['serial_no'],
			"project"			: self.doc.project_name
		})			

	def update_stock_ledger(self, update_stock):
		self.values = []
		items = get_obj('Sales Common').get_item_list(self)
		for d in items:
			stock_item = webnotes.conn.sql("SELECT is_stock_item, is_sample_item \
				FROM tabItem where name = '%s'"%(d['item_code']), as_dict = 1)
			if stock_item[0]['is_stock_item'] == "Yes":
				if not d['warehouse']:
					msgprint("Message: Please enter Warehouse for item %s as it is stock item." \
						% d['item_code'], raise_exception=1)

				# Reduce actual qty from warehouse
				self.make_sl_entry( d, d['warehouse'], - flt(d['qty']) , 0, update_stock)
		
		get_obj('Stock Ledger', 'Stock Ledger').update_stock(self.values)
		
	def make_gl_entries(self):
		from accounts.general_ledger import make_gl_entries, merge_similar_entries
		
		gl_entries = []
		
		self.make_customer_gl_entry(gl_entries)
	
		self.make_tax_gl_entries(gl_entries)
		
		self.make_item_gl_entries(gl_entries)
		
		# merge gl entries before adding pos entries
		gl_entries = merge_similar_entries(gl_entries)
						
		self.make_pos_gl_entries(gl_entries)
		
		update_outstanding = cint(self.doc.is_pos) and self.doc.write_off_account and 'No' or 'Yes'
		
		if gl_entries:
			make_gl_entries(gl_entries, cancel=(self.doc.docstatus == 2), 
				update_outstanding=update_outstanding, merge_entries=False)
				
	def make_customer_gl_entry(self, gl_entries):
		if self.doc.grand_total:
			gl_entries.append(
				self.get_gl_dict({
					"account": self.doc.debit_to,
					"against": self.doc.against_income_account,
					"debit": self.doc.grand_total,
					"remarks": self.doc.remarks,
					"against_voucher": self.doc.name,
					"against_voucher_type": self.doc.doctype,
				})
			)
				
	def make_tax_gl_entries(self, gl_entries):
		for tax in self.doclist.get({"parentfield": "other_charges"}):
			if flt(tax.tax_amount):
				gl_entries.append(
					self.get_gl_dict({
						"account": tax.account_head,
						"against": self.doc.debit_to,
						"credit": flt(tax.tax_amount),
						"remarks": self.doc.remarks,
						"cost_center": tax.cost_center
					})
				)
				
	def make_item_gl_entries(self, gl_entries):			
		# income account gl entries	
		for item in self.doclist.get({"parentfield": "entries"}):
			if flt(item.amount):
				gl_entries.append(
					self.get_gl_dict({
						"account": item.income_account,
						"against": self.doc.debit_to,
						"credit": item.amount,
						"remarks": self.doc.remarks,
						"cost_center": item.cost_center
					})
				)
				
		# expense account gl entries
		if cint(webnotes.defaults.get_global_default("auto_inventory_accounting")) \
				and cint(self.doc.update_stock):
			
			for item in self.doclist.get({"parentfield": "entries"}):
				self.check_expense_account(item)
			
				if item.buying_amount:
					gl_entries += self.get_gl_entries_for_stock(item.expense_account, 
						-1*item.buying_amount, cost_center=item.cost_center)
				
	def make_pos_gl_entries(self, gl_entries):
		if cint(self.doc.is_pos) and self.doc.cash_bank_account and self.doc.paid_amount:
			# POS, make payment entries
			gl_entries.append(
				self.get_gl_dict({
					"account": self.doc.debit_to,
					"against": self.doc.cash_bank_account,
					"credit": self.doc.paid_amount,
					"remarks": self.doc.remarks,
					"against_voucher": self.doc.name,
					"against_voucher_type": self.doc.doctype,
				})
			)
			gl_entries.append(
				self.get_gl_dict({
					"account": self.doc.cash_bank_account,
					"against": self.doc.debit_to,
					"debit": self.doc.paid_amount,
					"remarks": self.doc.remarks,
				})
			)
			# write off entries, applicable if only pos
			if self.doc.write_off_account and self.doc.write_off_amount:
				gl_entries.append(
					self.get_gl_dict({
						"account": self.doc.debit_to,
						"against": self.doc.write_off_account,
						"credit": self.doc.write_off_amount,
						"remarks": self.doc.remarks,
						"against_voucher": self.doc.name,
						"against_voucher_type": self.doc.doctype,
					})
				)
				gl_entries.append(
					self.get_gl_dict({
						"account": self.doc.write_off_account,
						"against": self.doc.debit_to,
						"debit": self.doc.write_off_amount,
						"remarks": self.doc.remarks,
						"cost_center": self.doc.write_off_cost_center
					})
				)
			
	def update_c_form(self):
		"""Update amended id in C-form"""
		if self.doc.c_form_no and self.doc.amended_from:
			webnotes.conn.sql("""update `tabC-Form Invoice Detail` set invoice_no = %s,
				invoice_date = %s, territory = %s, net_total = %s,
				grand_total = %s where invoice_no = %s and parent = %s""", 
				(self.doc.name, self.doc.amended_from, self.doc.c_form_no))

	@property
	def meta(self):
		if not hasattr(self, "_meta"):
			self._meta = webnotes.get_doctype(self.doc.doctype)
		return self._meta
	
	def validate_recurring_invoice(self):
		if self.doc.convert_into_recurring_invoice:
			self.validate_notification_email_id()
		
			if not self.doc.recurring_type:
				msgprint(_("Please select: ") + self.meta.get_label("recurring_type"),
				raise_exception=1)
		
			elif not (self.doc.invoice_period_from_date and \
					self.doc.invoice_period_to_date):
				msgprint(comma_and([self.meta.get_label("invoice_period_from_date"),
					self.meta.get_label("invoice_period_to_date")])
					+ _(": Mandatory for a Recurring Invoice."),
					raise_exception=True)
	
	def convert_to_recurring(self):
		if self.doc.convert_into_recurring_invoice:
			if not self.doc.recurring_id:
				webnotes.conn.set(self.doc, "recurring_id",
					make_autoname("RECINV/.#####"))
			
			self.set_next_date()

		elif self.doc.recurring_id:
			webnotes.conn.sql("""update `tabSales Invoice`
				set convert_into_recurring_invoice = 0
				where recurring_id = %s""", (self.doc.recurring_id,))
			
	def validate_notification_email_id(self):
		if self.doc.notification_email_address:
			email_list = filter(None, [cstr(email).strip() for email in
				self.doc.notification_email_address.replace("\n", "").split(",")])
			
			from webnotes.utils import validate_email_add
			for email in email_list:
				if not validate_email_add(email):
					msgprint(self.meta.get_label("notification_email_address") \
						+ " - " + _("Invalid Email Address") + ": \"%s\"" % email,
						raise_exception=1)
					
		else:
			msgprint("Notification Email Addresses not specified for recurring invoice",
				raise_exception=1)
				
	def set_next_date(self):
		""" Set next date on which auto invoice will be created"""
		if not self.doc.repeat_on_day_of_month:
			msgprint("""Please enter 'Repeat on Day of Month' field value. 
				The day of the month on which auto invoice 
				will be generated e.g. 05, 28 etc.""", raise_exception=1)
		
		next_date = get_next_date(self.doc.posting_date,
			month_map[self.doc.recurring_type], cint(self.doc.repeat_on_day_of_month))
		
		webnotes.conn.set(self.doc, 'next_date', next_date)
	
def get_next_date(dt, mcount, day=None):
	dt = getdate(dt)
	
	from dateutil.relativedelta import relativedelta
	dt += relativedelta(months=mcount, day=day)
	
	return dt
	
def manage_recurring_invoices(next_date=None, commit=True):
	""" 
		Create recurring invoices on specific date by copying the original one
		and notify the concerned people
	"""
	next_date = next_date or nowdate()
	recurring_invoices = webnotes.conn.sql("""select name, recurring_id
		from `tabSales Invoice` where ifnull(convert_into_recurring_invoice, 0)=1
		and docstatus=1 and next_date=%s
		and next_date <= ifnull(end_date, '2199-12-31')""", next_date)
	
	exception_list = []
	for ref_invoice, recurring_id in recurring_invoices:
		if not webnotes.conn.sql("""select name from `tabSales Invoice`
				where posting_date=%s and recurring_id=%s and docstatus=1""",
				(next_date, recurring_id)):
			try:
				ref_wrapper = webnotes.bean('Sales Invoice', ref_invoice)
				new_invoice_wrapper = make_new_invoice(ref_wrapper, next_date)
				send_notification(new_invoice_wrapper)
				if commit:
					webnotes.conn.commit()
			except:
				if commit:
					webnotes.conn.rollback()

					webnotes.conn.begin()
					webnotes.conn.sql("update `tabSales Invoice` set \
						convert_into_recurring_invoice = 0 where name = %s", ref_invoice)
					notify_errors(ref_invoice, ref_wrapper.doc.owner)
					webnotes.conn.commit()

				exception_list.append(webnotes.getTraceback())
			finally:
				if commit:
					webnotes.conn.begin()
			
	if exception_list:
		exception_message = "\n\n".join([cstr(d) for d in exception_list])
		raise Exception, exception_message

def make_new_invoice(ref_wrapper, posting_date):
	from webnotes.model.bean import clone
	from accounts.utils import get_fiscal_year
	new_invoice = clone(ref_wrapper)
	
	mcount = month_map[ref_wrapper.doc.recurring_type]
	
	invoice_period_from_date = get_next_date(ref_wrapper.doc.invoice_period_from_date, mcount)
	
	# get last day of the month to maintain period if the from date is first day of its own month 
	# and to date is the last day of its own month
	if (cstr(get_first_day(ref_wrapper.doc.invoice_period_from_date)) == \
			cstr(ref_wrapper.doc.invoice_period_from_date)) and \
		(cstr(get_last_day(ref_wrapper.doc.invoice_period_to_date)) == \
			cstr(ref_wrapper.doc.invoice_period_to_date)):
		invoice_period_to_date = get_last_day(get_next_date(ref_wrapper.doc.invoice_period_to_date,
			mcount))
	else:
		invoice_period_to_date = get_next_date(ref_wrapper.doc.invoice_period_to_date, mcount)
	
	new_invoice.doc.fields.update({
		"posting_date": posting_date,
		"aging_date": posting_date,
		"due_date": add_days(posting_date, cint(date_diff(ref_wrapper.doc.due_date,
			ref_wrapper.doc.posting_date))),
		"invoice_period_from_date": invoice_period_from_date,
		"invoice_period_to_date": invoice_period_to_date,
		"fiscal_year": get_fiscal_year(posting_date)[0],
		"owner": ref_wrapper.doc.owner,
	})
	
	new_invoice.submit()
	
	return new_invoice
	
def send_notification(new_rv):
	"""Notify concerned persons about recurring invoice generation"""
	subject = "Invoice : " + new_rv.doc.name

	com = new_rv.doc.company

	hd = '''<div><h2>%s</h2></div>
			<div><h3>Invoice: %s</h3></div>
			<table cellspacing= "5" cellpadding="5"  width = "100%%">
				<tr>
					<td width = "50%%"><b>Customer</b><br>%s<br>%s</td>
					<td width = "50%%">Invoice Date	   : %s<br>Invoice Period : %s to %s <br>Due Date	   : %s</td>
				</tr>
			</table>
		''' % (com, new_rv.doc.name, new_rv.doc.customer_name, new_rv.doc.address_display, getdate(new_rv.doc.posting_date).strftime("%d-%m-%Y"), \
		getdate(new_rv.doc.invoice_period_from_date).strftime("%d-%m-%Y"), getdate(new_rv.doc.invoice_period_to_date).strftime("%d-%m-%Y"),\
		getdate(new_rv.doc.due_date).strftime("%d-%m-%Y"))
	
	
	tbl = '''<table border="1px solid #CCC" width="100%%" cellpadding="0px" cellspacing="0px">
				<tr>
					<td width = "15%%" bgcolor="#CCC" align="left"><b>Item</b></td>
					<td width = "40%%" bgcolor="#CCC" align="left"><b>Description</b></td>
					<td width = "15%%" bgcolor="#CCC" align="center"><b>Qty</b></td>
					<td width = "15%%" bgcolor="#CCC" align="center"><b>Rate</b></td>
					<td width = "15%%" bgcolor="#CCC" align="center"><b>Amount</b></td>
				</tr>
		'''
	for d in getlist(new_rv.doclist, 'entries'):
		tbl += '<tr><td>' + cstr(d.item_code) +'</td><td>' + cstr(d.description) + \
			'</td><td>' + cstr(d.qty) +'</td><td>' + cstr(d.basic_rate) + \
			'</td><td>' + cstr(d.amount) +'</td></tr>'
	tbl += '</table>'

	totals ='''<table cellspacing= "5" cellpadding="5"  width = "100%%">
					<tr>
						<td width = "50%%"></td>
						<td width = "50%%">
							<table width = "100%%">
								<tr>
									<td width = "50%%">Net Total: </td><td>%s </td>
								</tr><tr>
									<td width = "50%%">Total Tax: </td><td>%s </td>
								</tr><tr>
									<td width = "50%%">Grand Total: </td><td>%s</td>
								</tr><tr>
									<td width = "50%%">In Words: </td><td>%s</td>
								</tr>
							</table>
						</td>
					</tr>
					<tr><td>Terms and Conditions:</td></tr>
					<tr><td>%s</td></tr>
				</table>
			''' % (new_rv.doc.net_total,
			new_rv.doc.other_charges_total,new_rv.doc.grand_total,
			new_rv.doc.in_words,new_rv.doc.terms)


	msg = hd + tbl + totals
	
	sendmail(new_rv.doc.notification_email_address, subject=subject, msg = msg)
		
def notify_errors(inv, owner):
	import webnotes
	import website
		
	exception_msg = """
		Dear User,

		An error occured while creating recurring invoice from %s (at %s).

		May be there are some invalid email ids mentioned in the invoice.

		To stop sending repetitive error notifications from the system, we have unchecked
		"Convert into Recurring" field in the invoice %s.


		Please correct the invoice and make the invoice recurring again. 

		<b>It is necessary to take this action today itself for the above mentioned recurring invoice \
		to be generated. If delayed, you will have to manually change the "Repeat on Day of Month" field \
		of this invoice for generating the recurring invoice.</b>

		Regards,
		Administrator
		
	""" % (inv, website.get_site_address(), inv)
	subj = "[Urgent] Error while creating recurring invoice from %s" % inv

	from webnotes.profile import get_system_managers
	recipients = get_system_managers()
	owner_email = webnotes.conn.get_value("Profile", owner, "email")
	if not owner_email in recipients:
		recipients.append(owner_email)

	assign_task_to_owner(inv, exception_msg, recipients)
	sendmail(recipients, subject=subj, msg = exception_msg)

def assign_task_to_owner(inv, msg, users):
	for d in users:
		from webnotes.widgets.form import assign_to
		args = {
			'assign_to' 	:	d,
			'doctype'		:	'Sales Invoice',
			'name'			:	inv,
			'description'	:	msg,
			'priority'		:	'Urgent'
		}
		assign_to.add(args)

@webnotes.whitelist()
def get_bank_cash_account(mode_of_payment):
	val = webnotes.conn.get_value("Mode of Payment", mode_of_payment, "default_account")
	if not val:
		webnotes.msgprint("Default Bank / Cash Account not set in Mode of Payment: %s. Please add a Default Account in Mode of Payment master." % mode_of_payment)
	return {
		"cash_bank_account": val
	}<|MERGE_RESOLUTION|>--- conflicted
+++ resolved
@@ -320,90 +320,7 @@
 			
 		ret = self.get_debit_to()
 		self.doc.debit_to = ret.get('debit_to')
-					
-<<<<<<< HEAD
-=======
-					
-	def load_default_accounts(self):
-		"""
-			Loads default accounts from items, customer when called from mapper
-		"""
-		self.get_income_expense_account('entries')
-		
-		
-	def get_income_expense_account(self,doctype):		
-		for d in getlist(self.doclist, doctype):			
-			if d.item_code:
-				item = webnotes.conn.get_value("Item", d.item_code, ["default_income_account", 
-					"default_sales_cost_center", "purchase_account"], as_dict=True)
-				d.income_account = item['default_income_account'] or ""
-				d.cost_center = item['default_sales_cost_center'] or ""
-				
-				if cint(webnotes.defaults.get_global_default("auto_inventory_accounting")) \
-						and cint(self.doc.is_pos) and cint(self.doc.update_stock):
-					d.expense_account = item['purchase_account'] or ""
-
-	def get_item_details(self, args=None):
-		import json
-		args = args and json.loads(args) or {}
-		if args.get('item_code'):
-			ret = get_obj('Sales Common').get_item_details(args, self)
-			
-			if cint(self.doc.is_pos) == 1 and self.pos_settings:
-				ret = self.apply_pos_settings(args, ret)
-			
-			return ret
-		
-		elif cint(self.doc.is_pos) == 1 and self.pos_settings:
-			for doc in self.doclist.get({"parentfield": "entries"}):
-				if doc.fields.get('item_code'):
-					ret = self.apply_pos_settings(doc.fields)
-					for r in ret:
-						if not doc.fields.get(r):
-							doc.fields[r] = ret[r]		
-
-	@property
-	def pos_settings(self):
-		if not hasattr(self, "_pos_settings"):
-			dtl = webnotes.conn.sql("""select * from `tabPOS Setting` where user = %s 
-				and company = %s""", (webnotes.session['user'], self.doc.company), as_dict=1)			 
-			if not dtl:
-				dtl = webnotes.conn.sql("""select * from `tabPOS Setting` 
-					where ifnull(user,'') = '' and company = %s""", self.doc.company, as_dict=1)
-			self._pos_settings = dtl
-			
-		return self._pos_settings
-
-	def apply_pos_settings(self, args, ret=None):
-		if not ret: ret = {}
-		
-		pos = self.pos_settings[0]
-		
-		item = webnotes.conn.sql("""select default_income_account, default_sales_cost_center, 
-			default_warehouse, purchase_account from tabItem where name = %s""", 
-			args.get('item_code'), as_dict=1)
-		
-		if item:
-			item = item[0]
-			
-			ret.update({
-				"income_account": item.get("default_income_account") \
-					or pos.get("income_account") or args.get("income_account"),
-				"cost_center": item.get("default_sales_cost_center") \
-					or pos.get("cost_center") or args.get("cost_center"),
-				"warehouse": item.get("default_warehouse") \
-					or pos.get("warehouse") or args.get("warehouse"),
-				"expense_account": item.get("purchase_account") \
-					or pos.get("expense_account") or args.get("expense_account")
-			})
-			
-			if ret.get("warehouse"):
-				ret["actual_qty"] = flt(webnotes.conn.get_value("Bin",
-					{"item_code": args.get("item_code"), "warehouse": ret.get("warehouse")},
-					"actual_qty"))
-		return ret
-
->>>>>>> 0feebc1a
+
 	def get_barcode_details(self, barcode):
 		return get_obj('Sales Common').get_barcode_details(barcode)
 
@@ -474,22 +391,6 @@
 			from accounts.utils import reconcile_against_document
 			reconcile_against_document(lst)
 			
-<<<<<<< HEAD
-=======
-	def validate_customer(self):
-		"""	Validate customer name with SO and DN"""
-		if self.doc.customer:
-			for d in getlist(self.doclist,'entries'):
-				dt = d.delivery_note and 'Delivery Note' or d.sales_order and 'Sales Order' or ''
-				if dt:
-					dt_no = d.delivery_note or d.sales_order
-					cust = webnotes.conn.get_value(dt, dt_no, "customer")
-					if cust and cstr(cust) != cstr(self.doc.customer):
-						msgprint("Customer %s does not match with customer of %s: %s." 
-							%(self.doc.customer, dt, dt_no), raise_exception=1)
-			
-
->>>>>>> 0feebc1a
 	def validate_customer_account(self):
 		"""Validates Debit To Account and Customer Matches"""
 		if self.doc.customer and self.doc.debit_to and not cint(self.doc.is_pos):
