# ERPNext - web based ERP (http://erpnext.com)
# Copyright (C) 2012 Web Notes Technologies Pvt Ltd
# 
# This program is free software: you can redistribute it and/or modify
# it under the terms of the GNU General Public License as published by
# the Free Software Foundation, either version 3 of the License, or
# (at your option) any later version.
# 
# This program is distributed in the hope that it will be useful,
# but WITHOUT ANY WARRANTY; without even the implied warranty of
# MERCHANTABILITY or FITNESS FOR A PARTICULAR PURPOSE. See the
# GNU General Public License for more details.
# 
# You should have received a copy of the GNU General Public License
# along with this program.  If not, see <http://www.gnu.org/licenses/>.

from __future__ import unicode_literals
import webnotes

from webnotes.utils import add_days, cint, cstr, date_diff, flt, getdate, nowdate, \
	get_first_day, get_last_day

from webnotes.utils.email_lib import sendmail
from webnotes.utils import comma_and
from webnotes.model.doc import make_autoname
from webnotes.model.bean import getlist
from webnotes.model.code import get_obj
from webnotes import _, msgprint

session = webnotes.session

month_map = {'Monthly': 1, 'Quarterly': 3, 'Half-yearly': 6, 'Yearly': 12}


from controllers.selling_controller import SellingController

class DocType(SellingController):
	def __init__(self,d,dl):
		self.doc, self.doclist = d, dl
		self.log = []
		self.tname = 'Sales Invoice Item'
		self.fname = 'entries'

	def autoname(self):
		self.doc.name = make_autoname(self.doc.naming_series+ '.#####')
		
	def validate(self):
		super(DocType, self).validate()
		
		self.validate_posting_time()
		self.so_dn_required()
		self.validate_proj_cust()
		sales_com_obj = get_obj('Sales Common')
		sales_com_obj.check_stop_sales_order(self)
		sales_com_obj.check_active_sales_items(self)
		sales_com_obj.check_conversion_rate(self)
		sales_com_obj.validate_max_discount(self, 'entries')
		sales_com_obj.get_allocated_sum(self)
		sales_com_obj.validate_fiscal_year(self.doc.fiscal_year, 
			self.doc.posting_date,'Posting Date')
		self.validate_customer()
		self.validate_customer_account()
		self.validate_debit_acc()
		self.validate_fixed_asset_account()
		self.clear_unallocated_advances("Sales Invoice Advance", "advance_adjustment_details")
		self.add_remarks()
		if cint(self.doc.is_pos):
			self.validate_pos()
			self.validate_write_off_account()
			if cint(self.doc.update_stock):
				sl = get_obj('Stock Ledger')
				sl.validate_serial_no(self, 'entries')
				sl.validate_serial_no(self, 'packing_details')
				self.validate_item_code()
				self.update_current_stock()
				self.validate_delivery_note()
		if not self.doc.is_opening:
			self.doc.is_opening = 'No'
		self.set_aging_date()
		self.set_against_income_account()
		self.validate_c_form()
		self.validate_time_logs_are_submitted()
		self.validate_recurring_invoice()
		
	def on_submit(self):
		if cint(self.doc.is_pos) == 1:
			if cint(self.doc.update_stock) == 1:
				sl_obj = get_obj("Stock Ledger")
				sl_obj.validate_serial_no_warehouse(self, 'entries')
				sl_obj.validate_serial_no_warehouse(self, 'packing_details')
				
				sl_obj.update_serial_record(self, 'entries', is_submit = 1, is_incoming = 0)
				sl_obj.update_serial_record(self, 'packing_details', is_submit = 1, is_incoming = 0)
				
				self.update_stock_ledger(update_stock=1)
		else:
			# Check for Approving Authority
			if not self.doc.recurring_id:
				get_obj('Authorization Control').validate_approving_authority(self.doc.doctype, 
				 	self.doc.company, self.doc.grand_total, self)
				
		self.set_buying_amount()
		self.check_prev_docstatus()
		get_obj("Sales Common").update_prevdoc_detail(1,self)
		
		# this sequence because outstanding may get -ve
		self.make_gl_entries()

		if not cint(self.doc.is_pos) == 1:
			self.update_against_document_in_jv()

		self.update_c_form()
		self.update_time_log_batch(self.doc.name)
		self.convert_to_recurring()

	def before_cancel(self):
		self.update_time_log_batch(None)

	def on_cancel(self):
		if cint(self.doc.is_pos) == 1:
			if cint(self.doc.update_stock) == 1:
				sl = get_obj('Stock Ledger')
				sl.update_serial_record(self, 'entries', is_submit = 0, is_incoming = 0)
				sl.update_serial_record(self, 'packing_details', is_submit = 0, is_incoming = 0)
				
				self.update_stock_ledger(update_stock = -1)
		
		sales_com_obj = get_obj(dt = 'Sales Common')
		sales_com_obj.check_stop_sales_order(self)
		
		from accounts.utils import remove_against_link_from_jv
		remove_against_link_from_jv(self.doc.doctype, self.doc.name, "against_invoice")

		sales_com_obj.update_prevdoc_detail(0, self)
		
		self.make_gl_entries()
		
	def on_update_after_submit(self):
		self.validate_recurring_invoice()
		self.convert_to_recurring()

	def update_time_log_batch(self, sales_invoice):
		for d in self.doclist.get({"doctype":"Sales Invoice Item"}):
			if d.time_log_batch:
				tlb = webnotes.bean("Time Log Batch", d.time_log_batch)
				tlb.doc.sales_invoice = sales_invoice
				tlb.update_after_submit()

	def validate_time_logs_are_submitted(self):
		for d in self.doclist.get({"doctype":"Sales Invoice Item"}):
			if d.time_log_batch:
				status = webnotes.conn.get_value("Time Log Batch", d.time_log_batch, "status")
				if status!="Submitted":
					webnotes.msgprint(_("Time Log Batch status must be 'Submitted'") + ":" + d.time_log_batch,
						raise_exception=True)

	def set_pos_fields(self):
		"""Set retail related fields from pos settings"""
		pos = webnotes.conn.sql("select * from `tabPOS Setting` where ifnull(user,'') = '%s' and company = '%s'" % (session['user'], self.doc.company), as_dict=1)
		if not pos:
			pos = webnotes.conn.sql("select * from `tabPOS Setting` where ifnull(user,'') = '' and company = '%s'" % (self.doc.company), as_dict=1)
		if pos:
			val = webnotes.conn.sql("select name from `tabAccount` where name = %s and docstatus != 2", (cstr(self.doc.customer) + " - " + self.get_company_abbr()))
			val = val and val[0][0] or ''
			if not val: val = pos and pos[0]['customer_account'] or ''
			if not self.doc.debit_to:
				webnotes.conn.set(self.doc,'debit_to',val)
			
			lst = ['territory','naming_series','currency','charge','letter_head','tc_name','price_list_name','company','select_print_heading','cash_bank_account']
				
			for i in lst:
				val = pos and pos[0][i] or ''
				self.doc.fields[i] = val
			self.set_pos_item_values()
			
			val = pos and flt(pos[0]['conversion_rate']) or 0	
			self.doc.conversion_rate = val

			#fetch terms	
			if self.doc.tc_name:	 self.get_tc_details()
			
			#fetch charges
			if self.doc.charge:		self.get_other_charges()


	def set_pos_item_values(self):
		"""Set default values related to pos for previously created sales invoice."""
		if cint(self.doc.is_pos) ==1:
			dtl = webnotes.conn.sql("select income_account, warehouse, cost_center from `tabPOS Setting` where ifnull(user,'') = '%s' and company = '%s'" % (session['user'], self.doc.company), as_dict=1)
			if not dtl:
				dtl = webnotes.conn.sql("select income_account, warehouse, cost_center from `tabPOS Setting` where ifnull(user,'') = '' and company = '%s'" % (self.doc.company), as_dict=1)
			for d in getlist(self.doclist,'entries'):
				# overwrite if mentioned in item
				item = webnotes.conn.sql("select default_income_account, default_sales_cost_center, default_warehouse from tabItem where name = '%s'" %(d.item_code), as_dict=1)
				d.income_account = item and item[0]['default_income_account'] or dtl and dtl[0]['income_account'] or d.income_account
				d.cost_center = item and item[0]['default_sales_cost_center'] or dtl and dtl[0]['cost_center'] or d.cost_center
				d.warehouse = item and item[0]['default_warehouse'] or dtl and dtl[0]['warehouse'] or d.warehouse


	def get_customer_account(self):
		"""Get Account Head to which amount needs to be Debited based on Customer"""
		if not self.doc.company:
			msgprint("Please select company first and re-select the customer after doing so",
			 	raise_exception=1)
		if self.doc.customer:
			acc_head = webnotes.conn.sql("""select name from `tabAccount` 
				where (name = %s or (master_name = %s and master_type = 'customer')) 
				and docstatus != 2""", 
				(cstr(self.doc.customer) + " - " + self.get_company_abbr(), self.doc.customer))
			
			if acc_head and acc_head[0][0]:
				return acc_head[0][0]
			else:
				msgprint("%s does not have an Account Head in %s. \
					You must first create it from the Customer Master" % 
					(self.doc.customer, self.doc.company))

	def get_debit_to(self):
		acc_head = self.get_customer_account()
		return acc_head and {'debit_to' : acc_head} or {}


	def get_cust_and_due_date(self):
		"""Set Due Date = Posting Date + Credit Days"""
		if self.doc.posting_date:
			credit_days = 0
			if self.doc.debit_to:
				credit_days = webnotes.conn.get_value("Account", self.doc.debit_to, "credit_days")
			if self.doc.company and not credit_days:
				credit_days = webnotes.conn.get_value("Company", self.doc.company, "credit_days")
				
			if credit_days:
				self.doc.due_date = add_days(self.doc.posting_date, credit_days)
			else:
				self.doc.due_date = self.doc.posting_date
		
		if self.doc.debit_to:
			self.doc.customer = webnotes.conn.get_value('Account',self.doc.debit_to,'master_name')


	def pull_details(self):
		"""Pull Details of Delivery Note or Sales Order Selected"""
		if self.doc.delivery_note_main:
			self.validate_prev_docname('delivery note')
			self.doclist = self.doc.clear_table(self.doclist,'other_charges')			
			self.doclist = get_obj('DocType Mapper', 'Delivery Note-Sales Invoice').dt_map(
				'Delivery Note', 'Sales Invoice', self.doc.delivery_note_main, self.doc, 
				self.doclist, """[['Delivery Note', 'Sales Invoice'],
					['Delivery Note Item', 'Sales Invoice Item'],
					['Sales Taxes and Charges','Sales Taxes and Charges'],
					['Sales Team','Sales Team']]""")								
			self.get_income_account('entries')
			
		elif self.doc.sales_order_main:
			self.validate_prev_docname('sales order')
			self.doclist = self.doc.clear_table(self.doclist,'other_charges')
			get_obj('DocType Mapper', 'Sales Order-Sales Invoice').dt_map('Sales Order', 
				'Sales Invoice', self.doc.sales_order_main, self.doc, self.doclist, 
				"""[['Sales Order', 'Sales Invoice'],['Sales Order Item', 'Sales Invoice Item'], 
				['Sales Taxes and Charges','Sales Taxes and Charges'], 
				['Sales Team', 'Sales Team']]""")
			self.get_income_account('entries')
			
		ret = self.get_debit_to()
		self.doc.debit_to = ret.get('debit_to')
					
					
	def load_default_accounts(self):
		"""
			Loads default accounts from items, customer when called from mapper
		"""
		self.get_income_account('entries')
		
		
	def get_income_account(self,doctype):		
		for d in getlist(self.doclist, doctype):			
			if d.item_code:
				item = webnotes.conn.get_value("Item", d.item_code, 
					["default_income_account", "default_sales_cost_center"], as_dict=True)
				d.income_account = item['default_income_account'] or ""
				d.cost_center = item['default_sales_cost_center'] or ""			


	def get_item_details(self, args=None):
		import json
		args = args and json.loads(args) or {}
		if args.get('item_code'):
			ret = get_obj('Sales Common').get_item_details(args, self)
			return self.get_pos_details(args, ret)
		else:
			for doc in self.doclist:
				if doc.fields.get('item_code'):
					arg = {
						'item_code':doc.fields.get('item_code'), 	
						'income_account':doc.fields.get('income_account'), 
						'cost_center': doc.fields.get('cost_center'), 
						'warehouse': doc.fields.get('warehouse')
					};

					ret = self.get_pos_details(arg)
					for r in ret:
						if not doc.fields.get(r):
							doc.fields[r] = ret[r]		


	def get_pos_details(self, args, ret = {}):
		if args['item_code'] and cint(self.doc.is_pos) == 1:
			dtl = webnotes.conn.sql("select income_account, warehouse, cost_center from `tabPOS Setting` where user = '%s' and company = '%s'" % (session['user'], self.doc.company), as_dict=1)				 
			if not dtl:
				dtl = webnotes.conn.sql("select income_account, warehouse, cost_center from `tabPOS Setting` where ifnull(user,'') = '' and company = '%s'" % (self.doc.company), as_dict=1)

			item = webnotes.conn.sql("select default_income_account, default_sales_cost_center, default_warehouse from tabItem where name = '%s'" %(args['item_code']), as_dict=1)

			ret['income_account'] = item and item[0].get('default_income_account') \
				or (dtl and dtl[0].get('income_account') or args.get('income_account'))

			ret['cost_center'] = item and item[0].get('default_sales_cost_center') \
				or (dtl and dtl[0].get('cost_center') or args.get('cost_center'))
			
			ret['warehouse'] = item and item[0].get('default_warehouse') \
				or (dtl and dtl[0].get('warehouse') or args.get('warehouse'))

			if ret['warehouse']:
				actual_qty = webnotes.conn.sql("select actual_qty from `tabBin` where item_code = '%s' and warehouse = '%s'" % (args['item_code'], ret['warehouse']))
				ret['actual_qty']= actual_qty and flt(actual_qty[0][0]) or 0
		return ret

	def get_barcode_details(self, barcode):
		return get_obj('Sales Common').get_barcode_details(barcode)


	def get_adj_percent(self, arg=''):
		"""Fetch ref rate from item master as per selected price list"""
		get_obj('Sales Common').get_adj_percent(self)


	def get_rate(self,arg):
		"""Get tax rate if account type is tax"""
		get_obj('Sales Common').get_rate(arg)
		
		
	def get_comm_rate(self, sales_partner):
		"""Get Commission rate of Sales Partner"""
		return get_obj('Sales Common').get_comm_rate(sales_partner, self)	
	
	
	def get_tc_details(self):
		return get_obj('Sales Common').get_tc_details(self)


	def load_default_taxes(self):
		self.doclist = get_obj('Sales Common').load_default_taxes(self)


	def get_other_charges(self):
		self.doclist = get_obj('Sales Common').get_other_charges(self)


	def get_advances(self):
		super(DocType, self).get_advances(self.doc.debit_to, 
			"Sales Invoice Advance", "advance_adjustment_details", "credit")
		
	def get_company_abbr(self):
		return webnotes.conn.sql("select abbr from tabCompany where name=%s", self.doc.company)[0][0]
		
		
	def validate_prev_docname(self,doctype):
		"""Check whether sales order / delivery note items already pulled"""
		for d in getlist(self.doclist, 'entries'): 
			if doctype == 'delivery note' and self.doc.delivery_note_main == d.delivery_note:
				msgprint(cstr(self.doc.delivery_note_main) + " delivery note details have already been pulled.")
				raise Exception , "Validation Error. Delivery note details have already been pulled."
			elif doctype == 'sales order' and self.doc.sales_order_main == d.sales_order and not d.delivery_note:
				msgprint(cstr(self.doc.sales_order_main) + " sales order details have already been pulled.")
				raise Exception , "Validation Error. Sales order details have already been pulled."


	def update_against_document_in_jv(self):
		"""
			Links invoice and advance voucher:
				1. cancel advance voucher
				2. split into multiple rows if partially adjusted, assign against voucher
				3. submit advance voucher
		"""
		
		lst = []
		for d in getlist(self.doclist, 'advance_adjustment_details'):
			if flt(d.allocated_amount) > 0:
				args = {
					'voucher_no' : d.journal_voucher, 
					'voucher_detail_no' : d.jv_detail_no, 
					'against_voucher_type' : 'Sales Invoice', 
					'against_voucher'  : self.doc.name,
					'account' : self.doc.debit_to, 
					'is_advance' : 'Yes', 
					'dr_or_cr' : 'credit', 
					'unadjusted_amt' : flt(d.advance_amount),
					'allocated_amt' : flt(d.allocated_amount)
				}
				lst.append(args)
		
		if lst:
			from accounts.utils import reconcile_against_document
			reconcile_against_document(lst)
			
	def validate_customer(self):
		"""	Validate customer name with SO and DN"""
		for d in getlist(self.doclist,'entries'):
			dt = d.delivery_note and 'Delivery Note' or d.sales_order and 'Sales Order' or ''
			if dt:
				dt_no = d.delivery_note or d.sales_order
				cust = webnotes.conn.sql("select customer from `tab%s` where name = %s" % (dt, '%s'), dt_no)
				if cust and cstr(cust[0][0]) != cstr(self.doc.customer):
					msgprint("Customer %s does not match with customer of %s: %s." %(self.doc.customer, dt, dt_no), raise_exception=1)
			

	def validate_customer_account(self):
		"""Validates Debit To Account and Customer Matches"""
		if self.doc.customer and self.doc.debit_to and not cint(self.doc.is_pos):
			acc_head = webnotes.conn.sql("select master_name from `tabAccount` where name = %s and docstatus != 2", self.doc.debit_to)
			
			if (acc_head and cstr(acc_head[0][0]) != cstr(self.doc.customer)) or \
				(not acc_head and (self.doc.debit_to != cstr(self.doc.customer) + " - " + self.get_company_abbr())):
				msgprint("Debit To: %s do not match with Customer: %s for Company: %s.\n If both correctly entered, please select Master Type \
					and Master Name in account master." %(self.doc.debit_to, self.doc.customer,self.doc.company), raise_exception=1)


	def validate_debit_acc(self):
		acc = webnotes.conn.sql("select debit_or_credit, is_pl_account from tabAccount where name = '%s' and docstatus != 2" % self.doc.debit_to)
		if not acc:
			msgprint("Account: "+ self.doc.debit_to + " does not exist")
			raise Exception
		elif acc[0][0] and acc[0][0] != 'Debit':
			msgprint("Account: "+ self.doc.debit_to + " is not a debit account")
			raise Exception
		elif acc[0][1] and acc[0][1] != 'No':
			msgprint("Account: "+ self.doc.debit_to + " is a pl account")
			raise Exception


	def validate_fixed_asset_account(self):
		"""Validate Fixed Asset Account and whether Income Account Entered Exists"""
		for d in getlist(self.doclist,'entries'):
			item = webnotes.conn.sql("select name,is_asset_item,is_sales_item from `tabItem` where name = '%s' and (ifnull(end_of_life,'')='' or end_of_life = '0000-00-00' or end_of_life >	now())"% d.item_code)
			acc =	webnotes.conn.sql("select account_type from `tabAccount` where name = '%s' and docstatus != 2" % d.income_account)
			if not acc:
				msgprint("Account: "+d.income_account+" does not exist in the system")
				raise Exception
			elif item and item[0][1] == 'Yes' and not acc[0][0] == 'Fixed Asset Account':
				msgprint("Please select income head with account type 'Fixed Asset Account' as Item %s is an asset item" % d.item_code)
				raise Exception

	def set_aging_date(self):
		if self.doc.is_opening != 'Yes':
			self.doc.aging_date = self.doc.posting_date
		elif not self.doc.aging_date:
			msgprint("Aging Date is mandatory for opening entry")
			raise Exception
			

	def set_against_income_account(self):
		"""Set against account for debit to account"""
		against_acc = []
		for d in getlist(self.doclist, 'entries'):
			if d.income_account not in against_acc:
				against_acc.append(d.income_account)
		self.doc.against_income_account = ','.join(against_acc)


	def add_remarks(self):
		if not self.doc.remarks: self.doc.remarks = 'No Remarks'


	def so_dn_required(self):
		"""check in manage account if sales order / delivery note required or not."""
		dic = {'Sales Order':'so_required','Delivery Note':'dn_required'}
		for i in dic:	
			if webnotes.conn.get_value('Global Defaults', 'Global Defaults', dic[i]) == 'Yes':
				for d in getlist(self.doclist,'entries'):
					if webnotes.conn.get_value('Item', d.item_code, 'is_stock_item') == 'Yes' \
						and not d.fields[i.lower().replace(' ','_')]:
						msgprint("%s is mandatory for stock item which is not mentioed against item: %s"%(i,d.item_code), raise_exception=1)


	def validate_proj_cust(self):
		"""check for does customer belong to same project as entered.."""
		if self.doc.project_name and self.doc.customer:
			res = webnotes.conn.sql("select name from `tabProject` where name = '%s' and (customer = '%s' or ifnull(customer,'')='')"%(self.doc.project_name, self.doc.customer))
			if not res:
				msgprint("Customer - %s does not belong to project - %s. \n\nIf you want to use project for multiple customers then please make customer details blank in that project."%(self.doc.customer,self.doc.project_name))
				raise Exception

	def validate_pos(self):
		if not self.doc.cash_bank_account and flt(self.doc.paid_amount):
			msgprint("Cash/Bank Account is mandatory for POS, for making payment entry")
			raise Exception
		if (flt(self.doc.paid_amount) + flt(self.doc.write_off_amount) - round(flt(self.doc.grand_total), 2))>0.001:
			msgprint("(Paid amount + Write Off Amount) can not be greater than Grand Total")
			raise Exception


	def validate_item_code(self):
		for d in getlist(self.doclist, 'entries'):
			if not d.item_code:
				msgprint("Please enter Item Code at line no : %s to update stock for POS or remove check from Update Stock in Basic Info Tab." % (d.idx))
				raise Exception
				
	def validate_delivery_note(self):
		for d in self.doclist.get({"parentfield": "entries"}):
			if d.delivery_note:
				msgprint("""POS can not be made against Delivery Note""", raise_exception=1)


	def validate_write_off_account(self):
		if flt(self.doc.write_off_amount) and not self.doc.write_off_account:
			msgprint("Please enter Write Off Account", raise_exception=1)


	def validate_c_form(self):
		""" Blank C-form no if C-form applicable marked as 'No'"""
		if self.doc.amended_from and self.doc.c_form_applicable == 'No' and self.doc.c_form_no:
			webnotes.conn.sql("""delete from `tabC-Form Invoice Detail` where invoice_no = %s
					and parent = %s""", (self.doc.amended_from,	self.doc.c_form_no))

			webnotes.conn.set(self.doc, 'c_form_no', '')
			

	def update_current_stock(self):
		for d in getlist(self.doclist, 'entries'):
			if d.item_code and d.warehouse:
				bin = webnotes.conn.sql("select actual_qty from `tabBin` where item_code = %s and warehouse = %s", (d.item_code, d.warehouse), as_dict = 1)
				d.actual_qty = bin and flt(bin[0]['actual_qty']) or 0

		for d in getlist(self.doclist, 'packing_details'):
			bin = webnotes.conn.sql("select actual_qty, projected_qty from `tabBin` where item_code =	%s and warehouse = %s", (d.item_code, d.warehouse), as_dict = 1)
			d.actual_qty = bin and flt(bin[0]['actual_qty']) or 0
			d.projected_qty = bin and flt(bin[0]['projected_qty']) or 0
	 
	
	def get_warehouse(self):
		w = webnotes.conn.sql("select warehouse from `tabPOS Setting` where ifnull(user,'') = '%s' and company = '%s'" % (session['user'], self.doc.company))
		w = w and w[0][0] or ''
		if not w:
			ps = webnotes.conn.sql("select name, warehouse from `tabPOS Setting` where ifnull(user,'') = '' and company = '%s'" % self.doc.company)
			if not ps:
				msgprint("To make POS entry, please create POS Setting from Accounts --> POS Setting page and refresh the system.", raise_exception=True)
			elif not ps[0][1]:
				msgprint("Please enter warehouse in POS Setting")
			else:
				w = ps[0][1]
		return w

	
	def make_packing_list(self):
		get_obj('Sales Common').make_packing_list(self,'entries')
		sl = get_obj('Stock Ledger')
		sl.scrub_serial_nos(self)
		sl.scrub_serial_nos(self, 'packing_details')


	def on_update(self):
		# Set default warehouse from pos setting
		if cint(self.doc.is_pos) == 1:
			if cint(self.doc.update_stock) == 1:
				w = self.get_warehouse()
				if w:
					for d in getlist(self.doclist, 'entries'):
						if not d.warehouse:
							d.warehouse = cstr(w)
							
				self.make_packing_list()
			else:
				self.doclist = self.doc.clear_table(self.doclist, 'packing_details')

			if flt(self.doc.paid_amount) == 0:
				if self.doc.cash_bank_account: 
					webnotes.conn.set(self.doc, 'paid_amount', 
						(flt(self.doc.grand_total) - flt(self.doc.write_off_amount)))
				else:
					# show message that the amount is not paid
					webnotes.conn.set(self.doc,'paid_amount',0)
					webnotes.msgprint("Note: Payment Entry will not be created since 'Cash/Bank Account' was not specified.")

		else:
			self.doclist = self.doc.clear_table(self.doclist, 'packing_details')
			webnotes.conn.set(self.doc,'paid_amount',0)

		webnotes.conn.set(self.doc, 'outstanding_amount', 
			flt(self.doc.grand_total) - flt(self.doc.total_advance) - 
			flt(self.doc.paid_amount) - flt(self.doc.write_off_amount))

		
	def check_prev_docstatus(self):
		for d in getlist(self.doclist,'entries'):
			if d.sales_order:
				submitted = webnotes.conn.sql("select name from `tabSales Order` where docstatus = 1 and name = '%s'" % d.sales_order)
				if not submitted:
					msgprint("Sales Order : "+ cstr(d.sales_order) +" is not submitted")
					raise Exception , "Validation Error."

			if d.delivery_note:
				submitted = webnotes.conn.sql("select name from `tabDelivery Note` where docstatus = 1 and name = '%s'" % d.delivery_note)
				if not submitted:
					msgprint("Delivery Note : "+ cstr(d.delivery_note) +" is not submitted")
					raise Exception , "Validation Error."


	def make_sl_entry(self, d, wh, qty, in_value, update_stock):
		st_uom = webnotes.conn.sql("select stock_uom from `tabItem` where name = '%s'"%d['item_code'])
		self.values.append({
			'item_code'					 : d['item_code'],
			'warehouse'					 : wh,
			'transaction_date'			: getdate(self.doc.modified).strftime('%Y-%m-%d'),
			'posting_date'				: self.doc.posting_date,
			'posting_time'				: self.doc.posting_time,
			'voucher_type'				: 'Sales Invoice',
			'voucher_no'					: cstr(self.doc.name),
			'voucher_detail_no'	 		: cstr(d['name']), 
			'actual_qty'					: qty, 
			'stock_uom'					 : st_uom and st_uom[0][0] or '',
			'incoming_rate'			 : in_value,
			'company'						 : self.doc.company,
			'fiscal_year'				 : self.doc.fiscal_year,
			'is_cancelled'				: (update_stock==1) and 'No' or 'Yes',
			'batch_no'						: cstr(d['batch_no']),
			'serial_no'					 : d['serial_no']
		})			

	def update_stock_ledger(self, update_stock):
		self.values = []
		items = get_obj('Sales Common').get_item_list(self)
		for d in items:
			stock_item = webnotes.conn.sql("SELECT is_stock_item, is_sample_item \
				FROM tabItem where name = '%s'"%(d['item_code']), as_dict = 1)
			if stock_item[0]['is_stock_item'] == "Yes":
				if not d['warehouse']:
					msgprint("Message: Please enter Warehouse for item %s as it is stock item." \
						% d['item_code'], raise_exception=1)

				# Reduce actual qty from warehouse
				self.make_sl_entry( d, d['warehouse'], - flt(d['qty']) , 0, update_stock)
		
		get_obj('Stock Ledger', 'Stock Ledger').update_stock(self.values)
		
	def get_actual_qty(self,args):
		args = eval(args)
		actual_qty = webnotes.conn.sql("select actual_qty from `tabBin` where item_code = '%s' and warehouse = '%s'" % (args['item_code'], args['warehouse']), as_dict=1)
		ret = {
			 'actual_qty' : actual_qty and flt(actual_qty[0]['actual_qty']) or 0
		}
		return ret


	def make_gl_entries(self):
		from accounts.general_ledger import make_gl_entries, merge_similar_entries
		
		gl_entries = []
		
		self.make_customer_gl_entry(gl_entries)
	
		self.make_tax_gl_entries(gl_entries)
		
		self.make_item_gl_entries(gl_entries)
		
		# merge gl entries before adding pos entries
		gl_entries = merge_similar_entries(gl_entries)
						
		self.make_pos_gl_entries(gl_entries)
		
		update_outstanding = cint(self.doc.is_pos) and self.doc.write_off_account and 'No' or 'Yes'
		
		if gl_entries:
			make_gl_entries(gl_entries, cancel=(self.doc.docstatus == 2), 
				update_outstanding=update_outstanding, merge_entries=False)
				
	def make_customer_gl_entry(self, gl_entries):
		if self.doc.grand_total:
			gl_entries.append(
				self.get_gl_dict({
					"account": self.doc.debit_to,
					"against": self.doc.against_income_account,
					"debit": self.doc.grand_total,
					"remarks": self.doc.remarks,
					"against_voucher": self.doc.name,
					"against_voucher_type": self.doc.doctype,
				})
			)
				
	def make_tax_gl_entries(self, gl_entries):
		for tax in self.doclist.get({"parentfield": "other_charges"}):
			if flt(tax.tax_amount):
				gl_entries.append(
					self.get_gl_dict({
						"account": tax.account_head,
						"against": self.doc.debit_to,
						"credit": flt(tax.tax_amount),
						"remarks": self.doc.remarks,
						"cost_center": tax.cost_center_other_charges
					})
				)
				
	def make_item_gl_entries(self, gl_entries):			
		# income account gl entries	
		for item in self.doclist.get({"parentfield": "entries"}):
			if flt(item.amount):
				gl_entries.append(
					self.get_gl_dict({
						"account": item.income_account,
						"against": self.doc.debit_to,
						"credit": item.amount,
						"remarks": self.doc.remarks,
						"cost_center": item.cost_center
					})
				)
				
		# expense account gl entries
		if cint(webnotes.defaults.get_global_default("auto_inventory_accounting")) \
				and cint(self.doc.is_pos) and cint(self.doc.update_stock):
			
			for item in self.doclist.get({"parentfield": "entries"}):
				self.check_expense_account(item)
			
				gl_entries += self.get_gl_entries_for_stock(item.expense_account, 
					-1*item.buying_amount, cost_center=item.cost_center)
				
	def make_pos_gl_entries(self, gl_entries):
		if cint(self.doc.is_pos) and self.doc.cash_bank_account and self.doc.paid_amount:
			# POS, make payment entries
			gl_entries.append(
				self.get_gl_dict({
					"account": self.doc.debit_to,
					"against": self.doc.cash_bank_account,
					"credit": self.doc.paid_amount,
					"remarks": self.doc.remarks,
					"against_voucher": self.doc.name,
					"against_voucher_type": self.doc.doctype,
				})
			)
			gl_entries.append(
				self.get_gl_dict({
					"account": self.doc.cash_bank_account,
					"against": self.doc.debit_to,
					"debit": self.doc.paid_amount,
					"remarks": self.doc.remarks,
				})
			)
			# write off entries, applicable if only pos
			if self.doc.write_off_account and self.doc.write_off_amount:
				gl_entries.append(
					self.get_gl_dict({
						"account": self.doc.debit_to,
						"against": self.doc.write_off_account,
						"credit": self.doc.write_off_amount,
						"remarks": self.doc.remarks,
						"against_voucher": self.doc.name,
						"against_voucher_type": self.doc.doctype,
					})
				)
				gl_entries.append(
					self.get_gl_dict({
						"account": self.doc.write_off_account,
						"against": self.doc.debit_to,
						"debit": self.doc.write_off_amount,
						"remarks": self.doc.remarks,
						"cost_center": self.doc.write_off_cost_center
					})
				)
<<<<<<< HEAD
	
	def set_buying_amount(self):
		if cint(self.doc.is_pos) and cint(self.doc.update_stock):
			stock_ledger_entries = self.get_stock_ledger_entries()
			item_sales_bom = get_sales_bom(self.doc.doctype, self.doc.name)
		else:
			stock_ledger_entries = item_sales_bom = None
			
		for item in self.doclist.get({"parentfield": "entries"}):
			if item.item_code in self.stock_items or \
					(item_sales_bom and item_sales_bom.get(item.item_code)):
				item.buying_amount = self.get_item_buying_amount(item, stock_ledger_entries, 
					item_sales_bom)
				webnotes.conn.set_value("Sales Invoice Item", item.name, 
					"buying_amount", item.buying_amount)
	
	def get_item_buying_amount(self, item, stock_ledger_entries, item_sales_bom):
		item_buying_amount = 0
		if stock_ledger_entries:
			# is pos and update stock
			item_buying_amount = get_buying_amount(item.item_code, item.warehouse, -1*item.qty, 
				self.doc.doctype, self.doc.name, item.name, stock_ledger_entries, item_sales_bom)
			item.buying_amount = item_buying_amount > 0 and item_buying_amount or 0
		elif item.delivery_note and item.dn_detail:
			# against delivery note
			dn_item = webnotes.conn.get_value("Delivery Note Item", item.dn_detail, 
				["buying_amount", "qty"], as_dict=1)
			item_buying_rate = flt(dn_item.buying_amount) / flt(dn_item.qty)
			item_buying_amount = item_buying_rate * flt(item.qty)
		
		return item_buying_amount
		
	def check_expense_account(self, item):
		if not item.expense_account:
			msgprint(_("""Expense account is mandatory for item: """) + item.item_code, 
				raise_exception=1)
=======
>>>>>>> 4c562200
			
	def update_c_form(self):
		"""Update amended id in C-form"""
		if self.doc.c_form_no and self.doc.amended_from:
			webnotes.conn.sql("""update `tabC-Form Invoice Detail` set invoice_no = %s,
				invoice_date = %s, territory = %s, net_total = %s,
				grand_total = %s where invoice_no = %s and parent = %s""", 
				(self.doc.name, self.doc.amended_from, self.doc.c_form_no))

	@property
	def meta(self):
		if not hasattr(self, "_meta"):
			self._meta = webnotes.get_doctype(self.doc.doctype)
		return self._meta
	
	def validate_recurring_invoice(self):
		if self.doc.convert_into_recurring_invoice:
			self.validate_notification_email_id()
		
			if not self.doc.recurring_type:
				msgprint(_("Please select: ") + self.meta.get_label("recurring_type"),
				raise_exception=1)
		
			elif not (self.doc.invoice_period_from_date and \
					self.doc.invoice_period_to_date):
				msgprint(comma_and([self.meta.get_label("invoice_period_from_date"),
					self.meta.get_label("invoice_period_to_date")])
					+ _(": Mandatory for a Recurring Invoice."),
					raise_exception=True)
	
	def convert_to_recurring(self):
		if self.doc.convert_into_recurring_invoice:
			if not self.doc.recurring_id:
				webnotes.conn.set(self.doc, "recurring_id",
					make_autoname("RECINV/.#####"))
			
			self.set_next_date()

		elif self.doc.recurring_id:
			webnotes.conn.sql("""update `tabSales Invoice`
				set convert_into_recurring_invoice = 0
				where recurring_id = %s""", (self.doc.recurring_id,))
			
	def validate_notification_email_id(self):
		if self.doc.notification_email_address:
			email_list = filter(None, [cstr(email).strip() for email in
				self.doc.notification_email_address.replace("\n", "").split(",")])
			
			from webnotes.utils import validate_email_add
			for email in email_list:
				if not validate_email_add(email):
					msgprint(self.meta.get_label("notification_email_address") \
						+ " - " + _("Invalid Email Address") + ": \"%s\"" % email,
						raise_exception=1)
					
		else:
			msgprint("Notification Email Addresses not specified for recurring invoice",
				raise_exception=1)
				
	def set_next_date(self):
		""" Set next date on which auto invoice will be created"""
		if not self.doc.repeat_on_day_of_month:
			msgprint("""Please enter 'Repeat on Day of Month' field value. 
				The day of the month on which auto invoice 
				will be generated e.g. 05, 28 etc.""", raise_exception=1)
		
		next_date = get_next_date(self.doc.posting_date,
			month_map[self.doc.recurring_type], cint(self.doc.repeat_on_day_of_month))
		
		webnotes.conn.set(self.doc, 'next_date', next_date)
	
def get_next_date(dt, mcount, day=None):
	dt = getdate(dt)
	
	from dateutil.relativedelta import relativedelta
	dt += relativedelta(months=mcount, day=day)
	
	return dt
	
def manage_recurring_invoices(next_date=None, commit=True):
	""" 
		Create recurring invoices on specific date by copying the original one
		and notify the concerned people
	"""
	next_date = next_date or nowdate()
	recurring_invoices = webnotes.conn.sql("""select name, recurring_id
		from `tabSales Invoice` where ifnull(convert_into_recurring_invoice, 0)=1
		and docstatus=1 and next_date=%s
		and next_date <= ifnull(end_date, '2199-12-31')""", next_date)
	
	exception_list = []
	for ref_invoice, recurring_id in recurring_invoices:
		if not webnotes.conn.sql("""select name from `tabSales Invoice`
				where posting_date=%s and recurring_id=%s and docstatus=1""",
				(next_date, recurring_id)):
			try:
				ref_wrapper = webnotes.bean('Sales Invoice', ref_invoice)
				new_invoice_wrapper = make_new_invoice(ref_wrapper, next_date)
				send_notification(new_invoice_wrapper)
				if commit:
					webnotes.conn.commit()
			except:
				if commit:
					webnotes.conn.rollback()

					webnotes.conn.begin()
					webnotes.conn.sql("update `tabSales Invoice` set \
						convert_into_recurring_invoice = 0 where name = %s", ref_invoice)
					notify_errors(ref_invoice, ref_wrapper.doc.owner)
					webnotes.conn.commit()

				exception_list.append(webnotes.getTraceback())
			finally:
				if commit:
					webnotes.conn.begin()
			
	if exception_list:
		exception_message = "\n\n".join([cstr(d) for d in exception_list])
		raise Exception, exception_message

def make_new_invoice(ref_wrapper, posting_date):
	from webnotes.model.bean import clone
	from accounts.utils import get_fiscal_year
	new_invoice = clone(ref_wrapper)
	
	mcount = month_map[ref_wrapper.doc.recurring_type]
	
	invoice_period_from_date = get_next_date(ref_wrapper.doc.invoice_period_from_date, mcount)
	
	# get last day of the month to maintain period if the from date is first day of its own month 
	# and to date is the last day of its own month
	if (cstr(get_first_day(ref_wrapper.doc.invoice_period_from_date)) == \
			cstr(ref_wrapper.doc.invoice_period_from_date)) and \
		(cstr(get_last_day(ref_wrapper.doc.invoice_period_to_date)) == \
			cstr(ref_wrapper.doc.invoice_period_to_date)):
		invoice_period_to_date = get_last_day(get_next_date(ref_wrapper.doc.invoice_period_to_date,
			mcount))
	else:
		invoice_period_to_date = get_next_date(ref_wrapper.doc.invoice_period_to_date, mcount)
	
	new_invoice.doc.fields.update({
		"posting_date": posting_date,
		"aging_date": posting_date,
		"due_date": add_days(posting_date, cint(date_diff(ref_wrapper.doc.due_date,
			ref_wrapper.doc.posting_date))),
		"invoice_period_from_date": invoice_period_from_date,
		"invoice_period_to_date": invoice_period_to_date,
		"fiscal_year": get_fiscal_year(posting_date)[0],
		"owner": ref_wrapper.doc.owner,
	})
	
	new_invoice.submit()
	
	return new_invoice
	
def send_notification(new_rv):
	"""Notify concerned persons about recurring invoice generation"""
	subject = "Invoice : " + new_rv.doc.name

	com = new_rv.doc.company

	hd = '''<div><h2>%s</h2></div>
			<div><h3>Invoice: %s</h3></div>
			<table cellspacing= "5" cellpadding="5"  width = "100%%">
				<tr>
					<td width = "50%%"><b>Customer</b><br>%s<br>%s</td>
					<td width = "50%%">Invoice Date	   : %s<br>Invoice Period : %s to %s <br>Due Date	   : %s</td>
				</tr>
			</table>
		''' % (com, new_rv.doc.name, new_rv.doc.customer_name, new_rv.doc.address_display, getdate(new_rv.doc.posting_date).strftime("%d-%m-%Y"), \
		getdate(new_rv.doc.invoice_period_from_date).strftime("%d-%m-%Y"), getdate(new_rv.doc.invoice_period_to_date).strftime("%d-%m-%Y"),\
		getdate(new_rv.doc.due_date).strftime("%d-%m-%Y"))
	
	
	tbl = '''<table border="1px solid #CCC" width="100%%" cellpadding="0px" cellspacing="0px">
				<tr>
					<td width = "15%%" bgcolor="#CCC" align="left"><b>Item</b></td>
					<td width = "40%%" bgcolor="#CCC" align="left"><b>Description</b></td>
					<td width = "15%%" bgcolor="#CCC" align="center"><b>Qty</b></td>
					<td width = "15%%" bgcolor="#CCC" align="center"><b>Rate</b></td>
					<td width = "15%%" bgcolor="#CCC" align="center"><b>Amount</b></td>
				</tr>
		'''
	for d in getlist(new_rv.doclist, 'entries'):
		tbl += '<tr><td>' + cstr(d.item_code) +'</td><td>' + cstr(d.description) + \
			'</td><td>' + cstr(d.qty) +'</td><td>' + cstr(d.basic_rate) + \
			'</td><td>' + cstr(d.amount) +'</td></tr>'
	tbl += '</table>'

	totals ='''<table cellspacing= "5" cellpadding="5"  width = "100%%">
					<tr>
						<td width = "50%%"></td>
						<td width = "50%%">
							<table width = "100%%">
								<tr>
									<td width = "50%%">Net Total: </td><td>%s </td>
								</tr><tr>
									<td width = "50%%">Total Tax: </td><td>%s </td>
								</tr><tr>
									<td width = "50%%">Grand Total: </td><td>%s</td>
								</tr><tr>
									<td width = "50%%">In Words: </td><td>%s</td>
								</tr>
							</table>
						</td>
					</tr>
					<tr><td>Terms and Conditions:</td></tr>
					<tr><td>%s</td></tr>
				</table>
			''' % (new_rv.doc.net_total,
			new_rv.doc.other_charges_total,new_rv.doc.grand_total,
			new_rv.doc.in_words,new_rv.doc.terms)


	msg = hd + tbl + totals
	
	sendmail(new_rv.doc.notification_email_address, subject=subject, msg = msg)
		
def notify_errors(inv, owner):
	import webnotes
	import website
		
	exception_msg = """
		Dear User,

		An error occured while creating recurring invoice from %s (at %s).

		May be there are some invalid email ids mentioned in the invoice.

		To stop sending repetitive error notifications from the system, we have unchecked
		"Convert into Recurring" field in the invoice %s.


		Please correct the invoice and make the invoice recurring again. 

		<b>It is necessary to take this action today itself for the above mentioned recurring invoice \
		to be generated. If delayed, you will have to manually change the "Repeat on Day of Month" field \
		of this invoice for generating the recurring invoice.</b>

		Regards,
		Administrator
		
	""" % (inv, website.get_site_address(), inv)
	subj = "[Urgent] Error while creating recurring invoice from %s" % inv

	from webnotes.profile import get_system_managers
	recipients = get_system_managers()
	owner_email = webnotes.conn.get_value("Profile", owner, "email")
	if not owner_email in recipients:
		recipients.append(owner_email)

	assign_task_to_owner(inv, exception_msg, recipients)
	sendmail(recipients, subject=subj, msg = exception_msg)

def assign_task_to_owner(inv, msg, users):
	for d in users:
		from webnotes.widgets.form import assign_to
		args = {
			'assign_to' 	:	d,
			'doctype'		:	'Sales Invoice',
			'name'			:	inv,
			'description'	:	msg,
			'priority'		:	'Urgent'
		}
		assign_to.add(args)

@webnotes.whitelist()
def get_bank_cash_account(mode_of_payment):
	val = webnotes.conn.get_value("Mode of Payment", mode_of_payment, "default_account")
	if not val:
		webnotes.msgprint("Default Bank / Cash Account not set in Mode of Payment: %s. Please add a Default Account in Mode of Payment master." % mode_of_payment)
	return {
		"cash_bank_account": val
	}<|MERGE_RESOLUTION|>--- conflicted
+++ resolved
@@ -765,45 +765,6 @@
 						"cost_center": self.doc.write_off_cost_center
 					})
 				)
-<<<<<<< HEAD
-	
-	def set_buying_amount(self):
-		if cint(self.doc.is_pos) and cint(self.doc.update_stock):
-			stock_ledger_entries = self.get_stock_ledger_entries()
-			item_sales_bom = get_sales_bom(self.doc.doctype, self.doc.name)
-		else:
-			stock_ledger_entries = item_sales_bom = None
-			
-		for item in self.doclist.get({"parentfield": "entries"}):
-			if item.item_code in self.stock_items or \
-					(item_sales_bom and item_sales_bom.get(item.item_code)):
-				item.buying_amount = self.get_item_buying_amount(item, stock_ledger_entries, 
-					item_sales_bom)
-				webnotes.conn.set_value("Sales Invoice Item", item.name, 
-					"buying_amount", item.buying_amount)
-	
-	def get_item_buying_amount(self, item, stock_ledger_entries, item_sales_bom):
-		item_buying_amount = 0
-		if stock_ledger_entries:
-			# is pos and update stock
-			item_buying_amount = get_buying_amount(item.item_code, item.warehouse, -1*item.qty, 
-				self.doc.doctype, self.doc.name, item.name, stock_ledger_entries, item_sales_bom)
-			item.buying_amount = item_buying_amount > 0 and item_buying_amount or 0
-		elif item.delivery_note and item.dn_detail:
-			# against delivery note
-			dn_item = webnotes.conn.get_value("Delivery Note Item", item.dn_detail, 
-				["buying_amount", "qty"], as_dict=1)
-			item_buying_rate = flt(dn_item.buying_amount) / flt(dn_item.qty)
-			item_buying_amount = item_buying_rate * flt(item.qty)
-		
-		return item_buying_amount
-		
-	def check_expense_account(self, item):
-		if not item.expense_account:
-			msgprint(_("""Expense account is mandatory for item: """) + item.item_code, 
-				raise_exception=1)
-=======
->>>>>>> 4c562200
 			
 	def update_c_form(self):
 		"""Update amended id in C-form"""
