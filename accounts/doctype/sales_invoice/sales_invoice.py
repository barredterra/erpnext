# ERPNext - web based ERP (http://erpnext.com)
# Copyright (C) 2012 Web Notes Technologies Pvt Ltd
# 
# This program is free software: you can redistribute it and/or modify
# it under the terms of the GNU General Public License as published by
# the Free Software Foundation, either version 3 of the License, or
# (at your option) any later version.
# 
# This program is distributed in the hope that it will be useful,
# but WITHOUT ANY WARRANTY; without even the implied warranty of
# MERCHANTABILITY or FITNESS FOR A PARTICULAR PURPOSE. See the
# GNU General Public License for more details.
# 
# You should have received a copy of the GNU General Public License
# along with this program.  If not, see <http://www.gnu.org/licenses/>.

from __future__ import unicode_literals
import webnotes

from webnotes.utils import add_days, cint, cstr, date_diff, flt, getdate, nowdate, \
	get_first_day, get_last_day

from webnotes.utils.email_lib import sendmail
from webnotes.utils import comma_and
from webnotes.model.doc import make_autoname
from webnotes.model.bean import getlist
from webnotes.model.code import get_obj
from webnotes import _, msgprint

month_map = {'Monthly': 1, 'Quarterly': 3, 'Half-yearly': 6, 'Yearly': 12}


from controllers.selling_controller import SellingController

class DocType(SellingController):
	def __init__(self,d,dl):
		self.doc, self.doclist = d, dl
		self.log = []
		self.tname = 'Sales Invoice Item'
		self.fname = 'entries'

	def autoname(self):
		self.doc.name = make_autoname(self.doc.naming_series+ '.#####')
		
	def validate(self):
		super(DocType, self).validate()
		
		self.validate_posting_time()
		self.so_dn_required()
		self.validate_proj_cust()
		sales_com_obj = get_obj('Sales Common')
		sales_com_obj.check_stop_sales_order(self)
		sales_com_obj.check_active_sales_items(self)
		sales_com_obj.check_conversion_rate(self)
		sales_com_obj.validate_max_discount(self, 'entries')
		sales_com_obj.get_allocated_sum(self)
		sales_com_obj.validate_fiscal_year(self.doc.fiscal_year, 
			self.doc.posting_date,'Posting Date')
		self.validate_customer()
		self.validate_customer_account()
		self.validate_debit_acc()
		self.validate_fixed_asset_account()
		self.clear_unallocated_advances("Sales Invoice Advance", "advance_adjustment_details")
		self.add_remarks()
		if cint(self.doc.is_pos):
			self.validate_pos()
			self.validate_write_off_account()
			if cint(self.doc.update_stock):
				sl = get_obj('Stock Ledger')
				sl.validate_serial_no(self, 'entries')
				sl.validate_serial_no(self, 'packing_details')
				self.validate_item_code()
				self.update_current_stock()
				self.validate_delivery_note()
		if not self.doc.is_opening:
			self.doc.is_opening = 'No'
		self.set_aging_date()
		self.set_against_income_account()
		self.validate_c_form()
		self.validate_time_logs_are_submitted()
		self.validate_recurring_invoice()
		
	def on_submit(self):
		if cint(self.doc.is_pos) == 1:
			if cint(self.doc.update_stock) == 1:
				sl_obj = get_obj("Stock Ledger")
				sl_obj.validate_serial_no_warehouse(self, 'entries')
				sl_obj.validate_serial_no_warehouse(self, 'packing_details')
				
				sl_obj.update_serial_record(self, 'entries', is_submit = 1, is_incoming = 0)
				sl_obj.update_serial_record(self, 'packing_details', is_submit = 1, is_incoming = 0)
				
				self.update_stock_ledger(update_stock=1)
		else:
			# Check for Approving Authority
			if not self.doc.recurring_id:
				get_obj('Authorization Control').validate_approving_authority(self.doc.doctype, 
				 	self.doc.company, self.doc.grand_total, self)
				
		self.set_buying_amount()
		self.check_prev_docstatus()
		get_obj("Sales Common").update_prevdoc_detail(1,self)
		
		# this sequence because outstanding may get -ve
		self.make_gl_entries()

		if not cint(self.doc.is_pos) == 1:
			self.update_against_document_in_jv()

		self.update_c_form()
		self.update_time_log_batch(self.doc.name)
		self.convert_to_recurring()

	def before_cancel(self):
		self.update_time_log_batch(None)

	def on_cancel(self):
		if cint(self.doc.is_pos) == 1:
			if cint(self.doc.update_stock) == 1:
				sl = get_obj('Stock Ledger')
				sl.update_serial_record(self, 'entries', is_submit = 0, is_incoming = 0)
				sl.update_serial_record(self, 'packing_details', is_submit = 0, is_incoming = 0)
				
				self.update_stock_ledger(update_stock = -1)
		
		sales_com_obj = get_obj(dt = 'Sales Common')
		sales_com_obj.check_stop_sales_order(self)
		
		from accounts.utils import remove_against_link_from_jv
		remove_against_link_from_jv(self.doc.doctype, self.doc.name, "against_invoice")

		sales_com_obj.update_prevdoc_detail(0, self)
		
		self.make_gl_entries()
		
	def on_update_after_submit(self):
		self.validate_recurring_invoice()
		self.convert_to_recurring()

	def update_time_log_batch(self, sales_invoice):
		for d in self.doclist.get({"doctype":"Sales Invoice Item"}):
			if d.time_log_batch:
				tlb = webnotes.bean("Time Log Batch", d.time_log_batch)
				tlb.doc.sales_invoice = sales_invoice
				tlb.update_after_submit()

	def validate_time_logs_are_submitted(self):
		for d in self.doclist.get({"doctype":"Sales Invoice Item"}):
			if d.time_log_batch:
				status = webnotes.conn.get_value("Time Log Batch", d.time_log_batch, "status")
				if status!="Submitted":
					webnotes.msgprint(_("Time Log Batch status must be 'Submitted'") + ":" + d.time_log_batch,
						raise_exception=True)

	def set_pos_fields(self):
		"""Set retail related fields from pos settings"""
		pos = self.pos_details

		if pos:
			val = webnotes.conn.sql("""select name from `tabAccount` 
				where name = %s and docstatus != 2""", 
				(cstr(self.doc.customer) + " - " + self.get_company_abbr()))

			val = val and val[0][0] or ''
			if not val: val = pos[0]['customer_account'] or ''
			
			if not self.doc.debit_to:
				webnotes.conn.set(self.doc,'debit_to',val)
			
			lst = ['territory', 'naming_series', 'currency', 'charge', 'letter_head', 'tc_name',
				'price_list_name', 'company', 'select_print_heading', 'cash_bank_account']
				
			for i in lst:
				self.doc.fields[i] = pos[0][i] or ''

			self.set_pos_item_values()
			
			self.doc.conversion_rate = flt(pos[0]['conversion_rate']) or 0	

			#fetch terms	
			if self.doc.tc_name:
				self.get_tc_details()
			
			#fetch charges
			if self.doc.charge:
				self.get_other_charges()


	def set_pos_item_values(self):
		"""Set default values related to pos for previously created sales invoice."""
		if cint(self.doc.is_pos) == 1:
			dtl = self.pos_details
			
			for d in getlist(self.doclist,'entries'):
				# overwrite if mentioned in item
				item = webnotes.conn.sql("""select default_income_account,
					default_sales_cost_center, default_warehouse, purchase_account
					from tabItem where name = %s""", (d.item_code,), as_dict=1)
				
				d.income_account = (item and item[0]['default_income_account']) \
					or (dtl and dtl[0]['income_account']) or d.income_account
				d.cost_center = (item and item[0]['default_sales_cost_center']) \
					or (dtl and dtl[0]['cost_center']) or d.cost_center
				d.warehouse = (item and item[0]['default_warehouse']) \
					or (dtl and dtl[0]['warehouse']) or d.warehouse
				d.expense_account = (item and item[0].purchase_account) \
					or (dtl and dtl[0].expense_account) or d.expense_account

	def get_customer_account(self):
		"""Get Account Head to which amount needs to be Debited based on Customer"""
		if not self.doc.company:
			msgprint("Please select company first and re-select the customer after doing so",
			 	raise_exception=1)
		if self.doc.customer:
			acc_head = webnotes.conn.sql("""select name from `tabAccount` 
				where (name = %s or (master_name = %s and master_type = 'customer')) 
				and docstatus != 2""", 
				(cstr(self.doc.customer) + " - " + self.get_company_abbr(), self.doc.customer))
			
			if acc_head and acc_head[0][0]:
				return acc_head[0][0]
			else:
				msgprint("%s does not have an Account Head in %s. \
					You must first create it from the Customer Master" % 
					(self.doc.customer, self.doc.company))

	def get_debit_to(self):
		acc_head = self.get_customer_account()
		return acc_head and {'debit_to' : acc_head} or {}


	def get_cust_and_due_date(self):
		"""Set Due Date = Posting Date + Credit Days"""
		if self.doc.posting_date:
			credit_days = 0
			if self.doc.debit_to:
				credit_days = webnotes.conn.get_value("Account", self.doc.debit_to, "credit_days")
			if self.doc.company and not credit_days:
				credit_days = webnotes.conn.get_value("Company", self.doc.company, "credit_days")
				
			if credit_days:
				self.doc.due_date = add_days(self.doc.posting_date, credit_days)
			else:
				self.doc.due_date = self.doc.posting_date
		
		if self.doc.debit_to:
			self.doc.customer = webnotes.conn.get_value('Account',self.doc.debit_to,'master_name')


	def pull_details(self):
		"""Pull Details of Delivery Note or Sales Order Selected"""
		if self.doc.delivery_note_main:
			self.validate_prev_docname('delivery note')
			self.doclist = self.doc.clear_table(self.doclist,'other_charges')			
			self.doclist = get_obj('DocType Mapper', 'Delivery Note-Sales Invoice').dt_map(
				'Delivery Note', 'Sales Invoice', self.doc.delivery_note_main, self.doc, 
				self.doclist, """[['Delivery Note', 'Sales Invoice'],
					['Delivery Note Item', 'Sales Invoice Item'],
					['Sales Taxes and Charges','Sales Taxes and Charges'],
					['Sales Team','Sales Team']]""")								
			self.get_income_expense_account('entries')
			
		elif self.doc.sales_order_main:
			self.validate_prev_docname('sales order')
			self.doclist = self.doc.clear_table(self.doclist,'other_charges')
			get_obj('DocType Mapper', 'Sales Order-Sales Invoice').dt_map('Sales Order', 
				'Sales Invoice', self.doc.sales_order_main, self.doc, self.doclist, 
				"""[['Sales Order', 'Sales Invoice'],['Sales Order Item', 'Sales Invoice Item'], 
				['Sales Taxes and Charges','Sales Taxes and Charges'], 
				['Sales Team', 'Sales Team']]""")
			self.get_income_expense_account('entries')
			
		ret = self.get_debit_to()
		self.doc.debit_to = ret.get('debit_to')
					
					
	def load_default_accounts(self):
		"""
			Loads default accounts from items, customer when called from mapper
		"""
		self.get_income_expense_account('entries')
		
		
	def get_income_expense_account(self,doctype):		
		for d in getlist(self.doclist, doctype):			
			if d.item_code:
				item = webnotes.conn.get_value("Item", d.item_code, ["default_income_account", 
<<<<<<< HEAD
					"default_sales_cost_center", "purchase_account", "cost_center"], as_dict=True)
=======
					"default_sales_cost_center", "purchase_account"], as_dict=True)
>>>>>>> 6dcee5a1
				d.income_account = item['default_income_account'] or ""
				d.cost_center = item['default_sales_cost_center'] or ""
				
				if cint(webnotes.defaults.get_global_default("auto_inventory_accounting")) \
						and cint(self.doc.is_pos) and cint(self.doc.update_stock):
					d.expense_account = item['purchase_account'] or ""
<<<<<<< HEAD
					d.purchase_cost_center = item['cost_center'] or ""

=======
>>>>>>> 6dcee5a1

	def get_item_details(self, args=None):
		import json
		args = args and json.loads(args) or {}
		if args.get('item_code'):
			ret = get_obj('Sales Common').get_item_details(args, self)
			return self.get_pos_details(args, ret)
		else:
			for doc in self.doclist:
				if doc.fields.get('item_code'):
					arg = {
						'item_code':doc.fields.get('item_code'), 	
						'income_account':doc.fields.get('income_account'), 
						'cost_center': doc.fields.get('cost_center'), 
						'warehouse': doc.fields.get('warehouse'),
						'expense_account': doc.fields.get('expense_account'),
<<<<<<< HEAD
						'purchase_cost_center': doc.fields.get('purchase_cost_center')
=======
>>>>>>> 6dcee5a1
					}

					ret = self.get_pos_details(arg)
					for r in ret:
						if not doc.fields.get(r):
							doc.fields[r] = ret[r]		

	@property
	def pos_details(self):
		if not hasattr(self, "_pos_details"):
			dtl = webnotes.conn.sql("""select income_account, warehouse, cost_center, 
				expense_account from `tabPOS Setting` where user = %s and company = %s""", 
				(webnotes.session['user'], self.doc.company), as_dict=1)			 
			if not dtl:
				dtl = webnotes.conn.sql("""select income_account, warehouse, cost_center, 
					expense_account from `tabPOS Setting` where ifnull(user,'') = '' 
					and company = %s""", self.doc.company, as_dict=1)
			self._pos_details = dtl
			
		return self._pos_details

	def get_pos_details(self, args, ret = {}):
		if args['item_code'] and cint(self.doc.is_pos) == 1:
			dtl = self.pos_details

			item = webnotes.conn.sql("""select default_income_account, default_sales_cost_center, 
				default_warehouse, purchase_account from tabItem where name = %s""", 
				args['item_code'], as_dict=1)

			ret['income_account'] = item and item[0].get('default_income_account') \
				or (dtl and dtl[0].get('income_account') or args.get('income_account'))

			ret['cost_center'] = item and item[0].get('default_sales_cost_center') \
				or (dtl and dtl[0].get('cost_center') or args.get('cost_center'))
			
			ret['warehouse'] = item and item[0].get('default_warehouse') \
				or (dtl and dtl[0].get('warehouse') or args.get('warehouse'))
			
			ret['expense_account'] = item and item[0].get('purchase_account') \
				or (dtl and dtl[0].get('expense_account') or args.get('expense_account'))

			if ret['warehouse']:
				actual_qty = webnotes.conn.sql("""select actual_qty from `tabBin` 
					where item_code = %s and warehouse = %s""", 
					(args['item_code'], ret['warehouse']))
				ret['actual_qty']= actual_qty and flt(actual_qty[0][0]) or 0
		return ret

	def get_barcode_details(self, barcode):
		return get_obj('Sales Common').get_barcode_details(barcode)


	def get_adj_percent(self, arg=''):
		"""Fetch ref rate from item master as per selected price list"""
		get_obj('Sales Common').get_adj_percent(self)


	def get_rate(self,arg):
		"""Get tax rate if account type is tax"""
		get_obj('Sales Common').get_rate(arg)
		
		
	def get_comm_rate(self, sales_partner):
		"""Get Commission rate of Sales Partner"""
		return get_obj('Sales Common').get_comm_rate(sales_partner, self)	
	
	
	def get_tc_details(self):
		return get_obj('Sales Common').get_tc_details(self)


	def load_default_taxes(self):
		self.doclist = get_obj('Sales Common').load_default_taxes(self)


	def get_other_charges(self):
		self.doclist = get_obj('Sales Common').get_other_charges(self)


	def get_advances(self):
		super(DocType, self).get_advances(self.doc.debit_to, 
			"Sales Invoice Advance", "advance_adjustment_details", "credit")
		
	def get_company_abbr(self):
		return webnotes.conn.sql("select abbr from tabCompany where name=%s", self.doc.company)[0][0]
		
		
	def validate_prev_docname(self,doctype):
		"""Check whether sales order / delivery note items already pulled"""
		for d in getlist(self.doclist, 'entries'): 
			if doctype == 'delivery note' and self.doc.delivery_note_main == d.delivery_note:
				msgprint(cstr(self.doc.delivery_note_main) + " delivery note details have already been pulled.")
				raise Exception , "Validation Error. Delivery note details have already been pulled."
			elif doctype == 'sales order' and self.doc.sales_order_main == d.sales_order and not d.delivery_note:
				msgprint(cstr(self.doc.sales_order_main) + " sales order details have already been pulled.")
				raise Exception , "Validation Error. Sales order details have already been pulled."


	def update_against_document_in_jv(self):
		"""
			Links invoice and advance voucher:
				1. cancel advance voucher
				2. split into multiple rows if partially adjusted, assign against voucher
				3. submit advance voucher
		"""
		
		lst = []
		for d in getlist(self.doclist, 'advance_adjustment_details'):
			if flt(d.allocated_amount) > 0:
				args = {
					'voucher_no' : d.journal_voucher, 
					'voucher_detail_no' : d.jv_detail_no, 
					'against_voucher_type' : 'Sales Invoice', 
					'against_voucher'  : self.doc.name,
					'account' : self.doc.debit_to, 
					'is_advance' : 'Yes', 
					'dr_or_cr' : 'credit', 
					'unadjusted_amt' : flt(d.advance_amount),
					'allocated_amt' : flt(d.allocated_amount)
				}
				lst.append(args)
		
		if lst:
			from accounts.utils import reconcile_against_document
			reconcile_against_document(lst)
			
	def validate_customer(self):
		"""	Validate customer name with SO and DN"""
		for d in getlist(self.doclist,'entries'):
			dt = d.delivery_note and 'Delivery Note' or d.sales_order and 'Sales Order' or ''
			if dt:
				dt_no = d.delivery_note or d.sales_order
				cust = webnotes.conn.sql("select customer from `tab%s` where name = %s" % (dt, '%s'), dt_no)
				if cust and cstr(cust[0][0]) != cstr(self.doc.customer):
					msgprint("Customer %s does not match with customer of %s: %s." %(self.doc.customer, dt, dt_no), raise_exception=1)
			

	def validate_customer_account(self):
		"""Validates Debit To Account and Customer Matches"""
		if self.doc.customer and self.doc.debit_to and not cint(self.doc.is_pos):
			acc_head = webnotes.conn.sql("select master_name from `tabAccount` where name = %s and docstatus != 2", self.doc.debit_to)
			
			if (acc_head and cstr(acc_head[0][0]) != cstr(self.doc.customer)) or \
				(not acc_head and (self.doc.debit_to != cstr(self.doc.customer) + " - " + self.get_company_abbr())):
				msgprint("Debit To: %s do not match with Customer: %s for Company: %s.\n If both correctly entered, please select Master Type \
					and Master Name in account master." %(self.doc.debit_to, self.doc.customer,self.doc.company), raise_exception=1)


	def validate_debit_acc(self):
		acc = webnotes.conn.sql("select debit_or_credit, is_pl_account from tabAccount where name = '%s' and docstatus != 2" % self.doc.debit_to)
		if not acc:
			msgprint("Account: "+ self.doc.debit_to + " does not exist")
			raise Exception
		elif acc[0][0] and acc[0][0] != 'Debit':
			msgprint("Account: "+ self.doc.debit_to + " is not a debit account")
			raise Exception
		elif acc[0][1] and acc[0][1] != 'No':
			msgprint("Account: "+ self.doc.debit_to + " is a pl account")
			raise Exception


	def validate_fixed_asset_account(self):
		"""Validate Fixed Asset Account and whether Income Account Entered Exists"""
		for d in getlist(self.doclist,'entries'):
			item = webnotes.conn.sql("select name,is_asset_item,is_sales_item from `tabItem` where name = '%s' and (ifnull(end_of_life,'')='' or end_of_life = '0000-00-00' or end_of_life >	now())"% d.item_code)
			acc =	webnotes.conn.sql("select account_type from `tabAccount` where name = '%s' and docstatus != 2" % d.income_account)
			if not acc:
				msgprint("Account: "+d.income_account+" does not exist in the system")
				raise Exception
			elif item and item[0][1] == 'Yes' and not acc[0][0] == 'Fixed Asset Account':
				msgprint("Please select income head with account type 'Fixed Asset Account' as Item %s is an asset item" % d.item_code)
				raise Exception

	def set_aging_date(self):
		if self.doc.is_opening != 'Yes':
			self.doc.aging_date = self.doc.posting_date
		elif not self.doc.aging_date:
			msgprint("Aging Date is mandatory for opening entry")
			raise Exception
			

	def set_against_income_account(self):
		"""Set against account for debit to account"""
		against_acc = []
		for d in getlist(self.doclist, 'entries'):
			if d.income_account not in against_acc:
				against_acc.append(d.income_account)
		self.doc.against_income_account = ','.join(against_acc)


	def add_remarks(self):
		if not self.doc.remarks: self.doc.remarks = 'No Remarks'


	def so_dn_required(self):
		"""check in manage account if sales order / delivery note required or not."""
		dic = {'Sales Order':'so_required','Delivery Note':'dn_required'}
		for i in dic:	
			if webnotes.conn.get_value('Global Defaults', 'Global Defaults', dic[i]) == 'Yes':
				for d in getlist(self.doclist,'entries'):
					if webnotes.conn.get_value('Item', d.item_code, 'is_stock_item') == 'Yes' \
						and not d.fields[i.lower().replace(' ','_')]:
						msgprint("%s is mandatory for stock item which is not mentioed against item: %s"%(i,d.item_code), raise_exception=1)


	def validate_proj_cust(self):
		"""check for does customer belong to same project as entered.."""
		if self.doc.project_name and self.doc.customer:
			res = webnotes.conn.sql("select name from `tabProject` where name = '%s' and (customer = '%s' or ifnull(customer,'')='')"%(self.doc.project_name, self.doc.customer))
			if not res:
				msgprint("Customer - %s does not belong to project - %s. \n\nIf you want to use project for multiple customers then please make customer details blank in that project."%(self.doc.customer,self.doc.project_name))
				raise Exception

	def validate_pos(self):
		if not self.doc.cash_bank_account and flt(self.doc.paid_amount):
			msgprint("Cash/Bank Account is mandatory for POS, for making payment entry")
			raise Exception
		if (flt(self.doc.paid_amount) + flt(self.doc.write_off_amount) - round(flt(self.doc.grand_total), 2))>0.001:
			msgprint("(Paid amount + Write Off Amount) can not be greater than Grand Total")
			raise Exception


	def validate_item_code(self):
		for d in getlist(self.doclist, 'entries'):
			if not d.item_code:
				msgprint("Please enter Item Code at line no : %s to update stock for POS or remove check from Update Stock in Basic Info Tab." % (d.idx))
				raise Exception
				
	def validate_delivery_note(self):
		for d in self.doclist.get({"parentfield": "entries"}):
			if d.delivery_note:
				msgprint("""POS can not be made against Delivery Note""", raise_exception=1)


	def validate_write_off_account(self):
		if flt(self.doc.write_off_amount) and not self.doc.write_off_account:
			msgprint("Please enter Write Off Account", raise_exception=1)


	def validate_c_form(self):
		""" Blank C-form no if C-form applicable marked as 'No'"""
		if self.doc.amended_from and self.doc.c_form_applicable == 'No' and self.doc.c_form_no:
			webnotes.conn.sql("""delete from `tabC-Form Invoice Detail` where invoice_no = %s
					and parent = %s""", (self.doc.amended_from,	self.doc.c_form_no))

			webnotes.conn.set(self.doc, 'c_form_no', '')
			

	def update_current_stock(self):
		for d in getlist(self.doclist, 'entries'):
			if d.item_code and d.warehouse:
				bin = webnotes.conn.sql("select actual_qty from `tabBin` where item_code = %s and warehouse = %s", (d.item_code, d.warehouse), as_dict = 1)
				d.actual_qty = bin and flt(bin[0]['actual_qty']) or 0

		for d in getlist(self.doclist, 'packing_details'):
			bin = webnotes.conn.sql("select actual_qty, projected_qty from `tabBin` where item_code =	%s and warehouse = %s", (d.item_code, d.warehouse), as_dict = 1)
			d.actual_qty = bin and flt(bin[0]['actual_qty']) or 0
			d.projected_qty = bin and flt(bin[0]['projected_qty']) or 0
	 
	
	def get_warehouse(self):
		w = webnotes.conn.sql("select warehouse from `tabPOS Setting` where ifnull(user,'') = '%s' and company = '%s'" % (webnotes.session['user'], self.doc.company))
		w = w and w[0][0] or ''
		if not w:
			ps = webnotes.conn.sql("select name, warehouse from `tabPOS Setting` where ifnull(user,'') = '' and company = '%s'" % self.doc.company)
			if not ps:
				msgprint("To make POS entry, please create POS Setting from Accounts --> POS Setting page and refresh the system.", raise_exception=True)
			elif not ps[0][1]:
				msgprint("Please enter warehouse in POS Setting")
			else:
				w = ps[0][1]
		return w

	
	def make_packing_list(self):
		get_obj('Sales Common').make_packing_list(self,'entries')
		sl = get_obj('Stock Ledger')
		sl.scrub_serial_nos(self)
		sl.scrub_serial_nos(self, 'packing_details')


	def on_update(self):
		# Set default warehouse from pos setting
		if cint(self.doc.is_pos) == 1:
			if cint(self.doc.update_stock) == 1:
				w = self.get_warehouse()
				if w:
					for d in getlist(self.doclist, 'entries'):
						if not d.warehouse:
							d.warehouse = cstr(w)
							
				self.make_packing_list()
			else:
				self.doclist = self.doc.clear_table(self.doclist, 'packing_details')

			if flt(self.doc.paid_amount) == 0:
				if self.doc.cash_bank_account: 
					webnotes.conn.set(self.doc, 'paid_amount', 
						(flt(self.doc.grand_total) - flt(self.doc.write_off_amount)))
				else:
					# show message that the amount is not paid
					webnotes.conn.set(self.doc,'paid_amount',0)
					webnotes.msgprint("Note: Payment Entry will not be created since 'Cash/Bank Account' was not specified.")

		else:
			self.doclist = self.doc.clear_table(self.doclist, 'packing_details')
			webnotes.conn.set(self.doc,'paid_amount',0)

		webnotes.conn.set(self.doc, 'outstanding_amount', 
			flt(self.doc.grand_total) - flt(self.doc.total_advance) - 
			flt(self.doc.paid_amount) - flt(self.doc.write_off_amount))

		
	def check_prev_docstatus(self):
		for d in getlist(self.doclist,'entries'):
			if d.sales_order:
				submitted = webnotes.conn.sql("select name from `tabSales Order` where docstatus = 1 and name = '%s'" % d.sales_order)
				if not submitted:
					msgprint("Sales Order : "+ cstr(d.sales_order) +" is not submitted")
					raise Exception , "Validation Error."

			if d.delivery_note:
				submitted = webnotes.conn.sql("select name from `tabDelivery Note` where docstatus = 1 and name = '%s'" % d.delivery_note)
				if not submitted:
					msgprint("Delivery Note : "+ cstr(d.delivery_note) +" is not submitted")
					raise Exception , "Validation Error."


	def make_sl_entry(self, d, wh, qty, in_value, update_stock):
		st_uom = webnotes.conn.sql("select stock_uom from `tabItem` where name = '%s'"%d['item_code'])
		self.values.append({
			'item_code'			: d['item_code'],
			'warehouse'			: wh,
			'transaction_date'	: getdate(self.doc.modified).strftime('%Y-%m-%d'),
			'posting_date'		: self.doc.posting_date,
			'posting_time'		: self.doc.posting_time,
			'voucher_type'		: 'Sales Invoice',
			'voucher_no'		: cstr(self.doc.name),
			'voucher_detail_no'	: cstr(d['name']), 
			'actual_qty'		: qty, 
			'stock_uom'			: st_uom and st_uom[0][0] or '',
			'incoming_rate'		: in_value,
			'company'			: self.doc.company,
			'fiscal_year'		: self.doc.fiscal_year,
			'is_cancelled'		: (update_stock==1) and 'No' or 'Yes',
			'batch_no'			: cstr(d['batch_no']),
			'serial_no'			: d['serial_no'],
			"project"			: self.doc.project_name
		})			

	def update_stock_ledger(self, update_stock):
		self.values = []
		items = get_obj('Sales Common').get_item_list(self)
		for d in items:
			stock_item = webnotes.conn.sql("SELECT is_stock_item, is_sample_item \
				FROM tabItem where name = '%s'"%(d['item_code']), as_dict = 1)
			if stock_item[0]['is_stock_item'] == "Yes":
				if not d['warehouse']:
					msgprint("Message: Please enter Warehouse for item %s as it is stock item." \
						% d['item_code'], raise_exception=1)

				# Reduce actual qty from warehouse
				self.make_sl_entry( d, d['warehouse'], - flt(d['qty']) , 0, update_stock)
		
		get_obj('Stock Ledger', 'Stock Ledger').update_stock(self.values)
		
	def get_actual_qty(self,args):
		args = eval(args)
		actual_qty = webnotes.conn.sql("select actual_qty from `tabBin` where item_code = '%s' and warehouse = '%s'" % (args['item_code'], args['warehouse']), as_dict=1)
		ret = {
			 'actual_qty' : actual_qty and flt(actual_qty[0]['actual_qty']) or 0
		}
		return ret


	def make_gl_entries(self):
		from accounts.general_ledger import make_gl_entries, merge_similar_entries
		
		gl_entries = []
		
		self.make_customer_gl_entry(gl_entries)
	
		self.make_tax_gl_entries(gl_entries)
		
		self.make_item_gl_entries(gl_entries)
		
		# merge gl entries before adding pos entries
		gl_entries = merge_similar_entries(gl_entries)
						
		self.make_pos_gl_entries(gl_entries)
		
		update_outstanding = cint(self.doc.is_pos) and self.doc.write_off_account and 'No' or 'Yes'
		
		if gl_entries:
			make_gl_entries(gl_entries, cancel=(self.doc.docstatus == 2), 
				update_outstanding=update_outstanding, merge_entries=False)
				
	def make_customer_gl_entry(self, gl_entries):
		if self.doc.grand_total:
			gl_entries.append(
				self.get_gl_dict({
					"account": self.doc.debit_to,
					"against": self.doc.against_income_account,
					"debit": self.doc.grand_total,
					"remarks": self.doc.remarks,
					"against_voucher": self.doc.name,
					"against_voucher_type": self.doc.doctype,
				})
			)
				
	def make_tax_gl_entries(self, gl_entries):
		for tax in self.doclist.get({"parentfield": "other_charges"}):
			if flt(tax.tax_amount):
				gl_entries.append(
					self.get_gl_dict({
						"account": tax.account_head,
						"against": self.doc.debit_to,
						"credit": flt(tax.tax_amount),
						"remarks": self.doc.remarks,
						"cost_center": tax.cost_center_other_charges
					})
				)
				
	def make_item_gl_entries(self, gl_entries):			
		# income account gl entries	
		for item in self.doclist.get({"parentfield": "entries"}):
			if flt(item.amount):
				gl_entries.append(
					self.get_gl_dict({
						"account": item.income_account,
						"against": self.doc.debit_to,
						"credit": item.amount,
						"remarks": self.doc.remarks,
						"cost_center": item.cost_center
					})
				)
				
		# expense account gl entries
		if cint(webnotes.defaults.get_global_default("auto_inventory_accounting")) \
				and cint(self.doc.is_pos) and cint(self.doc.update_stock):
			
			for item in self.doclist.get({"parentfield": "entries"}):
				self.check_expense_account(item)
			
				gl_entries += self.get_gl_entries_for_stock(item.expense_account, 
					-1*item.buying_amount, cost_center=item.cost_center)
				
	def make_pos_gl_entries(self, gl_entries):
		if cint(self.doc.is_pos) and self.doc.cash_bank_account and self.doc.paid_amount:
			# POS, make payment entries
			gl_entries.append(
				self.get_gl_dict({
					"account": self.doc.debit_to,
					"against": self.doc.cash_bank_account,
					"credit": self.doc.paid_amount,
					"remarks": self.doc.remarks,
					"against_voucher": self.doc.name,
					"against_voucher_type": self.doc.doctype,
				})
			)
			gl_entries.append(
				self.get_gl_dict({
					"account": self.doc.cash_bank_account,
					"against": self.doc.debit_to,
					"debit": self.doc.paid_amount,
					"remarks": self.doc.remarks,
				})
			)
			# write off entries, applicable if only pos
			if self.doc.write_off_account and self.doc.write_off_amount:
				gl_entries.append(
					self.get_gl_dict({
						"account": self.doc.debit_to,
						"against": self.doc.write_off_account,
						"credit": self.doc.write_off_amount,
						"remarks": self.doc.remarks,
						"against_voucher": self.doc.name,
						"against_voucher_type": self.doc.doctype,
					})
				)
				gl_entries.append(
					self.get_gl_dict({
						"account": self.doc.write_off_account,
						"against": self.doc.debit_to,
						"debit": self.doc.write_off_amount,
						"remarks": self.doc.remarks,
						"cost_center": self.doc.write_off_cost_center
					})
				)
			
	def update_c_form(self):
		"""Update amended id in C-form"""
		if self.doc.c_form_no and self.doc.amended_from:
			webnotes.conn.sql("""update `tabC-Form Invoice Detail` set invoice_no = %s,
				invoice_date = %s, territory = %s, net_total = %s,
				grand_total = %s where invoice_no = %s and parent = %s""", 
				(self.doc.name, self.doc.amended_from, self.doc.c_form_no))

	@property
	def meta(self):
		if not hasattr(self, "_meta"):
			self._meta = webnotes.get_doctype(self.doc.doctype)
		return self._meta
	
	def validate_recurring_invoice(self):
		if self.doc.convert_into_recurring_invoice:
			self.validate_notification_email_id()
		
			if not self.doc.recurring_type:
				msgprint(_("Please select: ") + self.meta.get_label("recurring_type"),
				raise_exception=1)
		
			elif not (self.doc.invoice_period_from_date and \
					self.doc.invoice_period_to_date):
				msgprint(comma_and([self.meta.get_label("invoice_period_from_date"),
					self.meta.get_label("invoice_period_to_date")])
					+ _(": Mandatory for a Recurring Invoice."),
					raise_exception=True)
	
	def convert_to_recurring(self):
		if self.doc.convert_into_recurring_invoice:
			if not self.doc.recurring_id:
				webnotes.conn.set(self.doc, "recurring_id",
					make_autoname("RECINV/.#####"))
			
			self.set_next_date()

		elif self.doc.recurring_id:
			webnotes.conn.sql("""update `tabSales Invoice`
				set convert_into_recurring_invoice = 0
				where recurring_id = %s""", (self.doc.recurring_id,))
			
	def validate_notification_email_id(self):
		if self.doc.notification_email_address:
			email_list = filter(None, [cstr(email).strip() for email in
				self.doc.notification_email_address.replace("\n", "").split(",")])
			
			from webnotes.utils import validate_email_add
			for email in email_list:
				if not validate_email_add(email):
					msgprint(self.meta.get_label("notification_email_address") \
						+ " - " + _("Invalid Email Address") + ": \"%s\"" % email,
						raise_exception=1)
					
		else:
			msgprint("Notification Email Addresses not specified for recurring invoice",
				raise_exception=1)
				
	def set_next_date(self):
		""" Set next date on which auto invoice will be created"""
		if not self.doc.repeat_on_day_of_month:
			msgprint("""Please enter 'Repeat on Day of Month' field value. 
				The day of the month on which auto invoice 
				will be generated e.g. 05, 28 etc.""", raise_exception=1)
		
		next_date = get_next_date(self.doc.posting_date,
			month_map[self.doc.recurring_type], cint(self.doc.repeat_on_day_of_month))
		
		webnotes.conn.set(self.doc, 'next_date', next_date)
	
def get_next_date(dt, mcount, day=None):
	dt = getdate(dt)
	
	from dateutil.relativedelta import relativedelta
	dt += relativedelta(months=mcount, day=day)
	
	return dt
	
def manage_recurring_invoices(next_date=None, commit=True):
	""" 
		Create recurring invoices on specific date by copying the original one
		and notify the concerned people
	"""
	next_date = next_date or nowdate()
	recurring_invoices = webnotes.conn.sql("""select name, recurring_id
		from `tabSales Invoice` where ifnull(convert_into_recurring_invoice, 0)=1
		and docstatus=1 and next_date=%s
		and next_date <= ifnull(end_date, '2199-12-31')""", next_date)
	
	exception_list = []
	for ref_invoice, recurring_id in recurring_invoices:
		if not webnotes.conn.sql("""select name from `tabSales Invoice`
				where posting_date=%s and recurring_id=%s and docstatus=1""",
				(next_date, recurring_id)):
			try:
				ref_wrapper = webnotes.bean('Sales Invoice', ref_invoice)
				new_invoice_wrapper = make_new_invoice(ref_wrapper, next_date)
				send_notification(new_invoice_wrapper)
				if commit:
					webnotes.conn.commit()
			except:
				if commit:
					webnotes.conn.rollback()

					webnotes.conn.begin()
					webnotes.conn.sql("update `tabSales Invoice` set \
						convert_into_recurring_invoice = 0 where name = %s", ref_invoice)
					notify_errors(ref_invoice, ref_wrapper.doc.owner)
					webnotes.conn.commit()

				exception_list.append(webnotes.getTraceback())
			finally:
				if commit:
					webnotes.conn.begin()
			
	if exception_list:
		exception_message = "\n\n".join([cstr(d) for d in exception_list])
		raise Exception, exception_message

def make_new_invoice(ref_wrapper, posting_date):
	from webnotes.model.bean import clone
	from accounts.utils import get_fiscal_year
	new_invoice = clone(ref_wrapper)
	
	mcount = month_map[ref_wrapper.doc.recurring_type]
	
	invoice_period_from_date = get_next_date(ref_wrapper.doc.invoice_period_from_date, mcount)
	
	# get last day of the month to maintain period if the from date is first day of its own month 
	# and to date is the last day of its own month
	if (cstr(get_first_day(ref_wrapper.doc.invoice_period_from_date)) == \
			cstr(ref_wrapper.doc.invoice_period_from_date)) and \
		(cstr(get_last_day(ref_wrapper.doc.invoice_period_to_date)) == \
			cstr(ref_wrapper.doc.invoice_period_to_date)):
		invoice_period_to_date = get_last_day(get_next_date(ref_wrapper.doc.invoice_period_to_date,
			mcount))
	else:
		invoice_period_to_date = get_next_date(ref_wrapper.doc.invoice_period_to_date, mcount)
	
	new_invoice.doc.fields.update({
		"posting_date": posting_date,
		"aging_date": posting_date,
		"due_date": add_days(posting_date, cint(date_diff(ref_wrapper.doc.due_date,
			ref_wrapper.doc.posting_date))),
		"invoice_period_from_date": invoice_period_from_date,
		"invoice_period_to_date": invoice_period_to_date,
		"fiscal_year": get_fiscal_year(posting_date)[0],
		"owner": ref_wrapper.doc.owner,
	})
	
	new_invoice.submit()
	
	return new_invoice
	
def send_notification(new_rv):
	"""Notify concerned persons about recurring invoice generation"""
	subject = "Invoice : " + new_rv.doc.name

	com = new_rv.doc.company

	hd = '''<div><h2>%s</h2></div>
			<div><h3>Invoice: %s</h3></div>
			<table cellspacing= "5" cellpadding="5"  width = "100%%">
				<tr>
					<td width = "50%%"><b>Customer</b><br>%s<br>%s</td>
					<td width = "50%%">Invoice Date	   : %s<br>Invoice Period : %s to %s <br>Due Date	   : %s</td>
				</tr>
			</table>
		''' % (com, new_rv.doc.name, new_rv.doc.customer_name, new_rv.doc.address_display, getdate(new_rv.doc.posting_date).strftime("%d-%m-%Y"), \
		getdate(new_rv.doc.invoice_period_from_date).strftime("%d-%m-%Y"), getdate(new_rv.doc.invoice_period_to_date).strftime("%d-%m-%Y"),\
		getdate(new_rv.doc.due_date).strftime("%d-%m-%Y"))
	
	
	tbl = '''<table border="1px solid #CCC" width="100%%" cellpadding="0px" cellspacing="0px">
				<tr>
					<td width = "15%%" bgcolor="#CCC" align="left"><b>Item</b></td>
					<td width = "40%%" bgcolor="#CCC" align="left"><b>Description</b></td>
					<td width = "15%%" bgcolor="#CCC" align="center"><b>Qty</b></td>
					<td width = "15%%" bgcolor="#CCC" align="center"><b>Rate</b></td>
					<td width = "15%%" bgcolor="#CCC" align="center"><b>Amount</b></td>
				</tr>
		'''
	for d in getlist(new_rv.doclist, 'entries'):
		tbl += '<tr><td>' + cstr(d.item_code) +'</td><td>' + cstr(d.description) + \
			'</td><td>' + cstr(d.qty) +'</td><td>' + cstr(d.basic_rate) + \
			'</td><td>' + cstr(d.amount) +'</td></tr>'
	tbl += '</table>'

	totals ='''<table cellspacing= "5" cellpadding="5"  width = "100%%">
					<tr>
						<td width = "50%%"></td>
						<td width = "50%%">
							<table width = "100%%">
								<tr>
									<td width = "50%%">Net Total: </td><td>%s </td>
								</tr><tr>
									<td width = "50%%">Total Tax: </td><td>%s </td>
								</tr><tr>
									<td width = "50%%">Grand Total: </td><td>%s</td>
								</tr><tr>
									<td width = "50%%">In Words: </td><td>%s</td>
								</tr>
							</table>
						</td>
					</tr>
					<tr><td>Terms and Conditions:</td></tr>
					<tr><td>%s</td></tr>
				</table>
			''' % (new_rv.doc.net_total,
			new_rv.doc.other_charges_total,new_rv.doc.grand_total,
			new_rv.doc.in_words,new_rv.doc.terms)


	msg = hd + tbl + totals
	
	sendmail(new_rv.doc.notification_email_address, subject=subject, msg = msg)
		
def notify_errors(inv, owner):
	import webnotes
	import website
		
	exception_msg = """
		Dear User,

		An error occured while creating recurring invoice from %s (at %s).

		May be there are some invalid email ids mentioned in the invoice.

		To stop sending repetitive error notifications from the system, we have unchecked
		"Convert into Recurring" field in the invoice %s.


		Please correct the invoice and make the invoice recurring again. 

		<b>It is necessary to take this action today itself for the above mentioned recurring invoice \
		to be generated. If delayed, you will have to manually change the "Repeat on Day of Month" field \
		of this invoice for generating the recurring invoice.</b>

		Regards,
		Administrator
		
	""" % (inv, website.get_site_address(), inv)
	subj = "[Urgent] Error while creating recurring invoice from %s" % inv

	from webnotes.profile import get_system_managers
	recipients = get_system_managers()
	owner_email = webnotes.conn.get_value("Profile", owner, "email")
	if not owner_email in recipients:
		recipients.append(owner_email)

	assign_task_to_owner(inv, exception_msg, recipients)
	sendmail(recipients, subject=subj, msg = exception_msg)

def assign_task_to_owner(inv, msg, users):
	for d in users:
		from webnotes.widgets.form import assign_to
		args = {
			'assign_to' 	:	d,
			'doctype'		:	'Sales Invoice',
			'name'			:	inv,
			'description'	:	msg,
			'priority'		:	'Urgent'
		}
		assign_to.add(args)

@webnotes.whitelist()
def get_bank_cash_account(mode_of_payment):
	val = webnotes.conn.get_value("Mode of Payment", mode_of_payment, "default_account")
	if not val:
		webnotes.msgprint("Default Bank / Cash Account not set in Mode of Payment: %s. Please add a Default Account in Mode of Payment master." % mode_of_payment)
	return {
		"cash_bank_account": val
	}<|MERGE_RESOLUTION|>--- conflicted
+++ resolved
@@ -285,22 +285,13 @@
 		for d in getlist(self.doclist, doctype):			
 			if d.item_code:
 				item = webnotes.conn.get_value("Item", d.item_code, ["default_income_account", 
-<<<<<<< HEAD
-					"default_sales_cost_center", "purchase_account", "cost_center"], as_dict=True)
-=======
 					"default_sales_cost_center", "purchase_account"], as_dict=True)
->>>>>>> 6dcee5a1
 				d.income_account = item['default_income_account'] or ""
 				d.cost_center = item['default_sales_cost_center'] or ""
 				
 				if cint(webnotes.defaults.get_global_default("auto_inventory_accounting")) \
 						and cint(self.doc.is_pos) and cint(self.doc.update_stock):
 					d.expense_account = item['purchase_account'] or ""
-<<<<<<< HEAD
-					d.purchase_cost_center = item['cost_center'] or ""
-
-=======
->>>>>>> 6dcee5a1
 
 	def get_item_details(self, args=None):
 		import json
@@ -317,10 +308,6 @@
 						'cost_center': doc.fields.get('cost_center'), 
 						'warehouse': doc.fields.get('warehouse'),
 						'expense_account': doc.fields.get('expense_account'),
-<<<<<<< HEAD
-						'purchase_cost_center': doc.fields.get('purchase_cost_center')
-=======
->>>>>>> 6dcee5a1
 					}
 
 					ret = self.get_pos_details(arg)
