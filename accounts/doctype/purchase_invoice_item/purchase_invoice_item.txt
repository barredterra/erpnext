--- conflicted
+++ resolved
@@ -2,7 +2,6 @@
  {
   "owner": "Administrator", 
   "docstatus": 0, 
-<<<<<<< HEAD
   "creation": "2012-07-03 13:29:48", 
   "modified_by": "Administrator", 
   "modified": "2012-12-19 11:57:47"
@@ -13,23 +12,6 @@
   "name": "__common__", 
   "doctype": "DocType", 
   "module": "Accounts"
-=======
-  "creation": "2012-04-13 11:56:17", 
-  "modified_by": "Administrator", 
-  "modified": "2012-06-04 12:10:22"
- }, 
- {
-  "section_style": "Tray", 
-  "istable": 1, 
-  "module": "Accounts", 
-  "server_code_error": " ", 
-  "doctype": "DocType", 
-  "autoname": "EVD.######", 
-  "name": "__common__", 
-  "colour": "White:FFF", 
-  "show_in_menu": 0, 
-  "version": 1
->>>>>>> 6435437e
  }, 
  {
   "name": "__common__", 
@@ -49,10 +31,6 @@
   "label": "Item", 
   "oldfieldname": "item_code", 
   "permlevel": 0, 
-<<<<<<< HEAD
-=======
-  "trigger": "Client", 
->>>>>>> 6435437e
   "fieldname": "item_code", 
   "fieldtype": "Link", 
   "search_index": 1, 
@@ -61,21 +39,13 @@
   "in_filter": 1
  }, 
  {
-<<<<<<< HEAD
-  "oldfieldtype": "Data", 
-=======
+  "oldfieldtype": "Data", 
   "search_index": 0, 
->>>>>>> 6435437e
   "doctype": "DocField", 
   "label": "Item Name", 
   "oldfieldname": "item_name", 
   "fieldname": "item_name", 
   "fieldtype": "Data", 
-<<<<<<< HEAD
-  "search_index": 0, 
-=======
-  "oldfieldtype": "Data", 
->>>>>>> 6435437e
   "reqd": 1, 
   "permlevel": 0, 
   "in_filter": 0
@@ -96,10 +66,6 @@
   "doctype": "DocField", 
   "label": "Qty", 
   "oldfieldname": "qty", 
-<<<<<<< HEAD
-=======
-  "trigger": "Client", 
->>>>>>> 6435437e
   "fieldname": "qty", 
   "fieldtype": "Currency", 
   "reqd": 1, 
@@ -109,25 +75,14 @@
   "print_hide": 1, 
   "doctype": "DocField", 
   "label": "Ref Rate ", 
-<<<<<<< HEAD
-=======
-  "trigger": "Client", 
->>>>>>> 6435437e
   "fieldname": "import_ref_rate", 
   "fieldtype": "Currency", 
   "permlevel": 0
  }, 
  {
-<<<<<<< HEAD
   "print_hide": 0, 
   "doctype": "DocField", 
   "label": "Discount %", 
-=======
-  "print_hide": 1, 
-  "doctype": "DocField", 
-  "label": "Discount %", 
-  "trigger": "Client", 
->>>>>>> 6435437e
   "fieldname": "discount_rate", 
   "fieldtype": "Currency", 
   "permlevel": 0
@@ -138,10 +93,6 @@
   "doctype": "DocField", 
   "label": "Rate ", 
   "oldfieldname": "import_rate", 
-<<<<<<< HEAD
-=======
-  "trigger": "Client", 
->>>>>>> 6435437e
   "fieldname": "import_rate", 
   "fieldtype": "Currency", 
   "reqd": 1, 
@@ -161,10 +112,6 @@
   "print_hide": 1, 
   "doctype": "DocField", 
   "label": "Ref Rate *", 
-<<<<<<< HEAD
-=======
-  "trigger": "Client", 
->>>>>>> 6435437e
   "fieldname": "purchase_ref_rate", 
   "fieldtype": "Currency", 
   "permlevel": 0
@@ -175,10 +122,6 @@
   "doctype": "DocField", 
   "label": "Rate *(Default Curr.)", 
   "oldfieldname": "rate", 
-<<<<<<< HEAD
-=======
-  "trigger": "Client", 
->>>>>>> 6435437e
   "fieldname": "rate", 
   "fieldtype": "Currency", 
   "reqd": 1, 
@@ -197,72 +140,37 @@
  }, 
  {
   "print_hide": 1, 
-<<<<<<< HEAD
-  "oldfieldtype": "Link", 
-=======
-  "permlevel": 0, 
-  "oldfieldtype": "Link", 
-  "colour": "White:FFF", 
->>>>>>> 6435437e
+  "permlevel": 0, 
+  "oldfieldtype": "Link", 
   "doctype": "DocField", 
   "label": "Expense Head", 
   "oldfieldname": "expense_head", 
   "width": "120px", 
-<<<<<<< HEAD
   "options": "Account", 
   "fieldname": "expense_head", 
   "fieldtype": "Link", 
   "reqd": 1, 
-  "permlevel": 0
-=======
-  "trigger": "Client", 
-  "fieldname": "expense_head", 
-  "fieldtype": "Link", 
-  "reqd": 1, 
-  "options": "Account"
->>>>>>> 6435437e
- }, 
- {
-  "print_hide": 1, 
-  "oldfieldtype": "Link", 
-<<<<<<< HEAD
-=======
-  "colour": "White:FFF", 
->>>>>>> 6435437e
+ }, 
+ {
+  "print_hide": 1, 
+  "oldfieldtype": "Link", 
   "doctype": "DocField", 
   "label": "Cost Center", 
   "oldfieldname": "cost_center", 
   "width": "120px", 
-<<<<<<< HEAD
   "options": "Cost Center", 
   "fieldname": "cost_center", 
   "fieldtype": "Link", 
-=======
-  "trigger": "Client", 
-  "fieldname": "cost_center", 
-  "fieldtype": "Link", 
-  "options": "Cost Center", 
->>>>>>> 6435437e
-  "permlevel": 0
- }, 
- {
-  "print_hide": 1, 
-<<<<<<< HEAD
+  "permlevel": 0
+ }, 
+ {
+  "print_hide": 1, 
   "doctype": "DocField", 
   "label": "Project Name", 
   "options": "Project", 
   "fieldname": "project_name", 
   "fieldtype": "Link", 
   "permlevel": 0, 
-=======
-  "colour": "White:FFF", 
-  "doctype": "DocField", 
-  "label": "Project Name", 
-  "permlevel": 0, 
-  "fieldname": "project_name", 
-  "fieldtype": "Link", 
-  "options": "Project", 
->>>>>>> 6435437e
   "in_filter": 1
  }, 
  {
@@ -291,102 +199,62 @@
   "doctype": "DocField", 
   "label": "Item Group", 
   "oldfieldname": "item_group", 
-<<<<<<< HEAD
-  "permlevel": 1, 
-=======
+  "permlevel": 1, 
   "options": "Item Group", 
->>>>>>> 6435437e
   "fieldname": "item_group", 
   "fieldtype": "Link", 
   "search_index": 1, 
   "hidden": 1, 
-<<<<<<< HEAD
-  "options": "Item Group", 
-=======
-  "permlevel": 1, 
->>>>>>> 6435437e
-  "in_filter": 1
- }, 
- {
-  "print_hide": 1, 
-<<<<<<< HEAD
-  "oldfieldtype": "Link", 
-=======
-  "search_index": 1, 
->>>>>>> 6435437e
+  "in_filter": 1
+ }, 
+ {
+  "print_hide": 1, 
+  "oldfieldtype": "Link", 
+  "search_index": 1, 
   "doctype": "DocField", 
   "label": "Pur Order", 
   "oldfieldname": "purchase_order", 
   "options": "Purchase Order", 
   "fieldname": "purchase_order", 
   "fieldtype": "Link", 
-<<<<<<< HEAD
-  "search_index": 1, 
-=======
-  "oldfieldtype": "Link", 
->>>>>>> 6435437e
-  "permlevel": 1, 
-  "in_filter": 1
- }, 
- {
-  "print_hide": 1, 
-<<<<<<< HEAD
-  "oldfieldtype": "Data", 
-=======
-  "search_index": 1, 
->>>>>>> 6435437e
+  "permlevel": 1, 
+  "in_filter": 1
+ }, 
+ {
+  "print_hide": 1, 
+  "oldfieldtype": "Data", 
+  "search_index": 1, 
   "doctype": "DocField", 
   "label": "Purchase Order Item", 
   "oldfieldname": "po_detail", 
   "fieldname": "po_detail", 
   "fieldtype": "Data", 
-<<<<<<< HEAD
-  "search_index": 1, 
-=======
-  "oldfieldtype": "Data", 
->>>>>>> 6435437e
-  "hidden": 1, 
-  "permlevel": 1, 
-  "in_filter": 1
- }, 
- {
-  "print_hide": 1, 
-<<<<<<< HEAD
-  "oldfieldtype": "Link", 
-=======
-  "search_index": 1, 
->>>>>>> 6435437e
+  "hidden": 1, 
+  "permlevel": 1, 
+  "in_filter": 1
+ }, 
+ {
+  "print_hide": 1, 
+  "oldfieldtype": "Link", 
+  "search_index": 1, 
   "doctype": "DocField", 
   "label": "Pur Receipt", 
   "oldfieldname": "purchase_receipt", 
   "options": "Purchase Receipt", 
   "fieldname": "purchase_receipt", 
   "fieldtype": "Link", 
-<<<<<<< HEAD
-  "search_index": 1, 
-=======
-  "oldfieldtype": "Link", 
->>>>>>> 6435437e
-  "permlevel": 1, 
-  "in_filter": 1
- }, 
- {
-  "print_hide": 1, 
-<<<<<<< HEAD
-  "oldfieldtype": "Data", 
-=======
-  "search_index": 1, 
->>>>>>> 6435437e
+  "permlevel": 1, 
+  "in_filter": 1
+ }, 
+ {
+  "print_hide": 1, 
+  "oldfieldtype": "Data", 
+  "search_index": 1, 
   "doctype": "DocField", 
   "label": "PR Detail", 
   "oldfieldname": "pr_detail", 
   "fieldname": "pr_detail", 
   "fieldtype": "Data", 
-<<<<<<< HEAD
-  "search_index": 1, 
-=======
-  "oldfieldtype": "Data", 
->>>>>>> 6435437e
   "hidden": 1, 
   "permlevel": 1, 
   "in_filter": 1
