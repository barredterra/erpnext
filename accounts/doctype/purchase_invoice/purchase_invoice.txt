[
 {
  "creation": "2013-05-21 16:16:39", 
  "docstatus": 0, 
<<<<<<< HEAD
  "modified": "2013-11-05 23:09:38", 
=======
  "modified": "2013-11-22 17:15:27", 
>>>>>>> 9f51ee4a
  "modified_by": "Administrator", 
  "owner": "Administrator"
 }, 
 {
  "allow_attach": 1, 
  "allow_import": 1, 
  "autoname": "naming_series:", 
  "doctype": "DocType", 
  "icon": "icon-file-text", 
  "is_submittable": 1, 
  "module": "Accounts", 
  "name": "__common__", 
  "read_only_onload": 1, 
  "search_fields": "posting_date, credit_to, fiscal_year, bill_no, grand_total, outstanding_amount"
 }, 
 {
  "doctype": "DocField", 
  "name": "__common__", 
  "parent": "Purchase Invoice", 
  "parentfield": "fields", 
  "parenttype": "DocType", 
  "permlevel": 0
 }, 
 {
  "doctype": "DocPerm", 
  "name": "__common__", 
  "parent": "Purchase Invoice", 
  "parentfield": "permissions", 
  "parenttype": "DocType", 
  "permlevel": 0, 
  "read": 1, 
  "report": 1
 }, 
 {
  "doctype": "DocType", 
  "name": "Purchase Invoice"
 }, 
 {
  "doctype": "DocField", 
  "fieldname": "supplier_section", 
  "fieldtype": "Section Break", 
  "label": "Supplier", 
  "options": "icon-user"
 }, 
 {
  "doctype": "DocField", 
  "fieldname": "column_break0", 
  "fieldtype": "Column Break", 
  "oldfieldtype": "Column Break", 
  "read_only": 0, 
  "width": "50%"
 }, 
 {
  "doctype": "DocField", 
  "fieldname": "naming_series", 
  "fieldtype": "Select", 
  "label": "Series", 
  "no_copy": 1, 
  "oldfieldname": "naming_series", 
  "oldfieldtype": "Select", 
  "options": "BILL\nBILLJ", 
  "print_hide": 1, 
  "read_only": 0, 
  "report_hide": 0, 
  "reqd": 1
 }, 
 {
  "doctype": "DocField", 
  "fieldname": "supplier", 
  "fieldtype": "Link", 
  "hidden": 0, 
  "label": "Supplier", 
  "oldfieldname": "supplier", 
  "oldfieldtype": "Link", 
  "options": "Supplier", 
  "print_hide": 1, 
  "read_only": 0
 }, 
 {
  "depends_on": "supplier", 
  "doctype": "DocField", 
  "fieldname": "supplier_name", 
  "fieldtype": "Data", 
  "hidden": 0, 
  "in_list_view": 1, 
  "label": "Name", 
  "oldfieldname": "supplier_name", 
  "oldfieldtype": "Data", 
  "read_only": 1
 }, 
 {
  "doctype": "DocField", 
  "fieldname": "address_display", 
  "fieldtype": "Small Text", 
  "hidden": 1, 
  "label": "Address", 
  "read_only": 1
 }, 
 {
  "doctype": "DocField", 
  "fieldname": "contact_display", 
  "fieldtype": "Small Text", 
  "hidden": 1, 
  "label": "Contact", 
  "read_only": 1
 }, 
 {
  "doctype": "DocField", 
  "fieldname": "contact_mobile", 
  "fieldtype": "Text", 
  "hidden": 1, 
  "label": "Mobile No", 
  "read_only": 1
 }, 
 {
  "doctype": "DocField", 
  "fieldname": "contact_email", 
  "fieldtype": "Text", 
  "hidden": 1, 
  "label": "Contact Email", 
  "print_hide": 1, 
  "read_only": 1
 }, 
 {
  "doctype": "DocField", 
  "fieldname": "column_break1", 
  "fieldtype": "Column Break", 
  "oldfieldtype": "Column Break", 
  "read_only": 0, 
  "reqd": 0, 
  "width": "50%"
 }, 
 {
  "default": "Today", 
  "doctype": "DocField", 
  "fieldname": "posting_date", 
  "fieldtype": "Date", 
  "in_filter": 1, 
  "label": "Posting Date", 
  "no_copy": 0, 
  "oldfieldname": "posting_date", 
  "oldfieldtype": "Date", 
  "print_hide": 1, 
  "read_only": 0, 
  "reqd": 1, 
  "search_index": 1
 }, 
 {
  "description": "If not applicable please enter: NA", 
  "doctype": "DocField", 
  "fieldname": "bill_no", 
  "fieldtype": "Data", 
  "in_filter": 1, 
  "label": "Supplier Invoice No", 
  "oldfieldname": "bill_no", 
  "oldfieldtype": "Data", 
  "print_hide": 1, 
  "read_only": 0, 
  "reqd": 1, 
  "search_index": 1
 }, 
 {
  "doctype": "DocField", 
  "fieldname": "bill_date", 
  "fieldtype": "Date", 
  "in_filter": 1, 
  "label": "Supplier Invoice Date", 
  "oldfieldname": "bill_date", 
  "oldfieldtype": "Date", 
  "print_hide": 1, 
  "read_only": 0, 
  "reqd": 0, 
  "search_index": 1
 }, 
 {
  "doctype": "DocField", 
  "fieldname": "amended_from", 
  "fieldtype": "Link", 
  "label": "Amended From", 
  "no_copy": 1, 
  "oldfieldname": "amended_from", 
  "oldfieldtype": "Link", 
  "options": "Purchase Invoice", 
  "print_hide": 1, 
  "read_only": 1
 }, 
 {
  "doctype": "DocField", 
  "fieldname": "company", 
  "fieldtype": "Link", 
  "in_filter": 1, 
  "label": "Company", 
  "oldfieldname": "company", 
  "oldfieldtype": "Link", 
  "options": "Company", 
  "print_hide": 1, 
  "read_only": 0, 
  "search_index": 1
 }, 
 {
  "doctype": "DocField", 
  "fieldname": "currency_price_list", 
  "fieldtype": "Section Break", 
  "label": "Currency and Price List", 
  "options": "icon-tag", 
  "read_only": 0
 }, 
 {
  "doctype": "DocField", 
  "fieldname": "currency", 
  "fieldtype": "Link", 
  "label": "Currency", 
  "oldfieldname": "currency", 
  "oldfieldtype": "Select", 
  "options": "Currency", 
  "print_hide": 1, 
  "read_only": 0
 }, 
 {
  "description": "The rate at which Bill Currency is converted into company's base currency", 
  "doctype": "DocField", 
  "fieldname": "conversion_rate", 
  "fieldtype": "Float", 
  "label": "Exchange Rate", 
  "oldfieldname": "conversion_rate", 
  "oldfieldtype": "Currency", 
  "print_hide": 1, 
  "read_only": 0
 }, 
 {
  "doctype": "DocField", 
  "fieldname": "column_break2", 
  "fieldtype": "Column Break", 
  "read_only": 0
 }, 
 {
  "doctype": "DocField", 
  "fieldname": "buying_price_list", 
  "fieldtype": "Link", 
  "label": "Price List", 
  "options": "Price List", 
  "print_hide": 1, 
  "read_only": 0
 }, 
 {
  "doctype": "DocField", 
  "fieldname": "price_list_currency", 
  "fieldtype": "Link", 
  "label": "Price List Currency", 
  "options": "Currency", 
  "print_hide": 1, 
  "read_only": 1
 }, 
 {
  "doctype": "DocField", 
  "fieldname": "plc_conversion_rate", 
  "fieldtype": "Float", 
  "label": "Price List Exchange Rate", 
  "print_hide": 1, 
  "read_only": 0
 }, 
 {
  "doctype": "DocField", 
  "fieldname": "items", 
  "fieldtype": "Section Break", 
  "label": "Items", 
  "oldfieldtype": "Section Break", 
  "options": "icon-shopping-cart", 
  "read_only": 0
 }, 
 {
  "allow_on_submit": 1, 
  "doctype": "DocField", 
  "fieldname": "entries", 
  "fieldtype": "Table", 
  "label": "Entries", 
  "oldfieldname": "entries", 
  "oldfieldtype": "Table", 
  "options": "Purchase Invoice Item", 
  "read_only": 0
 }, 
 {
  "doctype": "DocField", 
  "fieldname": "section_break_26", 
  "fieldtype": "Section Break"
 }, 
 {
  "doctype": "DocField", 
  "fieldname": "net_total_import", 
  "fieldtype": "Currency", 
  "label": "Net Total", 
  "oldfieldname": "net_total_import", 
  "oldfieldtype": "Currency", 
  "options": "currency", 
  "print_hide": 0, 
  "read_only": 1
 }, 
 {
  "doctype": "DocField", 
  "fieldname": "column_break_28", 
  "fieldtype": "Column Break"
 }, 
 {
  "description": "Will be calculated automatically when you enter the details", 
  "doctype": "DocField", 
  "fieldname": "net_total", 
  "fieldtype": "Currency", 
  "label": "Net Total (Company Currency)", 
  "oldfieldname": "net_total", 
  "oldfieldtype": "Currency", 
  "options": "Company:company:default_currency", 
  "print_hide": 1, 
  "read_only": 1
 }, 
 {
  "doctype": "DocField", 
  "fieldname": "taxes", 
  "fieldtype": "Section Break", 
  "label": "Taxes", 
  "oldfieldtype": "Section Break", 
  "options": "icon-money", 
  "read_only": 0
 }, 
 {
  "doctype": "DocField", 
  "fieldname": "purchase_other_charges", 
  "fieldtype": "Link", 
  "label": "Tax Master", 
  "oldfieldname": "purchase_other_charges", 
  "oldfieldtype": "Link", 
  "options": "Purchase Taxes and Charges Master", 
  "print_hide": 1, 
  "read_only": 0
 }, 
 {
  "doctype": "DocField", 
  "fieldname": "purchase_tax_details", 
  "fieldtype": "Table", 
  "label": "Purchase Taxes and Charges", 
  "oldfieldname": "purchase_tax_details", 
  "oldfieldtype": "Table", 
  "options": "Purchase Taxes and Charges", 
  "read_only": 0
 }, 
 {
  "doctype": "DocField", 
  "fieldname": "tax_calculation", 
  "fieldtype": "HTML", 
  "label": "Tax Calculation", 
  "oldfieldtype": "HTML", 
  "print_hide": 1, 
  "read_only": 0
 }, 
 {
  "doctype": "DocField", 
  "fieldname": "totals", 
  "fieldtype": "Section Break", 
  "label": "Totals", 
  "oldfieldtype": "Section Break", 
  "options": "icon-money", 
  "read_only": 0
 }, 
 {
  "doctype": "DocField", 
  "fieldname": "other_charges_added_import", 
  "fieldtype": "Currency", 
  "label": "Taxes and Charges Added", 
  "oldfieldname": "other_charges_added_import", 
  "oldfieldtype": "Currency", 
  "options": "currency", 
  "print_hide": 1, 
  "read_only": 1
 }, 
 {
  "doctype": "DocField", 
  "fieldname": "other_charges_deducted_import", 
  "fieldtype": "Currency", 
  "label": "Taxes and Charges Deducted", 
  "oldfieldname": "other_charges_deducted_import", 
  "oldfieldtype": "Currency", 
  "options": "currency", 
  "print_hide": 1, 
  "read_only": 1
 }, 
 {
  "doctype": "DocField", 
  "fieldname": "grand_total_import", 
  "fieldtype": "Currency", 
  "in_list_view": 1, 
  "label": "Grand Total", 
  "oldfieldname": "grand_total_import", 
  "oldfieldtype": "Currency", 
  "options": "currency", 
  "print_hide": 0, 
  "read_only": 1
 }, 
 {
  "doctype": "DocField", 
  "fieldname": "in_words_import", 
  "fieldtype": "Data", 
  "label": "In Words", 
  "oldfieldname": "in_words_import", 
  "oldfieldtype": "Data", 
  "print_hide": 0, 
  "read_only": 1
 }, 
 {
  "doctype": "DocField", 
  "fieldname": "total_amount_to_pay", 
  "fieldtype": "Currency", 
  "hidden": 0, 
  "label": "Total Amount To Pay", 
  "no_copy": 1, 
  "oldfieldname": "total_amount_to_pay", 
  "oldfieldtype": "Currency", 
  "options": "Company:company:default_currency", 
  "print_hide": 1, 
  "read_only": 1
 }, 
 {
  "doctype": "DocField", 
  "fieldname": "total_advance", 
  "fieldtype": "Currency", 
  "label": "Total Advance", 
  "no_copy": 1, 
  "oldfieldname": "total_advance", 
  "oldfieldtype": "Currency", 
  "options": "Company:company:default_currency", 
  "print_hide": 1, 
  "read_only": 1
 }, 
 {
  "doctype": "DocField", 
  "fieldname": "outstanding_amount", 
  "fieldtype": "Currency", 
  "in_filter": 1, 
  "in_list_view": 1, 
  "label": "Outstanding Amount", 
  "no_copy": 1, 
  "oldfieldname": "outstanding_amount", 
  "oldfieldtype": "Currency", 
  "options": "Company:company:default_currency", 
  "print_hide": 1, 
  "read_only": 1, 
  "search_index": 1
 }, 
 {
  "doctype": "DocField", 
  "fieldname": "column_break8", 
  "fieldtype": "Column Break", 
  "oldfieldtype": "Column Break", 
  "print_hide": 1, 
  "read_only": 0, 
  "width": "50%"
 }, 
 {
  "doctype": "DocField", 
  "fieldname": "total_tax", 
  "fieldtype": "Currency", 
  "label": "Total Tax (Company Currency)", 
  "oldfieldname": "total_tax", 
  "oldfieldtype": "Currency", 
  "options": "Company:company:default_currency", 
  "print_hide": 1, 
  "read_only": 1
 }, 
 {
  "doctype": "DocField", 
  "fieldname": "other_charges_added", 
  "fieldtype": "Currency", 
  "label": "Taxes and Charges Added (Company Currency)", 
  "oldfieldname": "other_charges_added", 
  "oldfieldtype": "Currency", 
  "options": "Company:company:default_currency", 
  "print_hide": 1, 
  "read_only": 1
 }, 
 {
  "doctype": "DocField", 
  "fieldname": "other_charges_deducted", 
  "fieldtype": "Currency", 
  "label": "Taxes and Charges Deducted (Company Currency)", 
  "oldfieldname": "other_charges_deducted", 
  "oldfieldtype": "Currency", 
  "options": "Company:company:default_currency", 
  "print_hide": 1, 
  "read_only": 1
 }, 
 {
  "doctype": "DocField", 
  "fieldname": "grand_total", 
  "fieldtype": "Currency", 
  "label": "Grand Total (Company Currency)", 
  "oldfieldname": "grand_total", 
  "oldfieldtype": "Currency", 
  "options": "Company:company:default_currency", 
  "print_hide": 1, 
  "read_only": 1
 }, 
 {
  "description": "In Words will be visible once you save the Purchase Invoice.", 
  "doctype": "DocField", 
  "fieldname": "in_words", 
  "fieldtype": "Data", 
  "label": "In Words (Company Currency)", 
  "oldfieldname": "in_words", 
  "oldfieldtype": "Data", 
  "print_hide": 1, 
  "read_only": 1
 }, 
 {
  "doctype": "DocField", 
  "fieldname": "write_off_amount", 
  "fieldtype": "Currency", 
  "label": "Write Off Amount", 
  "no_copy": 1, 
  "options": "Company:company:default_currency", 
  "print_hide": 1, 
  "read_only": 0
 }, 
 {
  "depends_on": "eval:flt(doc.write_off_amount)!=0", 
  "doctype": "DocField", 
  "fieldname": "write_off_account", 
  "fieldtype": "Link", 
  "label": "Write Off Account", 
  "no_copy": 1, 
  "options": "Account", 
  "print_hide": 1, 
  "read_only": 0
 }, 
 {
  "depends_on": "eval:flt(doc.write_off_amount)!=0", 
  "doctype": "DocField", 
  "fieldname": "write_off_cost_center", 
  "fieldtype": "Link", 
  "label": "Write Off Cost Center", 
  "no_copy": 1, 
  "options": "Cost Center", 
  "print_hide": 1, 
  "read_only": 0
 }, 
 {
  "doctype": "DocField", 
  "fieldname": "against_expense_account", 
  "fieldtype": "Small Text", 
  "hidden": 1, 
  "label": "Against Expense Account", 
  "no_copy": 1, 
  "oldfieldname": "against_expense_account", 
  "oldfieldtype": "Small Text", 
  "print_hide": 1, 
  "read_only": 0, 
  "report_hide": 0
 }, 
 {
  "doctype": "DocField", 
  "fieldname": "advances", 
  "fieldtype": "Section Break", 
  "label": "Advances", 
  "oldfieldtype": "Section Break", 
  "options": "icon-money", 
  "print_hide": 1, 
  "read_only": 0
 }, 
 {
  "doctype": "DocField", 
  "fieldname": "get_advances_paid", 
  "fieldtype": "Button", 
  "label": "Get Advances Paid", 
  "oldfieldtype": "Button", 
  "options": "get_advances", 
  "print_hide": 1, 
  "read_only": 0
 }, 
 {
  "doctype": "DocField", 
  "fieldname": "advance_allocation_details", 
  "fieldtype": "Table", 
  "label": "Purchase Invoice Advances", 
  "no_copy": 1, 
  "oldfieldname": "advance_allocation_details", 
  "oldfieldtype": "Table", 
  "options": "Purchase Invoice Advance", 
  "print_hide": 1, 
  "read_only": 0
 }, 
 {
  "doctype": "DocField", 
  "fieldname": "terms_section_break", 
  "fieldtype": "Section Break", 
  "label": "Terms and Conditions", 
  "options": "icon-legal"
 }, 
 {
  "doctype": "DocField", 
  "fieldname": "tc_name", 
  "fieldtype": "Link", 
  "label": "Terms", 
  "options": "Terms and Conditions", 
  "print_hide": 1
 }, 
 {
  "doctype": "DocField", 
  "fieldname": "terms", 
  "fieldtype": "Text Editor", 
  "label": "Terms and Conditions1"
 }, 
 {
  "depends_on": "supplier", 
  "doctype": "DocField", 
  "fieldname": "contact_section", 
  "fieldtype": "Section Break", 
  "label": "Contact Info", 
  "options": "icon-bullhorn", 
  "read_only": 0
 }, 
 {
  "doctype": "DocField", 
  "fieldname": "supplier_address", 
  "fieldtype": "Link", 
  "label": "Supplier Address", 
  "options": "Address", 
  "read_only": 0
 }, 
 {
  "doctype": "DocField", 
  "fieldname": "col_break23", 
  "fieldtype": "Column Break", 
  "read_only": 0, 
  "width": "50%"
 }, 
 {
  "doctype": "DocField", 
  "fieldname": "contact_person", 
  "fieldtype": "Link", 
  "label": "Contact Person", 
  "options": "Contact", 
  "print_hide": 1, 
  "read_only": 0
 }, 
 {
  "doctype": "DocField", 
  "fieldname": "more_info", 
  "fieldtype": "Section Break", 
  "label": "More Info", 
  "oldfieldtype": "Section Break", 
  "options": "icon-file-text", 
  "print_hide": 1, 
  "read_only": 0
 }, 
 {
  "description": "Supplier (Payable) Account", 
  "doctype": "DocField", 
  "fieldname": "credit_to", 
  "fieldtype": "Link", 
  "in_filter": 1, 
  "label": "Credit To", 
  "oldfieldname": "credit_to", 
  "oldfieldtype": "Link", 
  "options": "Account", 
  "print_hide": 1, 
  "read_only": 0, 
  "reqd": 1, 
  "search_index": 1
 }, 
 {
  "default": "No", 
  "description": "Considered as Opening Balance", 
  "doctype": "DocField", 
  "fieldname": "is_opening", 
  "fieldtype": "Select", 
  "in_filter": 1, 
  "label": "Is Opening", 
  "oldfieldname": "is_opening", 
  "oldfieldtype": "Select", 
  "options": "No\nYes", 
  "print_hide": 1, 
  "read_only": 0, 
  "search_index": 1
 }, 
 {
  "description": "Actual Invoice Date", 
  "doctype": "DocField", 
  "fieldname": "aging_date", 
  "fieldtype": "Date", 
  "label": "Aging Date", 
  "oldfieldname": "aging_date", 
  "oldfieldtype": "Date", 
  "print_hide": 1, 
  "read_only": 0, 
  "search_index": 0
 }, 
 {
  "allow_on_submit": 1, 
  "doctype": "DocField", 
  "fieldname": "select_print_heading", 
  "fieldtype": "Link", 
  "label": "Print Heading", 
  "no_copy": 1, 
  "oldfieldname": "select_print_heading", 
  "oldfieldtype": "Link", 
  "options": "Print Heading", 
  "print_hide": 1, 
  "read_only": 0, 
  "report_hide": 1
 }, 
 {
  "doctype": "DocField", 
  "fieldname": "due_date", 
  "fieldtype": "Date", 
  "in_filter": 1, 
  "label": "Due Date", 
  "no_copy": 0, 
  "oldfieldname": "due_date", 
  "oldfieldtype": "Date", 
  "print_hide": 0, 
  "read_only": 0, 
  "search_index": 1
 }, 
 {
  "doctype": "DocField", 
  "fieldname": "mode_of_payment", 
  "fieldtype": "Select", 
  "label": "Mode of Payment", 
  "oldfieldname": "mode_of_payment", 
  "oldfieldtype": "Select", 
  "options": "link:Mode of Payment", 
  "read_only": 0
 }, 
 {
  "doctype": "DocField", 
  "fieldname": "column_break_63", 
  "fieldtype": "Column Break", 
  "read_only": 0
 }, 
 {
  "doctype": "DocField", 
  "fieldname": "fiscal_year", 
  "fieldtype": "Select", 
  "in_filter": 1, 
  "label": "Fiscal Year", 
  "oldfieldname": "fiscal_year", 
  "oldfieldtype": "Select", 
  "options": "link:Fiscal Year", 
  "print_hide": 1, 
  "read_only": 0, 
  "search_index": 1
 }, 
 {
  "doctype": "DocField", 
  "fieldname": "remarks", 
  "fieldtype": "Small Text", 
  "label": "Remarks", 
  "no_copy": 1, 
  "oldfieldname": "remarks", 
  "oldfieldtype": "Text", 
  "print_hide": 1, 
  "read_only": 0, 
  "reqd": 0
 }, 
 {
  "amend": 0, 
  "cancel": 0, 
  "create": 0, 
  "doctype": "DocPerm", 
  "role": "Accounts User", 
  "submit": 0, 
  "write": 0
 }, 
 {
  "amend": 0, 
  "cancel": 0, 
  "create": 0, 
  "doctype": "DocPerm", 
  "role": "Purchase User", 
  "submit": 0, 
  "write": 0
 }, 
 {
  "amend": 0, 
  "cancel": 0, 
  "create": 0, 
  "doctype": "DocPerm", 
  "match": "supplier", 
  "role": "Supplier", 
  "submit": 0, 
  "write": 0
 }, 
 {
  "amend": 1, 
  "cancel": 1, 
  "create": 1, 
  "doctype": "DocPerm", 
  "role": "Accounts Manager", 
  "submit": 1, 
  "write": 1
 }, 
 {
  "amend": 0, 
  "cancel": 0, 
  "create": 0, 
  "doctype": "DocPerm", 
  "role": "Auditor", 
  "submit": 0, 
  "write": 0
 }
]<|MERGE_RESOLUTION|>--- conflicted
+++ resolved
@@ -2,11 +2,7 @@
  {
   "creation": "2013-05-21 16:16:39", 
   "docstatus": 0, 
-<<<<<<< HEAD
-  "modified": "2013-11-05 23:09:38", 
-=======
   "modified": "2013-11-22 17:15:27", 
->>>>>>> 9f51ee4a
   "modified_by": "Administrator", 
   "owner": "Administrator"
  }, 
