--- conflicted
+++ resolved
@@ -2,11 +2,7 @@
  {
   "creation": "2013-06-18 12:39:59", 
   "docstatus": 0, 
-<<<<<<< HEAD
-  "modified": "2013-10-02 14:24:37", 
-=======
   "modified": "2013-10-11 13:18:47", 
->>>>>>> de46f140
   "modified_by": "Administrator", 
   "owner": "Administrator"
  }, 
