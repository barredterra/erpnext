--- conflicted
+++ resolved
@@ -261,14 +261,8 @@
 def copy_attributes_to_variant(item, variant):
 	# copy non no-copy fields
 
-<<<<<<< HEAD
 	exclude_fields = ["naming_series", "item_code", "item_name", "published_in_website",
-		"opening_stock", "variant_of", "valuation_rate"]
-=======
-	exclude_fields = ["naming_series", "item_code", "item_name", "show_in_website",
-		"show_variant_in_website", "opening_stock", "variant_of", "valuation_rate",
-		"has_variants", "attributes"]
->>>>>>> 0c482fde
+		"opening_stock", "variant_of", "valuation_rate", "has_variants", "attributes"]
 
 	if item.variant_based_on=='Manufacturer':
 		# don't copy manufacturer values if based on part no
