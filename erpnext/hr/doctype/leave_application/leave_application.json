--- conflicted
+++ resolved
@@ -1,406 +1,332 @@
 {
- "allow_import": 1,
- "autoname": "naming_series:",
- "creation": "2013-02-20 11:18:11",
- "description": "Apply / Approve Leaves",
- "doctype": "DocType",
- "document_type": "Document",
- "engine": "InnoDB",
- "field_order": [
-  "naming_series",
-  "employee",
-  "employee_name",
-  "column_break_4",
-  "leave_type",
-  "department",
-  "leave_balance",
-  "section_break_5",
-  "from_date",
-  "to_date",
-  "half_day",
-  "half_day_date",
-  "total_leave_days",
-  "column_break1",
-  "description",
-  "section_break_7",
-  "leave_approver",
-  "leave_approver_name",
-  "column_break_18",
-  "status",
-<<<<<<< HEAD
-  "leave_details",
-  "sb10",
-  "posting_date",
-  "company",
-  "follow_via_email",
-  "column_break_17",
-  "salary_slip",
-  "letter_head",
-  "color",
-=======
-  "salary_slip",
-  "sb10",
-  "posting_date",
-  "follow_via_email",
-  "color",
-  "column_break_17",
-  "company",
-  "letter_head",
->>>>>>> d2f13fe0
-  "amended_from"
- ],
- "fields": [
-  {
-   "fieldname": "naming_series",
-   "fieldtype": "Select",
-   "label": "Series",
-   "no_copy": 1,
-   "options": "HR-LAP-.YYYY.-",
-   "print_hide": 1,
-   "reqd": 1,
-   "set_only_once": 1
-  },
-  {
-   "fieldname": "employee",
-   "fieldtype": "Link",
-   "in_global_search": 1,
-   "in_standard_filter": 1,
-   "label": "Employee",
-   "options": "Employee",
-   "reqd": 1,
-   "search_index": 1
-  },
-  {
-   "fieldname": "employee_name",
-   "fieldtype": "Data",
-   "in_global_search": 1,
-   "label": "Employee Name",
-   "read_only": 1
-  },
-  {
-   "fieldname": "column_break_4",
-   "fieldtype": "Column Break"
-  },
-  {
-   "fieldname": "leave_type",
-   "fieldtype": "Link",
-   "ignore_user_permissions": 1,
-   "in_standard_filter": 1,
-   "label": "Leave Type",
-   "options": "Leave Type",
-   "reqd": 1,
-   "search_index": 1
-  },
-  {
-   "fetch_from": "employee.department",
-   "fieldname": "department",
-   "fieldtype": "Link",
-   "label": "Department",
-   "options": "Department",
-   "read_only": 1
-  },
-  {
-   "fieldname": "leave_balance",
-   "fieldtype": "Float",
-   "label": "Leave Balance Before Application",
-   "no_copy": 1,
-   "read_only": 1
-  },
-  {
-   "fieldname": "section_break_5",
-   "fieldtype": "Section Break"
-  },
-  {
-   "fieldname": "from_date",
-   "fieldtype": "Date",
-   "in_list_view": 1,
-   "label": "From Date",
-   "reqd": 1,
-   "search_index": 1
-  },
-  {
-   "fieldname": "to_date",
-   "fieldtype": "Date",
-<<<<<<< HEAD
-   "in_standard_filter": 1,
-=======
->>>>>>> d2f13fe0
-   "label": "To Date",
-   "reqd": 1,
-   "search_index": 1
-  },
-  {
-   "default": "0",
-   "fieldname": "half_day",
-   "fieldtype": "Check",
-   "label": "Half Day"
-  },
-  {
-   "depends_on": "eval:doc.half_day && (doc.from_date != doc.to_date)",
-   "fieldname": "half_day_date",
-   "fieldtype": "Date",
-   "label": "Half Day Date"
-  },
-  {
-   "fieldname": "total_leave_days",
-   "fieldtype": "Float",
-   "in_list_view": 1,
-   "label": "Total Leave Days",
-   "no_copy": 1,
-   "precision": "1",
-   "read_only": 1
-  },
-  {
-   "fieldname": "column_break1",
-   "fieldtype": "Column Break",
-   "print_width": "50%",
-   "width": "50%"
-  },
-  {
-   "fieldname": "description",
-   "fieldtype": "Small Text",
-<<<<<<< HEAD
-   "label": "Reason",
-   "reqd": 1
-  },
-  {
-   "fieldname": "section_break_7",
-   "fieldtype": "Section Break",
-   "label": "Approval"
-=======
-   "label": "Reason"
-  },
-  {
-   "fieldname": "section_break_7",
-   "fieldtype": "Section Break"
->>>>>>> d2f13fe0
-  },
-  {
-   "fieldname": "leave_approver",
-   "fieldtype": "Link",
-   "label": "Leave Approver",
-   "options": "User"
-  },
-  {
-   "fieldname": "leave_approver_name",
-   "fieldtype": "Data",
-   "label": "Leave Approver Name",
-   "read_only": 1
-  },
-  {
-   "fieldname": "column_break_18",
-   "fieldtype": "Column Break"
-  },
-  {
-   "default": "Open",
-   "fieldname": "status",
-   "fieldtype": "Select",
-   "in_standard_filter": 1,
-   "label": "Status",
-   "no_copy": 1,
-   "options": "Open\nApproved\nRejected\nCancelled"
-<<<<<<< HEAD
-=======
-  },
-  {
-   "fieldname": "salary_slip",
-   "fieldtype": "Link",
-   "label": "Salary Slip",
-   "options": "Salary Slip",
-   "print_hide": 1
->>>>>>> d2f13fe0
-  },
-  {
-   "fieldname": "sb10",
-   "fieldtype": "Section Break"
-  },
-  {
-   "default": "Today",
-   "fieldname": "posting_date",
-   "fieldtype": "Date",
-   "label": "Posting Date",
-   "no_copy": 1,
-   "reqd": 1
-<<<<<<< HEAD
-  },
-  {
-   "fieldname": "company",
-   "fieldtype": "Link",
-   "label": "Company",
-   "options": "Company",
-   "remember_last_selected_value": 1,
-   "reqd": 1
-=======
->>>>>>> d2f13fe0
-  },
-  {
-   "allow_on_submit": 1,
-   "default": "1",
-   "fieldname": "follow_via_email",
-   "fieldtype": "Check",
-   "label": "Follow via Email",
-   "print_hide": 1
-  },
-  {
-<<<<<<< HEAD
-=======
-   "allow_on_submit": 1,
-   "fieldname": "color",
-   "fieldtype": "Color",
-   "label": "Color",
-   "print_hide": 1
-  },
-  {
->>>>>>> d2f13fe0
-   "fieldname": "column_break_17",
-   "fieldtype": "Column Break"
-  },
-  {
-<<<<<<< HEAD
-   "fieldname": "salary_slip",
-   "fieldtype": "Link",
-   "label": "Salary Slip",
-   "options": "Salary Slip",
-   "print_hide": 1
-=======
-   "fieldname": "company",
-   "fieldtype": "Link",
-   "label": "Company",
-   "options": "Company",
-   "remember_last_selected_value": 1,
-   "reqd": 1
->>>>>>> d2f13fe0
-  },
-  {
-   "allow_on_submit": 1,
-   "fieldname": "letter_head",
-   "fieldtype": "Link",
-   "ignore_user_permissions": 1,
-   "label": "Letter Head",
-   "options": "Letter Head",
-   "print_hide": 1
-<<<<<<< HEAD
-  },
-  {
-   "allow_on_submit": 1,
-   "fieldname": "color",
-   "fieldtype": "Color",
-   "label": "Color",
-   "print_hide": 1
-=======
->>>>>>> d2f13fe0
-  },
-  {
-   "fieldname": "amended_from",
-   "fieldtype": "Link",
-   "ignore_user_permissions": 1,
-   "label": "Amended From",
-   "no_copy": 1,
-   "options": "Leave Application",
-   "print_hide": 1,
-   "read_only": 1
-<<<<<<< HEAD
-  },
-  {
-   "fieldname": "leave_details",
-   "fieldtype": "Small Text",
-   "hidden": 1,
-   "label": "Leave Details"
-=======
->>>>>>> d2f13fe0
-  }
- ],
- "icon": "fa fa-calendar",
- "idx": 1,
- "is_submittable": 1,
- "max_attachments": 3,
-<<<<<<< HEAD
- "modified": "2019-06-14 15:37:45.988552",
-=======
- "modified": "2019-08-11 19:13:53.603011",
->>>>>>> d2f13fe0
- "modified_by": "Administrator",
- "module": "HR",
- "name": "Leave Application",
- "owner": "Administrator",
- "permissions": [
-  {
-   "create": 1,
-   "email": 1,
-   "print": 1,
-   "read": 1,
-   "report": 1,
-   "role": "Employee",
-   "share": 1,
-   "write": 1
-  },
-  {
-   "amend": 1,
-   "cancel": 1,
-   "create": 1,
-   "delete": 1,
-   "email": 1,
-   "export": 1,
-   "print": 1,
-   "read": 1,
-   "report": 1,
-   "role": "HR Manager",
-   "set_user_permissions": 1,
-   "share": 1,
-   "submit": 1,
-   "write": 1
-  },
-  {
-   "permlevel": 1,
-   "read": 1,
-   "role": "All"
-  },
-  {
-   "amend": 1,
-   "cancel": 1,
-   "create": 1,
-   "delete": 1,
-   "email": 1,
-   "print": 1,
-   "read": 1,
-   "report": 1,
-   "role": "HR User",
-   "set_user_permissions": 1,
-   "share": 1,
-   "submit": 1,
-   "write": 1
-  },
-  {
-   "amend": 1,
-   "cancel": 1,
-   "delete": 1,
-   "email": 1,
-   "print": 1,
-   "read": 1,
-   "report": 1,
-   "role": "Leave Approver",
-   "share": 1,
-   "submit": 1,
-   "write": 1
-  },
-  {
-   "permlevel": 1,
-   "read": 1,
-   "report": 1,
-   "role": "HR User",
-   "write": 1
-  },
-  {
-   "permlevel": 1,
-   "read": 1,
-   "report": 1,
-   "role": "Leave Approver",
-   "write": 1
-  }
- ],
- "search_fields": "employee,employee_name,leave_type,from_date,to_date,total_leave_days",
- "sort_field": "modified",
- "sort_order": "DESC",
- "timeline_field": "employee",
- "title_field": "employee_name"
-}+   "allow_import": 1,
+   "autoname": "naming_series:",
+   "creation": "2013-02-20 11:18:11",
+   "description": "Apply / Approve Leaves",
+   "doctype": "DocType",
+   "document_type": "Document",
+   "engine": "InnoDB",
+   "field_order": [
+    "naming_series",
+    "employee",
+    "employee_name",
+    "column_break_4",
+    "leave_type",
+    "department",
+    "leave_balance",
+    "section_break_5",
+    "from_date",
+    "to_date",
+    "half_day",
+    "half_day_date",
+    "total_leave_days",
+    "column_break1",
+    "description",
+    "section_break_7",
+    "leave_approver",
+    "leave_approver_name",
+    "column_break_18",
+    "status",
+    "salary_slip",
+    "sb10",
+    "posting_date",
+    "follow_via_email",
+    "color",
+    "column_break_17",
+    "company",
+    "letter_head",
+    "amended_from"
+   ],
+   "fields": [
+    {
+     "fieldname": "naming_series",
+     "fieldtype": "Select",
+     "label": "Series",
+     "no_copy": 1,
+     "options": "HR-LAP-.YYYY.-",
+     "print_hide": 1,
+     "reqd": 1,
+     "set_only_once": 1
+    },
+    {
+     "fieldname": "employee",
+     "fieldtype": "Link",
+     "in_global_search": 1,
+     "in_standard_filter": 1,
+     "label": "Employee",
+     "options": "Employee",
+     "reqd": 1,
+     "search_index": 1
+    },
+    {
+     "fieldname": "employee_name",
+     "fieldtype": "Data",
+     "in_global_search": 1,
+     "label": "Employee Name",
+     "read_only": 1
+    },
+    {
+     "fieldname": "column_break_4",
+     "fieldtype": "Column Break"
+    },
+    {
+     "fieldname": "leave_type",
+     "fieldtype": "Link",
+     "ignore_user_permissions": 1,
+     "in_standard_filter": 1,
+     "label": "Leave Type",
+     "options": "Leave Type",
+     "reqd": 1,
+     "search_index": 1
+    },
+    {
+     "fetch_from": "employee.department",
+     "fieldname": "department",
+     "fieldtype": "Link",
+     "label": "Department",
+     "options": "Department",
+     "read_only": 1
+    },
+    {
+     "fieldname": "leave_balance",
+     "fieldtype": "Float",
+     "label": "Leave Balance Before Application",
+     "no_copy": 1,
+     "read_only": 1
+    },
+    {
+     "fieldname": "section_break_5",
+     "fieldtype": "Section Break"
+    },
+    {
+     "fieldname": "from_date",
+     "fieldtype": "Date",
+     "in_list_view": 1,
+     "label": "From Date",
+     "reqd": 1,
+     "search_index": 1
+    },
+    {
+     "fieldname": "to_date",
+     "fieldtype": "Date",
+     "label": "To Date",
+     "reqd": 1,
+     "search_index": 1
+    },
+    {
+     "default": "0",
+     "fieldname": "half_day",
+     "fieldtype": "Check",
+     "label": "Half Day"
+    },
+    {
+     "depends_on": "eval:doc.half_day && (doc.from_date != doc.to_date)",
+     "fieldname": "half_day_date",
+     "fieldtype": "Date",
+     "label": "Half Day Date"
+    },
+    {
+     "fieldname": "total_leave_days",
+     "fieldtype": "Float",
+     "in_list_view": 1,
+     "label": "Total Leave Days",
+     "no_copy": 1,
+     "precision": "1",
+     "read_only": 1
+    },
+    {
+     "fieldname": "column_break1",
+     "fieldtype": "Column Break",
+     "print_width": "50%",
+     "width": "50%"
+    },
+    {
+     "fieldname": "description",
+     "fieldtype": "Small Text",
+     "label": "Reason"
+    },
+    {
+     "fieldname": "section_break_7",
+     "fieldtype": "Section Break"
+    },
+    {
+     "fieldname": "leave_approver",
+     "fieldtype": "Link",
+     "label": "Leave Approver",
+     "options": "User"
+    },
+    {
+     "fieldname": "leave_approver_name",
+     "fieldtype": "Data",
+     "label": "Leave Approver Name",
+     "read_only": 1
+    },
+    {
+     "fieldname": "column_break_18",
+     "fieldtype": "Column Break"
+    },
+    {
+     "default": "Open",
+     "fieldname": "status",
+     "fieldtype": "Select",
+     "in_standard_filter": 1,
+     "label": "Status",
+     "no_copy": 1,
+     "options": "Open\nApproved\nRejected\nCancelled"
+    },
+    {
+     "fieldname": "sb10",
+     "fieldtype": "Section Break"
+    },
+    {
+     "default": "Today",
+     "fieldname": "posting_date",
+     "fieldtype": "Date",
+     "label": "Posting Date",
+     "no_copy": 1,
+     "reqd": 1
+    },
+    {
+     "fieldname": "company",
+     "fieldtype": "Link",
+     "label": "Company",
+     "options": "Company",
+     "remember_last_selected_value": 1,
+     "reqd": 1
+    },
+    {
+     "allow_on_submit": 1,
+     "default": "1",
+     "fieldname": "follow_via_email",
+     "fieldtype": "Check",
+     "label": "Follow via Email",
+     "print_hide": 1
+    },
+    {
+     "fieldname": "column_break_17",
+     "fieldtype": "Column Break"
+    },
+    {
+     "fieldname": "salary_slip",
+     "fieldtype": "Link",
+     "label": "Salary Slip",
+     "options": "Salary Slip",
+     "print_hide": 1
+    },
+    {
+     "allow_on_submit": 1,
+     "fieldname": "letter_head",
+     "fieldtype": "Link",
+     "ignore_user_permissions": 1,
+     "label": "Letter Head",
+     "options": "Letter Head",
+     "print_hide": 1
+    },
+    {
+     "allow_on_submit": 1,
+     "fieldname": "color",
+     "fieldtype": "Color",
+     "label": "Color",
+     "print_hide": 1
+    },
+    {
+     "fieldname": "amended_from",
+     "fieldtype": "Link",
+     "ignore_user_permissions": 1,
+     "label": "Amended From",
+     "no_copy": 1,
+     "options": "Leave Application",
+     "print_hide": 1,
+     "read_only": 1
+    }
+   ],
+   "icon": "fa fa-calendar",
+   "idx": 1,
+   "is_submittable": 1,
+   "max_attachments": 3,
+   "modified": "2019-08-13 13:32:04.860848",
+   "modified_by": "Administrator",
+   "module": "HR",
+   "name": "Leave Application",
+   "owner": "Administrator",
+   "permissions": [
+    {
+     "create": 1,
+     "email": 1,
+     "print": 1,
+     "read": 1,
+     "report": 1,
+     "role": "Employee",
+     "share": 1,
+     "write": 1
+    },
+    {
+     "amend": 1,
+     "cancel": 1,
+     "create": 1,
+     "delete": 1,
+     "email": 1,
+     "export": 1,
+     "print": 1,
+     "read": 1,
+     "report": 1,
+     "role": "HR Manager",
+     "set_user_permissions": 1,
+     "share": 1,
+     "submit": 1,
+     "write": 1
+    },
+    {
+     "permlevel": 1,
+     "read": 1,
+     "role": "All"
+    },
+    {
+     "amend": 1,
+     "cancel": 1,
+     "create": 1,
+     "delete": 1,
+     "email": 1,
+     "print": 1,
+     "read": 1,
+     "report": 1,
+     "role": "HR User",
+     "set_user_permissions": 1,
+     "share": 1,
+     "submit": 1,
+     "write": 1
+    },
+    {
+     "amend": 1,
+     "cancel": 1,
+     "delete": 1,
+     "email": 1,
+     "print": 1,
+     "read": 1,
+     "report": 1,
+     "role": "Leave Approver",
+     "share": 1,
+     "submit": 1,
+     "write": 1
+    },
+    {
+     "permlevel": 1,
+     "read": 1,
+     "report": 1,
+     "role": "HR User",
+     "write": 1
+    },
+    {
+     "permlevel": 1,
+     "read": 1,
+     "report": 1,
+     "role": "Leave Approver",
+     "write": 1
+    }
+   ],
+   "search_fields": "employee,employee_name,leave_type,from_date,to_date,total_leave_days",
+   "sort_field": "modified",
+   "sort_order": "DESC",
+   "timeline_field": "employee",
+   "title_field": "employee_name"
+  }