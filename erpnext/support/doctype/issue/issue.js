--- conflicted
+++ resolved
@@ -176,13 +176,8 @@
 				${split_issue}
 			</button>`)
 				.appendTo(frm.timeline.wrapper.find('.comment-header .asset-details:not([data-communication-type="Comment"])'))
-<<<<<<< HEAD
 			if (!frm.timeline.wrapper.data("split-issue-event-attached")) {
 				frm.timeline.wrapper.on('click', '.btn-split-issue', (e) => {
-=======
-			if (!frm.timeline.wrapper.data("split-issue-event-attached")){
-				frm.timeline.wrapper.on("click", ".btn-split-issue", (e) => {
->>>>>>> 08d57e35
 					var dialog = new frappe.ui.Dialog({
 						title: __("Split Issue"),
 						fields: [
