--- conflicted
+++ resolved
@@ -72,20 +72,7 @@
 		}
 	}
 
-<<<<<<< HEAD
 	_calculate_taxes_and_totals() {
-		this.validate_conversion_rate();
-		this.calculate_item_values();
-		this.initialize_taxes();
-		this.determine_exclusive_rate();
-		this.calculate_net_total();
-		this.calculate_taxes();
-		this.manipulate_grand_total_for_inclusive_tax();
-		this.calculate_totals();
-		this._cleanup();
-	}
-=======
-	_calculate_taxes_and_totals: function() {
 		frappe.run_serially([
 			() => this.validate_conversion_rate(),
 			() => this.calculate_item_values(),
@@ -98,8 +85,7 @@
 			() => this.calculate_totals(),
 			() => this._cleanup()
 		]);
-	},
->>>>>>> a97556fa
+	}
 
 	validate_conversion_rate() {
 		this.frm.doc.conversion_rate = flt(this.frm.doc.conversion_rate, (cur_frm) ? precision("conversion_rate") : 9);
@@ -282,9 +268,6 @@
 		frappe.model.round_floats_in(this.frm.doc, ["total", "base_total", "net_total", "base_net_total"]);
 	}
 
-<<<<<<< HEAD
-	calculate_taxes() {
-=======
 	update_item_tax_map: function() {
 		let me = this;
 		let item_codes = [];
@@ -344,8 +327,7 @@
 		}
 	},
 
-	calculate_taxes: function() {
->>>>>>> a97556fa
+	calculate_taxes() {
 		var me = this;
 		this.frm.doc.rounding_adjustment = 0;
 		var actual_tax_dict = {};
@@ -550,13 +532,8 @@
 		}
 	}
 
-<<<<<<< HEAD
 	calculate_totals() {
 		// Changing sequence can cause rounding_adjustmentng issue and on-screen discrepency
-=======
-	calculate_totals: function() {
-		// Changing sequence can because of rounding adjustment issue and on-screen discrepancy
->>>>>>> a97556fa
 		var me = this;
 		var tax_count = this.frm.doc["taxes"] ? this.frm.doc["taxes"].length : 0;
 		this.frm.doc.grand_total = flt(tax_count
@@ -654,13 +631,9 @@
 				tax.item_wise_tax_detail = JSON.stringify(tax.item_wise_tax_detail);
 			});
 		}
-<<<<<<< HEAD
-	}
-=======
 
 		this.frm.refresh_fields();
-	},
->>>>>>> a97556fa
+	}
 
 	set_discount_amount() {
 		if(this.frm.doc.additional_discount_percentage) {
