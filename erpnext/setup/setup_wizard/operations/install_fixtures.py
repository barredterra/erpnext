--- conflicted
+++ resolved
@@ -468,108 +468,6 @@
 	make_records(records)
 
 
-<<<<<<< HEAD
-def install_post_company_fixtures(args=None):
-	records = [
-		# Department
-		{
-			"doctype": "Department",
-			"department_name": _("All Departments"),
-			"is_group": 1,
-			"parent_department": "",
-			"company": args.company_name,
-		},
-		{
-			"doctype": "Department",
-			"department_name": _("Accounts"),
-			"parent_department": _("All Departments"),
-			"company": args.company_name,
-		},
-		{
-			"doctype": "Department",
-			"department_name": _("Marketing"),
-			"parent_department": _("All Departments"),
-			"company": args.company_name,
-		},
-		{
-			"doctype": "Department",
-			"department_name": _("Sales"),
-			"parent_department": _("All Departments"),
-			"company": args.company_name,
-		},
-		{
-			"doctype": "Department",
-			"department_name": _("Purchase"),
-			"parent_department": _("All Departments"),
-			"company": args.company_name,
-		},
-		{
-			"doctype": "Department",
-			"department_name": _("Operations"),
-			"parent_department": _("All Departments"),
-			"company": args.company_name,
-		},
-		{
-			"doctype": "Department",
-			"department_name": _("Production"),
-			"parent_department": _("All Departments"),
-			"company": args.company_name,
-		},
-		{
-			"doctype": "Department",
-			"department_name": _("Dispatch"),
-			"parent_department": _("All Departments"),
-			"company": args.company_name,
-		},
-		{
-			"doctype": "Department",
-			"department_name": _("Customer Service"),
-			"parent_department": _("All Departments"),
-			"company": args.company_name,
-		},
-		{
-			"doctype": "Department",
-			"department_name": _("Human Resources"),
-			"parent_department": _("All Departments"),
-			"company": args.company_name,
-		},
-		{
-			"doctype": "Department",
-			"department_name": _("Management"),
-			"parent_department": _("All Departments"),
-			"company": args.company_name,
-		},
-		{
-			"doctype": "Department",
-			"department_name": _("Quality Management"),
-			"parent_department": _("All Departments"),
-			"company": args.company_name,
-		},
-		{
-			"doctype": "Department",
-			"department_name": _("Research & Development"),
-			"parent_department": _("All Departments"),
-			"company": args.company_name,
-		},
-		{
-			"doctype": "Department",
-			"department_name": _("Legal"),
-			"parent_department": _("All Departments"),
-			"company": args.company_name,
-		},
-	]
-
-	# Make root department with NSM updation
-	make_records(records[:1])
-
-	frappe.local.flags.ignore_update_nsm = True
-	make_records(records[1:])
-	frappe.local.flags.ignore_update_nsm = False
-	rebuild_tree("Department", "parent_department")
-
-
-=======
->>>>>>> bc3f9932
 def install_defaults(args=None):
 	records = [
 		# Price Lists
