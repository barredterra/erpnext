--- conflicted
+++ resolved
@@ -740,11 +740,7 @@
  "image_field": "company_logo",
  "is_tree": 1,
  "links": [],
-<<<<<<< HEAD
  "modified": "2020-06-24 12:45:31.462195",
-=======
- "modified": "2020-06-20 11:38:43.178970",
->>>>>>> 7b3700b3
  "modified_by": "Administrator",
  "module": "Setup",
  "name": "Company",
