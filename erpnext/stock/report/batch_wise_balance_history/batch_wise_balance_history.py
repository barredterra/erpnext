# Copyright (c) 2015, Frappe Technologies Pvt. Ltd. and Contributors
# License: GNU General Public License v3. See license.txt


import frappe
from frappe import _
from frappe.query_builder.functions import IfNull, Sum
from frappe.utils import cint, flt, getdate
from pypika import functions as fn

from erpnext.stock.doctype.warehouse.warehouse import apply_warehouse_filter


def execute(filters=None):
	if not filters:
		filters = {}

	if filters.from_date > filters.to_date:
		frappe.throw(_("From Date must be before To Date"))

	float_precision = cint(frappe.db.get_default("float_precision")) or 3

	columns = get_columns(filters)
	item_map = get_item_details(filters)
	iwb_map = get_item_warehouse_batch_map(filters, float_precision)

	data = []
	for item in sorted(iwb_map):
		if not filters.get("item") or filters.get("item") == item:
			for wh in sorted(iwb_map[item]):
				for batch in sorted(iwb_map[item][wh]):
					qty_dict = iwb_map[item][wh][batch]
					if qty_dict.opening_qty or qty_dict.in_qty or qty_dict.out_qty or qty_dict.bal_qty:
						data.append(
							[
								item,
								item_map[item]["item_name"],
								item_map[item]["description"],
								wh,
								batch,
								flt(qty_dict.opening_qty, float_precision),
								flt(qty_dict.in_qty, float_precision),
								flt(qty_dict.out_qty, float_precision),
								flt(qty_dict.bal_qty, float_precision),
								item_map[item]["stock_uom"],
							]
						)

	return columns, data


def get_columns(filters):
	"""return columns based on filters"""

	columns = (
		[_("Item") + ":Link/Item:100"]
		+ [_("Item Name") + "::150"]
		+ [_("Description") + "::150"]
		+ [_("Warehouse") + ":Link/Warehouse:100"]
		+ [_("Batch") + ":Link/Batch:100"]
		+ [_("Opening Qty") + ":Float:90"]
		+ [_("In Qty") + ":Float:80"]
		+ [_("Out Qty") + ":Float:80"]
		+ [_("Balance Qty") + ":Float:90"]
		+ [_("UOM") + "::90"]
	)

	return columns


# get all details
def get_stock_ledger_entries(filters):
	if not filters.get("from_date"):
		frappe.throw(_("'From Date' is required"))

<<<<<<< HEAD
	if not filters.get("to_date"):
		frappe.throw(_("'To Date' is required"))

	sle = frappe.qb.DocType("Stock Ledger Entry")
	query = (
		frappe.qb.from_(sle)
		.select(
			sle.item_code,
			sle.batch_no,
			sle.warehouse,
			sle.posting_date,
			Sum(sle.actual_qty).as_("actual_qty"),
		)
		.where((sle.is_cancelled == 0) & (sle.docstatus < 2) & (IfNull(sle.batch_no, "") != ""))
		.groupby(sle.voucher_no, sle.batch_no, sle.item_code, sle.warehouse)
		.orderby(sle.item_code, sle.warehouse)
	)

	for field in ("item_code", "warehouse", "batch_no", "company"):
		if filters.get(field):
			query = query.where(sle[field] == filters[field])
=======
	sle = frappe.qb.DocType("Stock Ledger Entry")
	query = (
		frappe.qb.from_(sle)
		.select(
			sle.item_code,
			sle.warehouse,
			sle.batch_no,
			sle.posting_date,
			fn.Sum(sle.actual_qty).as_("actual_qty"),
		)
		.where(
			(sle.docstatus < 2)
			& (sle.is_cancelled == 0)
			& (sle.batch_no.isnotnull())
			& (sle.batch_no != "")
		)
		.groupby(sle.voucher_no, sle.batch_no, sle.item_code, sle.warehouse)
		.orderby(sle.item_code, sle.warehouse)
	)

	if to_date := filters.get("to_date"):
		query = query.where(sle.posting_date <= to_date)
	else:
		frappe.throw(_("'To Date' is required"))

	query = apply_warehouse_filter(query, sle, filters)
	for field in ["item_code", "batch_no", "company"]:
		if filters.get(field):
			query = query.where(sle[field] == filters.get(field))
>>>>>>> 0f358e3c

	return query.run(as_dict=True)


def get_item_warehouse_batch_map(filters, float_precision):
	sle = get_stock_ledger_entries(filters)
	iwb_map = {}

	from_date = getdate(filters["from_date"])
	to_date = getdate(filters["to_date"])

	for d in sle:
		iwb_map.setdefault(d.item_code, {}).setdefault(d.warehouse, {}).setdefault(
			d.batch_no, frappe._dict({"opening_qty": 0.0, "in_qty": 0.0, "out_qty": 0.0, "bal_qty": 0.0})
		)
		qty_dict = iwb_map[d.item_code][d.warehouse][d.batch_no]
		if d.posting_date < from_date:
			qty_dict.opening_qty = flt(qty_dict.opening_qty, float_precision) + flt(
				d.actual_qty, float_precision
			)
		elif d.posting_date >= from_date and d.posting_date <= to_date:
			if flt(d.actual_qty) > 0:
				qty_dict.in_qty = flt(qty_dict.in_qty, float_precision) + flt(d.actual_qty, float_precision)
			else:
				qty_dict.out_qty = flt(qty_dict.out_qty, float_precision) + abs(
					flt(d.actual_qty, float_precision)
				)

		qty_dict.bal_qty = flt(qty_dict.bal_qty, float_precision) + flt(d.actual_qty, float_precision)

	return iwb_map


def get_item_details(filters):
	item_map = {}
	for d in (frappe.qb.from_("Item").select("name", "item_name", "description", "stock_uom")).run(
		as_dict=1
	):
		item_map.setdefault(d.name, d)

	return item_map<|MERGE_RESOLUTION|>--- conflicted
+++ resolved
@@ -4,7 +4,6 @@
 
 import frappe
 from frappe import _
-from frappe.query_builder.functions import IfNull, Sum
 from frappe.utils import cint, flt, getdate
 from pypika import functions as fn
 
@@ -72,30 +71,9 @@
 def get_stock_ledger_entries(filters):
 	if not filters.get("from_date"):
 		frappe.throw(_("'From Date' is required"))
-
-<<<<<<< HEAD
 	if not filters.get("to_date"):
 		frappe.throw(_("'To Date' is required"))
 
-	sle = frappe.qb.DocType("Stock Ledger Entry")
-	query = (
-		frappe.qb.from_(sle)
-		.select(
-			sle.item_code,
-			sle.batch_no,
-			sle.warehouse,
-			sle.posting_date,
-			Sum(sle.actual_qty).as_("actual_qty"),
-		)
-		.where((sle.is_cancelled == 0) & (sle.docstatus < 2) & (IfNull(sle.batch_no, "") != ""))
-		.groupby(sle.voucher_no, sle.batch_no, sle.item_code, sle.warehouse)
-		.orderby(sle.item_code, sle.warehouse)
-	)
-
-	for field in ("item_code", "warehouse", "batch_no", "company"):
-		if filters.get(field):
-			query = query.where(sle[field] == filters[field])
-=======
 	sle = frappe.qb.DocType("Stock Ledger Entry")
 	query = (
 		frappe.qb.from_(sle)
@@ -109,23 +87,17 @@
 		.where(
 			(sle.docstatus < 2)
 			& (sle.is_cancelled == 0)
-			& (sle.batch_no.isnotnull())
-			& (sle.batch_no != "")
+			& (fn.IfNull(sle.batch_no, "") != "")
+			& (sle.posting_date <= filters["to_date"])
 		)
 		.groupby(sle.voucher_no, sle.batch_no, sle.item_code, sle.warehouse)
 		.orderby(sle.item_code, sle.warehouse)
 	)
 
-	if to_date := filters.get("to_date"):
-		query = query.where(sle.posting_date <= to_date)
-	else:
-		frappe.throw(_("'To Date' is required"))
-
 	query = apply_warehouse_filter(query, sle, filters)
 	for field in ["item_code", "batch_no", "company"]:
 		if filters.get(field):
 			query = query.where(sle[field] == filters.get(field))
->>>>>>> 0f358e3c
 
 	return query.run(as_dict=True)
 
