# Copyright (c) 2015, Frappe Technologies Pvt. Ltd. and Contributors
# License: GNU General Public License v3. See license.txt

from __future__ import unicode_literals
import frappe
from frappe import _
from frappe.utils import flt, cint, getdate, now
from erpnext.stock.utils import update_included_uom_in_report
from erpnext.stock.report.stock_ledger.stock_ledger import get_item_group_condition

from six import iteritems

def execute(filters=None):
	if not filters: filters = {}

	validate_filters(filters)

	include_uom = filters.get("include_uom")
	columns = get_columns()
	items = get_items(filters)
	sle = get_stock_ledger_entries(filters, items)

	# if no stock ledger entry found return
	if not sle:
		return columns, []

	iwb_map = get_item_warehouse_map(filters, sle)
	item_map = get_item_details(items, sle, filters)
	item_reorder_detail_map = get_item_reorder_details(item_map.keys())

	data = []
	conversion_factors = []
	for (company, item, warehouse) in sorted(iwb_map):
		if item_map.get(item):
			qty_dict = iwb_map[(company, item, warehouse)]
			item_reorder_level = 0
			item_reorder_qty = 0
			if item + warehouse in item_reorder_detail_map:
				item_reorder_level = item_reorder_detail_map[item + warehouse]["warehouse_reorder_level"]
				item_reorder_qty = item_reorder_detail_map[item + warehouse]["warehouse_reorder_qty"]

			report_data = [item, item_map[item]["item_name"],
				item_map[item]["item_group"],
				item_map[item]["brand"],
				item_map[item]["description"], warehouse,
				item_map[item]["stock_uom"], qty_dict.opening_qty,
				qty_dict.opening_val, qty_dict.in_qty,
				qty_dict.in_val, qty_dict.out_qty,
				qty_dict.out_val, qty_dict.bal_qty,
				qty_dict.bal_val, qty_dict.val_rate,
				item_reorder_level,
				item_reorder_qty,
				company
			]

			if filters.get('show_variant_attributes', 0) == 1:
				variants_attributes = get_variants_attributes()
				report_data += [item_map[item].get(i) for i in variants_attributes]

			if include_uom:
				conversion_factors.append(item_map[item].conversion_factor)

			data.append(report_data)

	if filters.get('show_variant_attributes', 0) == 1:
		columns += ["{}:Data:100".format(i) for i in get_variants_attributes()]

	update_included_uom_in_report(columns, data, include_uom, conversion_factors)
	return columns, data

def get_columns():
	"""return columns"""

	columns = [
		{"label": _("Item"), "fieldname": "item_code", "fieldtype": "Link", "options": "Item", "width": 100},
		{"label": _("Item Name"), "fieldname": "item_name", "width": 150},
		{"label": _("Item Group"), "fieldname": "item_group", "fieldtype": "Link", "options": "Item Group", "width": 100},
		{"label": _("Brand"), "fieldname": "brand", "fieldtype": "Link", "options": "Brand", "width": 90},
		{"label": _("Description"), "fieldname": "description", "width": 140},
		{"label": _("Warehouse"), "fieldname": "warehouse", "fieldtype": "Link", "options": "Warehouse", "width": 100},
		{"label": _("Stock UOM"), "fieldname": "stock_uom", "fieldtype": "Link", "options": "UOM", "width": 90},
		{"label": _("Opening Qty"), "fieldname": "opening_qty", "fieldtype": "Float", "width": 100, "convertible": "qty"},
		{"label": _("Opening Value"), "fieldname": "opening_val", "fieldtype": "Float", "width": 110},
		{"label": _("In Qty"), "fieldname": "in_qty", "fieldtype": "Float", "width": 80, "convertible": "qty"},
		{"label": _("In Value"), "fieldname": "in_val", "fieldtype": "Float", "width": 80},
		{"label": _("Out Qty"), "fieldname": "out_qty", "fieldtype": "Float", "width": 80, "convertible": "qty"},
		{"label": _("Out Value"), "fieldname": "out_val", "fieldtype": "Float", "width": 80},
		{"label": _("Balance Qty"), "fieldname": "bal_qty", "fieldtype": "Float", "width": 100, "convertible": "qty"},
		{"label": _("Balance Value"), "fieldname": "bal_val", "fieldtype": "Currency", "width": 100},
		{"label": _("Valuation Rate"), "fieldname": "val_rate", "fieldtype": "Currency", "width": 90, "convertible": "rate"},
		{"label": _("Reorder Level"), "fieldname": "reorder_level", "fieldtype": "Float", "width": 80, "convertible": "qty"},
		{"label": _("Reorder Qty"), "fieldname": "reorder_qty", "fieldtype": "Float", "width": 80, "convertible": "qty"},
		{"label": _("Company"), "fieldname": "company", "fieldtype": "Link", "options": "Company", "width": 100}
	]

	return columns

def get_conditions(filters):
	conditions = ""
	if not filters.get("from_date"):
		frappe.throw(_("'From Date' is required"))

	if filters.get("to_date"):
		conditions += " and sle.posting_date <= %s" % frappe.db.escape(filters.get("to_date"))
	else:
		frappe.throw(_("'To Date' is required"))

	if filters.get("warehouse"):
		warehouse_details = frappe.db.get_value("Warehouse",
			filters.get("warehouse"), ["lft", "rgt"], as_dict=1)
		if warehouse_details:
			conditions += " and exists (select name from `tabWarehouse` wh \
				where wh.lft >= %s and wh.rgt <= %s and sle.warehouse = wh.name)"%(warehouse_details.lft,
				warehouse_details.rgt)

	return conditions

def get_stock_ledger_entries(filters, items):
	item_conditions_sql = ''
	if items:
		item_conditions_sql = ' and sle.item_code in ({})'\
			.format(', '.join([frappe.db.escape(i, percent=False) for i in items]))

	conditions = get_conditions(filters)

	return frappe.db.sql("""
		select
			sle.item_code, warehouse, sle.posting_date, sle.actual_qty, sle.valuation_rate,
			sle.company, sle.voucher_type, sle.qty_after_transaction, sle.stock_value_difference
		from
			`tabStock Ledger Entry` sle force index (posting_sort_index)
		where sle.docstatus < 2 %s %s
		order by sle.posting_date, sle.posting_time, sle.creation""" %
		(item_conditions_sql, conditions), as_dict=1)

def get_item_warehouse_map(filters, sle):
	iwb_map = {}
	from_date = getdate(filters.get("from_date"))
	to_date = getdate(filters.get("to_date"))

	for d in sle:
		key = (d.company, d.item_code, d.warehouse)
		if key not in iwb_map:
			iwb_map[key] = frappe._dict({
				"opening_qty": 0.0, "opening_val": 0.0,
				"in_qty": 0.0, "in_val": 0.0,
				"out_qty": 0.0, "out_val": 0.0,
				"bal_qty": 0.0, "bal_val": 0.0,
				"val_rate": 0.0
			})

		qty_dict = iwb_map[(d.company, d.item_code, d.warehouse)]

		if d.voucher_type == "Stock Reconciliation":
			qty_diff = flt(d.qty_after_transaction) - qty_dict.bal_qty
		else:
			qty_diff = flt(d.actual_qty)

		value_diff = flt(d.stock_value_difference)

		if d.posting_date < from_date:
			qty_dict.opening_qty += qty_diff
			qty_dict.opening_val += value_diff

		elif d.posting_date >= from_date and d.posting_date <= to_date:
			if qty_diff > 0:
				qty_dict.in_qty += qty_diff
				qty_dict.in_val += value_diff
			else:
				qty_dict.out_qty += abs(qty_diff)
				qty_dict.out_val += abs(value_diff)

		qty_dict.val_rate = d.valuation_rate
		qty_dict.bal_qty += qty_diff
		qty_dict.bal_val += value_diff

	iwb_map = filter_items_with_no_transactions(iwb_map)

	return iwb_map

def filter_items_with_no_transactions(iwb_map):
	for (company, item, warehouse) in sorted(iwb_map):
		qty_dict = iwb_map[(company, item, warehouse)]

		no_transactions = True
		float_precision = cint(frappe.db.get_default("float_precision")) or 3
		for key, val in iteritems(qty_dict):
			val = flt(val, float_precision)
			qty_dict[key] = val
			if key != "val_rate" and val:
				no_transactions = False

		if no_transactions:
			iwb_map.pop((company, item, warehouse))

	return iwb_map

def get_items(filters):
	conditions = []
	if filters.get("item_code"):
		conditions.append("item.name=%(item_code)s")
	else:
		if filters.get("brand"):
			conditions.append("item.brand=%(brand)s")
		if filters.get("item_group"):
			conditions.append(get_item_group_condition(filters.get("item_group")))

	items = []
	if conditions:
		items = frappe.db.sql_list("""select name from `tabItem` item where {}"""
			.format(" and ".join(conditions)), filters)
	return items

def get_item_details(items, sle, filters):
	item_details = {}
	if not items:
		items = list(set([d.item_code for d in sle]))

<<<<<<< HEAD
	if items:
		cf_field = cf_join = ""
		if filters.get("include_uom"):
			cf_field = ", ucd.`conversion_factor`"
			cf_join = "LEFT JOIN `tabUOM Conversion Detail` ucd ON ucd.`parent`=item.`name` AND ucd.`uom`=%(include_uom)s"

		for item in frappe.db.sql("""
			SELECT item.`name`, item.`item_name`, item.`description`, item.`item_group`, item.`brand`, item.`stock_uom` {cf_field}
			FROM `tabItem` item
			{cf_join}
			WHERE item.`name` IN ({names}) AND IFNULL(item.`disabled`, 0) = 0
			""".format(cf_field=cf_field, cf_join=cf_join, names=', '.join([frappe.db.escape(i, percent=False) for i in items])),
			{"include_uom": filters.get("include_uom")}, as_dict=1):
				item_details.setdefault(item.name, item)
=======
	if not items:
		return item_details

	cf_field = cf_join = ""
	if filters.get("include_uom"):
		cf_field = ", ucd.conversion_factor"
		cf_join = "left join `tabUOM Conversion Detail` ucd on ucd.parent=item.name and ucd.uom='%s'" \
			% frappe.db.escape(filters.get("include_uom"))

	item_codes = ', '.join(['"' + frappe.db.escape(i, percent=False) + '"' for i in items])
	res = frappe.db.sql("""
		select
			item.name, item.item_name, item.description, item.item_group, item.brand, item.stock_uom {cf_field}
		from
			`tabItem` item
			{cf_join}
		where
			item.name in ({item_codes}) and ifnull(item.disabled, 0) = 0
	""".format(cf_field=cf_field, cf_join=cf_join, item_codes=item_codes), as_dict=1)

	for item in res:
		item_details.setdefault(item.name, item)
>>>>>>> e11f2c01

	if filters.get('show_variant_attributes', 0) == 1:
		variant_values = get_variant_values_for(list(item_details))
		item_details = {k: v.update(variant_values.get(k, {})) for k, v in iteritems(item_details)}

	return item_details

def get_item_reorder_details(items):
	item_reorder_details = frappe._dict()

	if items:
		item_reorder_details = frappe.db.sql("""
			select parent, warehouse, warehouse_reorder_qty, warehouse_reorder_level
			from `tabItem Reorder`
			where parent in ({0})
		""".format(', '.join([frappe.db.escape(i, percent=False) for i in items])), as_dict=1)

	return dict((d.parent + d.warehouse, d) for d in item_reorder_details)

def validate_filters(filters):
	if not (filters.get("item_code") or filters.get("warehouse")):
		sle_count = flt(frappe.db.sql("""select count(name) from `tabStock Ledger Entry`""")[0][0])
		if sle_count > 500000:
			frappe.throw(_("Please set filter based on Item or Warehouse"))

def get_variants_attributes():
	'''Return all item variant attributes.'''
	return [i.name for i in frappe.get_all('Item Attribute')]

def get_variant_values_for(items):
	'''Returns variant values for items.'''
	attribute_map = {}
	for attr in frappe.db.sql('''select parent, attribute, attribute_value
		from `tabItem Variant Attribute` where parent in (%s)
		''' % ", ".join(["%s"] * len(items)), tuple(items), as_dict=1):
			attribute_map.setdefault(attr['parent'], {})
			attribute_map[attr['parent']].update({attr['attribute']: attr['attribute_value']})

	return attribute_map<|MERGE_RESOLUTION|>--- conflicted
+++ resolved
@@ -216,22 +216,6 @@
 	if not items:
 		items = list(set([d.item_code for d in sle]))
 
-<<<<<<< HEAD
-	if items:
-		cf_field = cf_join = ""
-		if filters.get("include_uom"):
-			cf_field = ", ucd.`conversion_factor`"
-			cf_join = "LEFT JOIN `tabUOM Conversion Detail` ucd ON ucd.`parent`=item.`name` AND ucd.`uom`=%(include_uom)s"
-
-		for item in frappe.db.sql("""
-			SELECT item.`name`, item.`item_name`, item.`description`, item.`item_group`, item.`brand`, item.`stock_uom` {cf_field}
-			FROM `tabItem` item
-			{cf_join}
-			WHERE item.`name` IN ({names}) AND IFNULL(item.`disabled`, 0) = 0
-			""".format(cf_field=cf_field, cf_join=cf_join, names=', '.join([frappe.db.escape(i, percent=False) for i in items])),
-			{"include_uom": filters.get("include_uom")}, as_dict=1):
-				item_details.setdefault(item.name, item)
-=======
 	if not items:
 		return item_details
 
@@ -254,7 +238,6 @@
 
 	for item in res:
 		item_details.setdefault(item.name, item)
->>>>>>> e11f2c01
 
 	if filters.get('show_variant_attributes', 0) == 1:
 		variant_values = get_variant_values_for(list(item_details))
