{
 "cards": [
  {
   "hidden": 0,
   "label": "Items and Pricing",
   "links": "[\n    {\n        \"label\": \"Item\",\n        \"name\": \"Item\",\n        \"onboard\": 1,\n        \"type\": \"doctype\"\n    },\n    {\n        \"icon\": \"fa fa-sitemap\",\n        \"label\": \"Item Group\",\n        \"link\": \"Tree/Item Group\",\n        \"name\": \"Item Group\",\n        \"onboard\": 1,\n        \"type\": \"doctype\"\n    },\n    {\n        \"label\": \"Product Bundle\",\n        \"name\": \"Product Bundle\",\n        \"onboard\": 1,\n        \"type\": \"doctype\"\n    },\n    {\n        \"label\": \"Price List\",\n        \"name\": \"Price List\",\n        \"type\": \"doctype\"\n    },\n    {\n        \"label\": \"Item Price\",\n        \"name\": \"Item Price\",\n        \"type\": \"doctype\"\n    },\n    {\n        \"label\": \"Shipping Rule\",\n        \"name\": \"Shipping Rule\",\n        \"type\": \"doctype\"\n    },\n    {\n        \"label\": \"Pricing Rule\",\n        \"name\": \"Pricing Rule\",\n        \"type\": \"doctype\"\n    },\n    {\n        \"label\": \"Item Alternative\",\n        \"name\": \"Item Alternative\",\n        \"type\": \"doctype\"\n    },\n    {\n        \"label\": \"Item Manufacturer\",\n        \"name\": \"Item Manufacturer\",\n        \"type\": \"doctype\"\n    },\n    {\n        \"label\": \"Customs Tariff Number\",\n        \"name\": \"Customs Tariff Number\",\n        \"type\": \"doctype\"\n    }\n]"
  },
  {
   "hidden": 0,
   "label": "Stock Transactions",
   "links": "[\n     {\n        \"dependencies\": [\n            \"Item\"\n        ],\n        \"label\": \"Material Request\",\n        \"name\": \"Material Request\",\n        \"onboard\": 1,\n        \"type\": \"doctype\"\n    },\n    {\n        \"dependencies\": [\n            \"Item\"\n        ],\n        \"label\": \"Stock Entry\",\n        \"name\": \"Stock Entry\",\n        \"onboard\": 1,\n        \"type\": \"doctype\"\n    },\n    {\n        \"dependencies\": [\n            \"Item\",\n            \"Customer\"\n        ],\n        \"label\": \"Delivery Note\",\n        \"name\": \"Delivery Note\",\n        \"onboard\": 1,\n        \"type\": \"doctype\"\n    },\n    {\n        \"dependencies\": [\n            \"Item\",\n            \"Supplier\"\n        ],\n        \"label\": \"Purchase Receipt\",\n        \"name\": \"Purchase Receipt\",\n        \"onboard\": 1,\n        \"type\": \"doctype\"\n    },\n    {\n        \"dependencies\": [\n            \"Item\"\n        ],\n        \"label\": \"Pick List\",\n        \"name\": \"Pick List\",\n        \"onboard\": 1,\n        \"type\": \"doctype\"\n    },\n    {\n        \"label\": \"Shipment\",\n        \"name\": \"Shipment\",\n        \"type\": \"doctype\"\n    },\n    {\n        \"label\": \"Delivery Trip\",\n        \"name\": \"Delivery Trip\",\n        \"type\": \"doctype\"\n    }\n]"
  },
  {
   "hidden": 0,
   "label": "Stock Reports",
   "links": "[\n    {\n        \"dependencies\": [\n            \"Item\"\n        ],\n        \"doctype\": \"Stock Ledger Entry\",\n        \"is_query_report\": true,\n        \"label\": \"Stock Ledger\",\n        \"name\": \"Stock Ledger\",\n        \"onboard\": 1,\n        \"type\": \"report\"\n    },\n    {\n        \"dependencies\": [\n            \"Item\"\n        ],\n        \"doctype\": \"Stock Ledger Entry\",\n        \"is_query_report\": true,\n        \"label\": \"Stock Balance\",\n        \"name\": \"Stock Balance\",\n        \"onboard\": 1,\n        \"type\": \"report\"\n    },\n    {\n        \"dependencies\": [\n            \"Item\"\n        ],\n        \"doctype\": \"Item\",\n        \"is_query_report\": true,\n        \"label\": \"Stock Projected Qty\",\n        \"name\": \"Stock Projected Qty\",\n        \"onboard\": 1,\n        \"type\": \"report\"\n    },\n    {\n        \"dependencies\": [\n            \"Item\"\n        ],\n        \"label\": \"Stock Summary\",\n        \"name\": \"stock-balance\",\n        \"type\": \"page\"\n    },\n    {\n        \"dependencies\": [\n            \"Item\"\n        ],\n        \"doctype\": \"Item\",\n        \"is_query_report\": true,\n        \"label\": \"Stock Ageing\",\n        \"name\": \"Stock Ageing\",\n        \"type\": \"report\"\n    },\n    {\n        \"dependencies\": [\n            \"Item\"\n        ],\n        \"doctype\": \"Item\",\n        \"is_query_report\": true,\n        \"label\": \"Item Price Stock\",\n        \"name\": \"Item Price Stock\",\n        \"type\": \"report\"\n    }\n]"
  },
  {
   "hidden": 0,
   "label": "Settings",
   "links": "[\n    {\n        \"label\": \"Stock Settings\",\n        \"name\": \"Stock Settings\",\n        \"onboard\": 1,\n        \"type\": \"doctype\"\n    },\n    {\n        \"label\": \"Warehouse\",\n        \"name\": \"Warehouse\",\n        \"onboard\": 1,\n        \"type\": \"doctype\"\n    },\n    {\n        \"label\": \"Unit of Measure (UOM)\",\n        \"name\": \"UOM\",\n        \"onboard\": 1,\n        \"type\": \"doctype\"\n    },\n    {\n        \"label\": \"Item Variant Settings\",\n        \"name\": \"Item Variant Settings\",\n        \"onboard\": 1,\n        \"type\": \"doctype\"\n    },\n    {\n        \"label\": \"Brand\",\n        \"name\": \"Brand\",\n        \"onboard\": 1,\n        \"type\": \"doctype\"\n    },\n    {\n        \"label\": \"Item Attribute\",\n        \"name\": \"Item Attribute\",\n        \"type\": \"doctype\"\n    },\n    {\n        \"label\": \"UOM Conversion Factor\",\n        \"name\": \"UOM Conversion Factor\",\n        \"type\": \"doctype\"\n    }\n]"
  },
  {
   "hidden": 0,
   "label": "Serial No and Batch",
   "links": "[\n    {\n        \"dependencies\": [\n            \"Item\"\n        ],\n        \"label\": \"Serial No\",\n        \"name\": \"Serial No\",\n        \"onboard\": 1,\n        \"type\": \"doctype\"\n    },\n    {\n        \"dependencies\": [\n            \"Item\"\n        ],\n        \"label\": \"Batch\",\n        \"name\": \"Batch\",\n        \"onboard\": 1,\n        \"type\": \"doctype\"\n    },\n    {\n        \"dependencies\": [\n            \"Item\"\n        ],\n        \"label\": \"Installation Note\",\n        \"name\": \"Installation Note\",\n        \"type\": \"doctype\"\n    },\n    {\n        \"dependencies\": [\n            \"Serial No\"\n        ],\n        \"doctype\": \"Serial No\",\n        \"label\": \"Serial No Service Contract Expiry\",\n        \"name\": \"Serial No Service Contract Expiry\",\n        \"type\": \"report\"\n    },\n    {\n        \"dependencies\": [\n            \"Serial No\"\n        ],\n        \"doctype\": \"Serial No\",\n        \"label\": \"Serial No Status\",\n        \"name\": \"Serial No Status\",\n        \"type\": \"report\"\n    },\n    {\n        \"dependencies\": [\n            \"Serial No\"\n        ],\n        \"doctype\": \"Serial No\",\n        \"label\": \"Serial No Warranty Expiry\",\n        \"name\": \"Serial No Warranty Expiry\",\n        \"type\": \"report\"\n    }\n]"
  },
  {
   "hidden": 0,
   "label": "Tools",
   "links": "[\n    {\n        \"label\": \"Stock Reconciliation\",\n        \"name\": \"Stock Reconciliation\",\n        \"onboard\": 1,\n        \"type\": \"doctype\"\n    },\n    {\n        \"label\": \"Landed Cost Voucher\",\n        \"name\": \"Landed Cost Voucher\",\n        \"onboard\": 1,\n        \"type\": \"doctype\"\n    },\n    {\n        \"label\": \"Packing Slip\",\n        \"name\": \"Packing Slip\",\n        \"onboard\": 1,\n        \"type\": \"doctype\"\n    },\n    {\n        \"label\": \"Quality Inspection\",\n        \"name\": \"Quality Inspection\",\n        \"type\": \"doctype\"\n    },\n    {\n        \"label\": \"Quality Inspection Template\",\n        \"name\": \"Quality Inspection Template\",\n        \"type\": \"doctype\"\n    },\n    {\n        \"label\": \"Quick Stock Balance\",\n        \"name\": \"Quick Stock Balance\",\n        \"type\": \"doctype\"\n    }\n]"
  },
  {
   "hidden": 0,
   "label": "Key Reports",
   "links": "[\n    {\n        \"dependencies\": [\n            \"Item Price\"\n        ],\n        \"doctype\": \"Item Price\",\n        \"is_query_report\": false,\n        \"label\": \"Item-wise Price List Rate\",\n        \"name\": \"Item-wise Price List Rate\",\n        \"onboard\": 1,\n        \"type\": \"report\"\n    },\n    {\n        \"dependencies\": [\n            \"Stock Entry\"\n        ],\n        \"doctype\": \"Stock Entry\",\n        \"is_query_report\": true,\n        \"label\": \"Stock Analytics\",\n        \"name\": \"Stock Analytics\",\n        \"onboard\": 1,\n        \"type\": \"report\"\n    },\n    {\n        \"dependencies\": [\n            \"Item\"\n        ],\n        \"doctype\": \"Item\",\n        \"is_query_report\": true,\n        \"label\": \"Stock Qty vs Serial No Count\",\n        \"name\": \"Stock Qty vs Serial No Count\",\n        \"onboard\": 1,\n        \"type\": \"report\"\n    },\n    {\n        \"dependencies\": [\n            \"Delivery Note\"\n        ],\n        \"doctype\": \"Delivery Note\",\n        \"is_query_report\": true,\n        \"label\": \"Delivery Note Trends\",\n        \"name\": \"Delivery Note Trends\",\n        \"type\": \"report\"\n    },\n    {\n        \"dependencies\": [\n            \"Purchase Receipt\"\n        ],\n        \"doctype\": \"Purchase Receipt\",\n        \"is_query_report\": true,\n        \"label\": \"Purchase Receipt Trends\",\n        \"name\": \"Purchase Receipt Trends\",\n        \"type\": \"report\"\n    },\n    {\n        \"dependencies\": [\n            \"Sales Order\"\n        ],\n        \"doctype\": \"Sales Order\",\n        \"is_query_report\": true,\n        \"label\": \"Sales Order Analysis\",\n        \"name\": \"Sales Order Analysis\",\n        \"type\": \"report\"\n    },\n   {\n         \"dependencies\": [\n            \"Purchase Order\"\n        ],\n        \"doctype\": \"Purchase Order\",\n        \"is_query_report\": true,\n        \"label\": \"Purchase Order Analysis\",\n        \"name\": \"Purchase Order Analysis\",\n        \"type\": \"report\"\n    },\n    {\n        \"dependencies\": [\n            \"Bin\"\n        ],\n        \"doctype\": \"Bin\",\n        \"is_query_report\": true,\n        \"label\": \"Item Shortage Report\",\n        \"name\": \"Item Shortage Report\",\n        \"type\": \"report\"\n    },\n    {\n        \"dependencies\": [\n            \"Batch\"\n        ],\n        \"doctype\": \"Batch\",\n        \"is_query_report\": true,\n        \"label\": \"Batch-Wise Balance History\",\n        \"name\": \"Batch-Wise Balance History\",\n        \"type\": \"report\"\n    }\n]"
  },
  {
   "hidden": 0,
   "label": "Other Reports",
   "links": "[\n    {\n        \"dependencies\": [\n            \"Material Request\"\n        ],\n        \"doctype\": \"Material Request\",\n        \"is_query_report\": true,\n        \"label\": \"Requested Items To Be Transferred\",\n        \"name\": \"Requested Items To Be Transferred\",\n        \"type\": \"report\"\n    },\n    {\n        \"dependencies\": [\n            \"Stock Ledger Entry\"\n        ],\n        \"doctype\": \"Stock Ledger Entry\",\n        \"is_query_report\": true,\n        \"label\": \"Batch Item Expiry Status\",\n        \"name\": \"Batch Item Expiry Status\",\n        \"type\": \"report\"\n    },\n    {\n        \"dependencies\": [\n            \"Price List\"\n        ],\n        \"doctype\": \"Price List\",\n        \"is_query_report\": true,\n        \"label\": \"Item Prices\",\n        \"name\": \"Item Prices\",\n        \"type\": \"report\"\n    },\n    {\n        \"dependencies\": [\n            \"Item\"\n        ],\n        \"doctype\": \"Item\",\n        \"is_query_report\": true,\n        \"label\": \"Itemwise Recommended Reorder Level\",\n        \"name\": \"Itemwise Recommended Reorder Level\",\n        \"type\": \"report\"\n    },\n    {\n        \"dependencies\": [\n            \"Item\"\n        ],\n        \"doctype\": \"Item\",\n        \"is_query_report\": true,\n        \"label\": \"Item Variant Details\",\n        \"name\": \"Item Variant Details\",\n        \"type\": \"report\"\n    },\n    {\n        \"dependencies\": [\n            \"Purchase Order\"\n        ],\n        \"doctype\": \"Purchase Order\",\n        \"is_query_report\": true,\n        \"label\": \"Subcontracted Raw Materials To Be Transferred\",\n        \"name\": \"Subcontracted Raw Materials To Be Transferred\",\n        \"type\": \"report\"\n    },\n    {\n        \"dependencies\": [\n            \"Purchase Order\"\n        ],\n        \"doctype\": \"Purchase Order\",\n        \"is_query_report\": true,\n        \"label\": \"Subcontracted Item To Be Received\",\n        \"name\": \"Subcontracted Item To Be Received\",\n        \"type\": \"report\"\n    },\n    {\n        \"dependencies\": [\n            \"Stock Ledger Entry\"\n        ],\n        \"doctype\": \"Stock Ledger Entry\",\n        \"is_query_report\": true,\n        \"label\": \"Stock and Account Value Comparison\",\n        \"name\": \"Stock and Account Value Comparison\",\n        \"type\": \"report\"\n    }\n]"
  }
 ],
 "cards_label": "Masters & Reports",
 "category": "Modules",
 "charts": [
  {
   "chart_name": "Warehouse wise Stock Value"
  }
 ],
 "creation": "2020-03-02 15:43:10.096528",
 "developer_mode_only": 0,
 "disable_user_customization": 0,
 "docstatus": 0,
 "doctype": "Desk Page",
 "extends_another_page": 0,
 "hide_custom": 0,
 "icon": "stock",
 "idx": 0,
 "is_standard": 1,
 "label": "Stock",
<<<<<<< HEAD
 "modified": "2020-10-21 12:28:55.503562",
=======
 "modified": "2020-12-02 15:47:41.532942",
>>>>>>> 08d57e35
 "modified_by": "Administrator",
 "module": "Stock",
 "name": "Stock",
 "onboarding": "Stock",
 "owner": "Administrator",
 "pin_to_bottom": 0,
 "pin_to_top": 0,
 "shortcuts": [
  {
   "color": "Green",
   "format": "{}  Available",
   "label": "Item",
   "link_to": "Item",
   "stats_filter": "{\n    \"disabled\" : 0\n}",
   "type": "DocType"
  },
  {
   "color": "Yellow",
   "format": "{} Pending",
   "label": "Material Request",
   "link_to": "Material Request",
   "stats_filter": "{\n    \"company\": [\"like\", '%' + frappe.defaults.get_global_default(\"company\") + '%'],\n    \"status\": \"Pending\"\n}",
   "type": "DocType"
  },
  {
   "label": "Stock Entry",
   "link_to": "Stock Entry",
   "type": "DocType"
  },
  {
   "color": "Yellow",
   "format": "{} To Bill",
   "label": "Purchase Receipt",
   "link_to": "Purchase Receipt",
   "stats_filter": "{\n    \"company\": [\"like\", '%' + frappe.defaults.get_global_default(\"company\") + '%'],\n    \"status\": \"To Bill\"\n}",
   "type": "DocType"
  },
  {
   "color": "Yellow",
   "format": "{} To Bill",
   "label": "Delivery Note",
   "link_to": "Delivery Note",
   "stats_filter": "{\n    \"company\": [\"like\", '%' + frappe.defaults.get_global_default(\"company\") + '%'],\n    \"status\": \"To Bill\"\n}",
   "type": "DocType"
  },
  {
   "label": "Stock Ledger",
   "link_to": "Stock Ledger",
   "type": "Report"
  },
  {
   "label": "Stock Balance",
   "link_to": "Stock Balance",
   "type": "Report"
  },
  {
   "label": "Dashboard",
   "link_to": "Stock",
   "type": "Dashboard"
  }
 ],
 "shortcuts_label": "Quick Access"
}<|MERGE_RESOLUTION|>--- conflicted
+++ resolved
@@ -59,11 +59,7 @@
  "idx": 0,
  "is_standard": 1,
  "label": "Stock",
-<<<<<<< HEAD
- "modified": "2020-10-21 12:28:55.503562",
-=======
  "modified": "2020-12-02 15:47:41.532942",
->>>>>>> 08d57e35
  "modified_by": "Administrator",
  "module": "Stock",
  "name": "Stock",
