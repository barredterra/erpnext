# -*- coding: utf-8 -*-
# Copyright (c) 2017, Frappe Technologies Pvt. Ltd. and contributors
# For license information, please see license.txt

from __future__ import unicode_literals
import frappe
from frappe.model.document import Document
from frappe import _

class ItemVariantSettings(Document):
	invalid_fields_for_copy_fields_in_variants = ['barcodes']

	def set_default_fields(self):
		self.fields = []
		fields = frappe.get_meta('Item').fields
<<<<<<< HEAD
		exclude_fields = ["naming_series", "item_code", "item_name", "published_in_website",
			"standard_rate", "opening_stock", "image", "description",
			"variant_of", "valuation_rate", "description", "barcodes"]
=======
		exclude_fields = {"naming_series", "item_code", "item_name", "show_in_website",
			"show_variant_in_website", "standard_rate", "opening_stock", "image", "description",
			"variant_of", "valuation_rate", "description", "barcodes",
			"website_image", "thumbnail", "website_specifiations", "web_long_description",
			"has_variants", "attributes"}
>>>>>>> 0c482fde

		for d in fields:
			if not d.no_copy and d.fieldname not in exclude_fields and \
				d.fieldtype not in ['HTML', 'Section Break', 'Column Break', 'Button', 'Read Only']:
				self.append('fields', {
					'field_name': d.fieldname
				})

	def remove_invalid_fields_for_copy_fields_in_variants(self):
		fields = [row for row in self.fields if row.field_name not in self.invalid_fields_for_copy_fields_in_variants]
		self.fields = fields
		self.save()

	def validate(self):
		for d in self.fields:
			if d.field_name in self.invalid_fields_for_copy_fields_in_variants:
				frappe.throw(_('Cannot set the field <b>{0}</b> for copying in variants').format(d.field_name))<|MERGE_RESOLUTION|>--- conflicted
+++ resolved
@@ -13,17 +13,10 @@
 	def set_default_fields(self):
 		self.fields = []
 		fields = frappe.get_meta('Item').fields
-<<<<<<< HEAD
-		exclude_fields = ["naming_series", "item_code", "item_name", "published_in_website",
+		exclude_fields = {"naming_series", "item_code", "item_name", "published_in_website",
 			"standard_rate", "opening_stock", "image", "description",
-			"variant_of", "valuation_rate", "description", "barcodes"]
-=======
-		exclude_fields = {"naming_series", "item_code", "item_name", "show_in_website",
-			"show_variant_in_website", "standard_rate", "opening_stock", "image", "description",
 			"variant_of", "valuation_rate", "description", "barcodes",
-			"website_image", "thumbnail", "website_specifiations", "web_long_description",
-			"has_variants", "attributes"}
->>>>>>> 0c482fde
+		  "has_variants", "attributes"}
 
 		for d in fields:
 			if not d.no_copy and d.fieldname not in exclude_fields and \
