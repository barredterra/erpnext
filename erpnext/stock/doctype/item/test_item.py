--- conflicted
+++ resolved
@@ -102,7 +102,68 @@
 		for key, value in iteritems(to_check):
 			self.assertEqual(value, details.get(key))
 
-<<<<<<< HEAD
+	def test_item_tax_template(self):
+		expected_item_tax_template = [
+			{"item_code": "_Test Item With Item Tax Template", "tax_category": "",
+				"item_tax_template": "_Test Account Excise Duty @ 10"},
+			{"item_code": "_Test Item With Item Tax Template", "tax_category": "_Test Tax Category 1",
+				"item_tax_template": "_Test Account Excise Duty @ 12"},
+			{"item_code": "_Test Item With Item Tax Template", "tax_category": "_Test Tax Category 2",
+				"item_tax_template": None},
+
+			{"item_code": "_Test Item Inherit Group Item Tax Template 1", "tax_category": "",
+				"item_tax_template": "_Test Account Excise Duty @ 10"},
+			{"item_code": "_Test Item Inherit Group Item Tax Template 1", "tax_category": "_Test Tax Category 1",
+				"item_tax_template": "_Test Account Excise Duty @ 12"},
+			{"item_code": "_Test Item Inherit Group Item Tax Template 1", "tax_category": "_Test Tax Category 2",
+				"item_tax_template": None},
+
+			{"item_code": "_Test Item Inherit Group Item Tax Template 2", "tax_category": "",
+				"item_tax_template": "_Test Account Excise Duty @ 15"},
+			{"item_code": "_Test Item Inherit Group Item Tax Template 2", "tax_category": "_Test Tax Category 1",
+				"item_tax_template": "_Test Account Excise Duty @ 12"},
+			{"item_code": "_Test Item Inherit Group Item Tax Template 2", "tax_category": "_Test Tax Category 2",
+				"item_tax_template": None},
+
+			{"item_code": "_Test Item Override Group Item Tax Template", "tax_category": "",
+				"item_tax_template": "_Test Account Excise Duty @ 20"},
+			{"item_code": "_Test Item Override Group Item Tax Template", "tax_category": "_Test Tax Category 1",
+				"item_tax_template": "_Test Item Tax Template 1"},
+			{"item_code": "_Test Item Override Group Item Tax Template", "tax_category": "_Test Tax Category 2",
+				"item_tax_template": None},
+		]
+
+		expected_item_tax_map = {
+			None: {},
+			"_Test Account Excise Duty @ 10": {"_Test Account Excise Duty - _TC": 10},
+			"_Test Account Excise Duty @ 12": {"_Test Account Excise Duty - _TC": 12},
+			"_Test Account Excise Duty @ 15": {"_Test Account Excise Duty - _TC": 15},
+			"_Test Account Excise Duty @ 20": {"_Test Account Excise Duty - _TC": 20},
+			"_Test Item Tax Template 1": {"_Test Account Excise Duty - _TC": 5, "_Test Account Education Cess - _TC": 10,
+				"_Test Account S&H Education Cess - _TC": 15}
+		}
+
+		for data in expected_item_tax_template:
+			details = get_item_details({
+				"item_code": data['item_code'],
+				"tax_category": data['tax_category'],
+				"company": "_Test Company",
+				"price_list": "_Test Price List",
+				"currency": "_Test Currency",
+				"doctype": "Sales Order",
+				"conversion_rate": 1,
+				"price_list_currency": "_Test Currency",
+				"plc_conversion_rate": 1,
+				"order_type": "Sales",
+				"customer": "_Test Customer",
+				"conversion_factor": 1,
+				"price_list_uom_dependant": 1,
+				"ignore_pricing_rule": 1
+			})
+
+			self.assertEqual(details.item_tax_template, data['item_tax_template'])
+			self.assertEqual(json.loads(details.item_tax_rate), expected_item_tax_map[details.item_tax_template])
+
 	def test_item_defaults(self):
 		frappe.delete_doc_if_exists("Item", "Test Item With Defaults", force=1)
 		make_item("Test Item With Defaults", {
@@ -157,69 +218,6 @@
 		})
 		for key, value in iteritems(purchase_item_check):
 			self.assertEqual(value, purchase_item_details.get(key))
-=======
-	def test_item_tax_template(self):
-		expected_item_tax_template = [
-			{"item_code": "_Test Item With Item Tax Template", "tax_category": "",
-				"item_tax_template": "_Test Account Excise Duty @ 10"},
-			{"item_code": "_Test Item With Item Tax Template", "tax_category": "_Test Tax Category 1",
-				"item_tax_template": "_Test Account Excise Duty @ 12"},
-			{"item_code": "_Test Item With Item Tax Template", "tax_category": "_Test Tax Category 2",
-				"item_tax_template": None},
-
-			{"item_code": "_Test Item Inherit Group Item Tax Template 1", "tax_category": "",
-				"item_tax_template": "_Test Account Excise Duty @ 10"},
-			{"item_code": "_Test Item Inherit Group Item Tax Template 1", "tax_category": "_Test Tax Category 1",
-				"item_tax_template": "_Test Account Excise Duty @ 12"},
-			{"item_code": "_Test Item Inherit Group Item Tax Template 1", "tax_category": "_Test Tax Category 2",
-				"item_tax_template": None},
-
-			{"item_code": "_Test Item Inherit Group Item Tax Template 2", "tax_category": "",
-				"item_tax_template": "_Test Account Excise Duty @ 15"},
-			{"item_code": "_Test Item Inherit Group Item Tax Template 2", "tax_category": "_Test Tax Category 1",
-				"item_tax_template": "_Test Account Excise Duty @ 12"},
-			{"item_code": "_Test Item Inherit Group Item Tax Template 2", "tax_category": "_Test Tax Category 2",
-				"item_tax_template": None},
-
-			{"item_code": "_Test Item Override Group Item Tax Template", "tax_category": "",
-				"item_tax_template": "_Test Account Excise Duty @ 20"},
-			{"item_code": "_Test Item Override Group Item Tax Template", "tax_category": "_Test Tax Category 1",
-				"item_tax_template": "_Test Item Tax Template 1"},
-			{"item_code": "_Test Item Override Group Item Tax Template", "tax_category": "_Test Tax Category 2",
-				"item_tax_template": None},
-		]
-
-		expected_item_tax_map = {
-			None: {},
-			"_Test Account Excise Duty @ 10": {"_Test Account Excise Duty - _TC": 10},
-			"_Test Account Excise Duty @ 12": {"_Test Account Excise Duty - _TC": 12},
-			"_Test Account Excise Duty @ 15": {"_Test Account Excise Duty - _TC": 15},
-			"_Test Account Excise Duty @ 20": {"_Test Account Excise Duty - _TC": 20},
-			"_Test Item Tax Template 1": {"_Test Account Excise Duty - _TC": 5, "_Test Account Education Cess - _TC": 10,
-				"_Test Account S&H Education Cess - _TC": 15}
-		}
-
-		for data in expected_item_tax_template:
-			details = get_item_details({
-				"item_code": data['item_code'],
-				"tax_category": data['tax_category'],
-				"company": "_Test Company",
-				"price_list": "_Test Price List",
-				"currency": "_Test Currency",
-				"doctype": "Sales Order",
-				"conversion_rate": 1,
-				"price_list_currency": "_Test Currency",
-				"plc_conversion_rate": 1,
-				"order_type": "Sales",
-				"customer": "_Test Customer",
-				"conversion_factor": 1,
-				"price_list_uom_dependant": 1,
-				"ignore_pricing_rule": 1
-			})
-
-			self.assertEqual(details.item_tax_template, data['item_tax_template'])
-			self.assertEqual(json.loads(details.item_tax_rate), expected_item_tax_map[details.item_tax_template])
->>>>>>> 703a5974
 
 	def test_item_attribute_change_after_variant(self):
 		frappe.delete_doc_if_exists("Item", "_Test Variant Item-L", force=1)
