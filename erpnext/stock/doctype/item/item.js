// Copyright (c) 2015, Frappe Technologies Pvt. Ltd. and Contributors
// License: GNU General Public License v3. See license.txt

frappe.provide("erpnext.item");

frappe.ui.form.on("Item", {
	setup: function(frm) {
		frm.add_fetch('attribute', 'numeric_values', 'numeric_values');
		frm.add_fetch('attribute', 'from_range', 'from_range');
		frm.add_fetch('attribute', 'to_range', 'to_range');
		frm.add_fetch('attribute', 'increment', 'increment');
		frm.add_fetch('tax_type', 'tax_rate', 'tax_rate');
	},
	onload: function(frm) {
		erpnext.item.setup_queries(frm);
		if (frm.doc.variant_of){
			frm.fields_dict["attributes"].grid.set_column_disp("attribute_value", true);
		}

		if (frm.doc.is_fixed_asset) {
			frm.trigger("set_asset_naming_series");
		}
	},

	refresh: function(frm) {
		if (frm.doc.is_stock_item) {
			frm.add_custom_button(__("Stock Balance"), function() {
				frappe.route_options = {
					"item_code": frm.doc.name
				}
				frappe.set_route("query-report", "Stock Balance");
			}, __("View"));
			frm.add_custom_button(__("Stock Ledger"), function() {
				frappe.route_options = {
					"item_code": frm.doc.name
				}
				frappe.set_route("query-report", "Stock Ledger");
			}, __("View"));
			frm.add_custom_button(__("Stock Projected Qty"), function() {
				frappe.route_options = {
					"item_code": frm.doc.name
				}
				frappe.set_route("query-report", "Stock Projected Qty");
			}, __("View"));
		}


		if (frm.doc.is_fixed_asset) {
			frm.trigger('is_fixed_asset');
			frm.trigger('auto_create_assets');
		}

		// clear intro
		frm.set_intro();

		if (frm.doc.has_variants) {
			frm.set_intro(__("This Item is a Template and cannot be used in transactions. Item attributes will be copied over into the variants unless 'No Copy' is set"), true);
			frm.add_custom_button(__("Show Variants"), function() {
				frappe.set_route("List", "Item", {"variant_of": frm.doc.name});
			}, __("View"));

			frm.add_custom_button(__("Variant Details Report"), function() {
				frappe.set_route("query-report", "Item Variant Details", {"item": frm.doc.name});
			}, __("View"));

			if(frm.doc.variant_based_on==="Item Attribute") {
				frm.add_custom_button(__("Single Variant"), function() {
					erpnext.item.show_single_variant_dialog(frm);
				}, __('Create'));
				frm.add_custom_button(__("Multiple Variants"), function() {
					erpnext.item.show_multiple_variants_dialog(frm);
				}, __('Create'));
			} else {
				frm.add_custom_button(__("Variant"), function() {
					erpnext.item.show_modal_for_manufacturers(frm);
				}, __('Create'));
			}

			// frm.page.set_inner_btn_group_as_primary(__('Create'));
		}
		if (frm.doc.variant_of) {
			frm.set_intro(__('This Item is a Variant of {0} (Template).',
				[`<a href="/app/item/${frm.doc.variant_of}" onclick="location.reload()">${frm.doc.variant_of}</a>`]), true);
		}

		if (frappe.defaults.get_default("item_naming_by")!="Naming Series" || frm.doc.variant_of) {
			frm.toggle_display("naming_series", false);
		} else {
			erpnext.toggle_naming_series();
		}

		if (!frm.doc.published_in_website) {
			frm.add_custom_button(__("Publish in Website"), function() {
				frappe.call({
					method: "erpnext.e_commerce.doctype.website_item.website_item.make_website_item",
					args: {doc: frm.doc},
					freeze: true,
					freeze_message: __("Publishing Item ..."),
					callback: function(result) {
						frappe.msgprint({
							message: __("Website Item {0} has been created.",
								[repl('<a href="/app/website-item/%(item_encoded)s" class="strong">%(item)s</a>', {
									item_encoded: encodeURIComponent(result.message[0]),
									item: result.message[1]
								})]
							),
							title: __("Published"),
							indicator: "green"
						});
					}
				});
			}, __('Actions'));
		}

		erpnext.item.edit_prices_button(frm);
		erpnext.item.toggle_attributes(frm);
		
		if (!frm.doc.is_fixed_asset) {
			erpnext.item.make_dashboard(frm);
		}

		frm.add_custom_button(__('Duplicate'), function() {
			var new_item = frappe.model.copy_doc(frm.doc);
			if(new_item.item_name===new_item.item_code) {
				new_item.item_name = null;
			}
			if(new_item.description===new_item.description) {
				new_item.description = null;
			}
			frappe.set_route('Form', 'Item', new_item.name);
		});

		if(frm.doc.has_variants) {
			frm.add_custom_button(__("Item Variant Settings"), function() {
				frappe.set_route("Form", "Item Variant Settings");
			}, __("View"));
		}

		const stock_exists = (frm.doc.__onload
			&& frm.doc.__onload.stock_exists) ? 1 : 0;

		['is_stock_item', 'has_serial_no', 'has_batch_no', 'has_variants'].forEach((fieldname) => {
			frm.set_df_property(fieldname, 'read_only', stock_exists);
		});

		frm.toggle_reqd('customer', frm.doc.is_customer_provided_item ? 1:0);
	},

	validate: function(frm){
		erpnext.item.weight_to_validate(frm);
	},

	image: function() {
		refresh_field("image_view");
	},

	is_customer_provided_item: function(frm) {
		frm.toggle_reqd('customer', frm.doc.is_customer_provided_item ? 1:0);
	},

	gst_hsn_code: function(frm) {
		if((!frm.doc.taxes || !frm.doc.taxes.length) && frm.doc.gst_hsn_code) {
			frappe.db.get_doc("GST HSN Code", frm.doc.gst_hsn_code).then(hsn_doc => {
				$.each(hsn_doc.taxes || [], function(i, tax) {
					let a = frappe.model.add_child(cur_frm.doc, 'Item Tax', 'taxes');
					a.item_tax_template = tax.item_tax_template;
					a.tax_category = tax.tax_category;
					a.valid_from = tax.valid_from;
					frm.refresh_field('taxes');
				});
			});
		}
	},

	is_fixed_asset: function(frm) {
		// set serial no to false & toggles its visibility
		frm.set_value('has_serial_no', 0);
		frm.toggle_enable(['has_serial_no', 'serial_no_series'], !frm.doc.is_fixed_asset);
		frm.toggle_reqd(['asset_category'], frm.doc.is_fixed_asset);
		frm.toggle_display(['has_serial_no', 'serial_no_series'], !frm.doc.is_fixed_asset);

		frm.call({
			method: "set_asset_naming_series",
			doc: frm.doc,
			callback: function() {
				frm.set_value("is_stock_item", frm.doc.is_fixed_asset ? 0 : 1);
				frm.trigger("set_asset_naming_series");
			}
		});

		frm.trigger('auto_create_assets');
	},

	set_asset_naming_series: function(frm) {
		if (frm.doc.__onload && frm.doc.__onload.asset_naming_series) {
			frm.set_df_property("asset_naming_series", "options", frm.doc.__onload.asset_naming_series);
		}
	},

	auto_create_assets: function(frm) {
		frm.toggle_reqd(['asset_naming_series'], frm.doc.auto_create_assets);
		frm.toggle_display(['asset_naming_series'], frm.doc.auto_create_assets);
	},

	page_name: frappe.utils.warn_page_name_change,

	item_code: function(frm) {
		if(!frm.doc.item_name)
			frm.set_value("item_name", frm.doc.item_code);
		if(!frm.doc.description)
			frm.set_value("description", frm.doc.item_code);
	},

	is_stock_item: function(frm) {
		if(!frm.doc.is_stock_item) {
			frm.set_value("has_batch_no", 0);
			frm.set_value("create_new_batch", 0);
			frm.set_value("has_serial_no", 0);
		}
	},

	has_variants: function(frm) {
		erpnext.item.toggle_attributes(frm);
	}
});

frappe.ui.form.on('Item Reorder', {
	reorder_levels_add: function(frm, cdt, cdn) {
		var row = frappe.get_doc(cdt, cdn);
		var type = frm.doc.default_material_request_type
		row.material_request_type = (type == 'Material Transfer')? 'Transfer' : type;
	}
})

frappe.ui.form.on('Item Customer Detail', {
	customer_items_add: function(frm, cdt, cdn) {
		frappe.model.set_value(cdt, cdn, 'customer_group', "");
	},
	customer_name: function(frm, cdt, cdn) {
		set_customer_group(frm, cdt, cdn);
	},
	customer_group: function(frm, cdt, cdn) {
		if(set_customer_group(frm, cdt, cdn)){
			frappe.msgprint(__("Changing Customer Group for the selected Customer is not allowed."));
		}
	}
});

var set_customer_group = function(frm, cdt, cdn) {
	var row = frappe.get_doc(cdt, cdn);

	if (!row.customer_name) {
		return false;
	}

	frappe.model.with_doc("Customer", row.customer_name, function() {
		var customer = frappe.model.get_doc("Customer", row.customer_name);
		row.customer_group = customer.customer_group;
		refresh_field("customer_group", cdn, "customer_items");
	});
	return true;
}

$.extend(erpnext.item, {
	setup_queries: function(frm) {
		frm.fields_dict["item_defaults"].grid.get_field("expense_account").get_query = function(doc, cdt, cdn) {
			const row = locals[cdt][cdn];
			return {
				query: "erpnext.controllers.queries.get_expense_account",
				filters: { company: row.company }
			}
		}

		frm.fields_dict["item_defaults"].grid.get_field("income_account").get_query = function(doc, cdt, cdn) {
			const row = locals[cdt][cdn];
			return {
				query: "erpnext.controllers.queries.get_income_account",
				filters: { company: row.company }
			}
		}

		frm.fields_dict["item_defaults"].grid.get_field("buying_cost_center").get_query = function(doc, cdt, cdn) {
			const row = locals[cdt][cdn];
			return {
				filters: {
					"is_group": 0,
					"company": row.company
				}
			}
		}

		frm.fields_dict["item_defaults"].grid.get_field("selling_cost_center").get_query = function(doc, cdt, cdn) {
			const row = locals[cdt][cdn];
			return {
				filters: {
					"is_group": 0,
					"company": row.company
				}
			}
		}


		frm.fields_dict['taxes'].grid.get_field("tax_type").get_query = function(doc, cdt, cdn) {
			return {
				filters: [
					['Account', 'account_type', 'in',
						'Tax, Chargeable, Income Account, Expense Account'],
					['Account', 'docstatus', '!=', 2]
				]
			}
		}

		frm.fields_dict['item_group'].get_query = function(doc, cdt, cdn) {
			return {
				filters: [
					['Item Group', 'docstatus', '!=', 2]
				]
			}
		}

		frm.fields_dict['deferred_revenue_account'].get_query = function() {
			return {
				filters: {
					'root_type': 'Liability',
					"is_group": 0
				}
			}
		}

		frm.fields_dict['deferred_expense_account'].get_query = function() {
			return {
				filters: {
					'root_type': 'Asset',
					"is_group": 0
				}
			}
		}

		frm.fields_dict.customer_items.grid.get_field("customer_name").get_query = function(doc, cdt, cdn) {
			return { query: "erpnext.controllers.queries.customer_query" }
		}

		frm.fields_dict.supplier_items.grid.get_field("supplier").get_query = function(doc, cdt, cdn) {
			return { query: "erpnext.controllers.queries.supplier_query" }
		}

		frm.fields_dict["item_defaults"].grid.get_field("default_warehouse").get_query = function(doc, cdt, cdn) {
			const row = locals[cdt][cdn];
			return {
				filters: {
					"is_group": 0,
					"company": row.company
				}
			}
		}

		frm.fields_dict.reorder_levels.grid.get_field("warehouse_group").get_query = function(doc, cdt, cdn) {
			return {
				filters: { "is_group": 1 }
			}
		}

		frm.fields_dict.reorder_levels.grid.get_field("warehouse").get_query = function(doc, cdt, cdn) {
			var d = locals[cdt][cdn];

			var filters = {
				"is_group": 0
			}

			if (d.parent_warehouse) {
				filters.extend({"parent_warehouse": d.warehouse_group})
			}

			return {
				filters: filters
			}
		}

	},

	make_dashboard: function(frm) {
		if(frm.doc.__islocal)
			return;

		// Show Stock Levels only if is_stock_item
		if (frm.doc.is_stock_item) {
			frappe.require('assets/js/item-dashboard.min.js', function() {
				const section = frm.dashboard.add_section('', __("Stock Levels"));
				erpnext.item.item_dashboard = new erpnext.stock.ItemDashboard({
					parent: section,
					item_code: frm.doc.name,
					page_length: 20,
					method: 'erpnext.stock.dashboard.item_dashboard.get_data',
					template: 'item_dashboard_list'
				});
				erpnext.item.item_dashboard.refresh();
			});
		}
	},

	edit_prices_button: function(frm) {
		frm.add_custom_button(__("Add / Edit Prices"), function() {
			frappe.set_route("List", "Item Price", {"item_code": frm.doc.name});
		}, __("Actions"));
	},

	weight_to_validate: function(frm) {
		if (frm.doc.weight_per_unit && !frm.doc.weight_uom) {
			frappe.msgprint({
				message: __("Please mention 'Weight UOM' along with Weight."),
				title: __("Note")
			});
		}
	},

	show_modal_for_manufacturers: function(frm) {
		var dialog = new frappe.ui.Dialog({
			fields: [
				{
					fieldtype: 'Link',
					fieldname: 'manufacturer',
					options: 'Manufacturer',
					label: 'Manufacturer',
					reqd: 1,
				},
				{
					fieldtype: 'Data',
					label: 'Manufacturer Part Number',
					fieldname: 'manufacturer_part_no'
				},
			]
		});

		dialog.set_primary_action(__('Create'), function() {
			var data = dialog.get_values();
			if(!data) return;

			// call the server to make the variant
			data.template = frm.doc.name;
			frappe.call({
				method: "erpnext.controllers.item_variant.get_variant",
				args: data,
				callback: function(r) {
					var doclist = frappe.model.sync(r.message);
					dialog.hide();
					frappe.set_route("Form", doclist[0].doctype, doclist[0].name);
				}
			});
		})

		dialog.show();
	},

	show_multiple_variants_dialog: function(frm) {
		var me = this;

		let promises = [];
		let attr_val_fields = {};

		function make_fields_from_attribute_values(attr_dict) {
			let fields = [];
			Object.keys(attr_dict).forEach((name, i) => {
				if(i % 3 === 0){
					fields.push({fieldtype: 'Section Break'});
				}
				fields.push({fieldtype: 'Column Break', label: name});
				attr_dict[name].forEach(value => {
					fields.push({
						fieldtype: 'Check',
						label: value,
						fieldname: value,
						default: 0,
						onchange: function() {
							let selected_attributes = get_selected_attributes();
							let lengths = [];
							Object.keys(selected_attributes).map(key => {
								lengths.push(selected_attributes[key].length);
							});
							if(lengths.includes(0)) {
								me.multiple_variant_dialog.get_primary_btn().html(__('Create Variants'));
								me.multiple_variant_dialog.disable_primary_action();
							} else {

								let no_of_combinations = lengths.reduce((a, b) => a * b, 1);
<<<<<<< HEAD
								me.multiple_variant_dialog.get_primary_btn()
									.html(__(
										'Make {0} Variant{1}', [no_of_combinations, no_of_combinations === 1 ? '' : 's']
									));
=======
								let msg;
								if (no_of_combinations === 1) {
									msg = __("Make {0} Variant", [no_of_combinations]);
								} else {
									msg = __("Make {0} Variants", [no_of_combinations]);
								}
								me.multiple_variant_dialog.get_primary_btn().html(msg);
>>>>>>> 0c482fde
								me.multiple_variant_dialog.enable_primary_action();
							}
						}
					});
				});
			});
			return fields;
		}

		function make_and_show_dialog(fields) {
			me.multiple_variant_dialog = new frappe.ui.Dialog({
				title: __("Select Attribute Values"),
				fields: [
					{
						fieldtype: "HTML",
						fieldname: "help",
						options: `<label class="control-label">
							${__("Select at least one value from each of the attributes.")}
						</label>`,
					}
				].concat(fields)
			});

			me.multiple_variant_dialog.set_primary_action(__('Create Variants'), () => {
				let selected_attributes = get_selected_attributes();

				me.multiple_variant_dialog.hide();
				frappe.call({
					method: "erpnext.controllers.item_variant.enqueue_multiple_variant_creation",
					args: {
						"item": frm.doc.name,
						"args": selected_attributes
					},
					callback: function(r) {
						if (r.message==='queued') {
							frappe.show_alert({
								message: __("Variant creation has been queued."),
								indicator: 'orange'
							});
						} else {
							frappe.show_alert({
								message: __("{0} variants created.", [r.message]),
								indicator: 'green'
							});
						}
					}
				});
			});

			$($(me.multiple_variant_dialog.$wrapper.find('.form-column'))
				.find('.frappe-control')).css('margin-bottom', '0px');

			me.multiple_variant_dialog.disable_primary_action();
			me.multiple_variant_dialog.clear();
			me.multiple_variant_dialog.show();
		}

		function get_selected_attributes() {
			let selected_attributes = {};
			me.multiple_variant_dialog.$wrapper.find('.form-column').each((i, col) => {
				if(i===0) return;
				let attribute_name = $(col).find('label').html();
				selected_attributes[attribute_name] = [];
				let checked_opts = $(col).find('.checkbox input');
				checked_opts.each((i, opt) => {
					if($(opt).is(':checked')) {
						selected_attributes[attribute_name].push($(opt).attr('data-fieldname'));
					}
				});
			});

			return selected_attributes;
		}

		frm.doc.attributes.forEach(function(d) {
			let p = new Promise(resolve => {
				if(!d.numeric_values) {
					frappe.call({
						method: "frappe.client.get_list",
						args: {
							doctype: "Item Attribute Value",
							filters: [
								["parent","=", d.attribute]
							],
							fields: ["attribute_value"],
							limit_start: 0,
							limit_page_length: 500,
							parent: "Item Attribute",
							order_by: "idx"
						}
					}).then((r) => {
						if(r.message) {
							attr_val_fields[d.attribute] = r.message.map(function(d) { return d.attribute_value; });
							resolve();
						}
					});
				} else {
					frappe.call({
						method: "frappe.client.get",
						args: {
							doctype: "Item Attribute",
							name: d.attribute
						}
					}).then((r) => {
						if(r.message) {
							const from = r.message.from_range;
							const to = r.message.to_range;
							const increment = r.message.increment;

							let values = [];
							for(var i = from; i <= to; i += increment) {
								values.push(i);
							}
							attr_val_fields[d.attribute] = values;
							resolve();
						}
					});
				}
			});

			promises.push(p);

		}, this);

		Promise.all(promises).then(() => {
			let fields = make_fields_from_attribute_values(attr_val_fields);
			make_and_show_dialog(fields);
		})

	},

	show_single_variant_dialog: function(frm) {
		var fields = []

		for(var i=0;i< frm.doc.attributes.length;i++){
			var fieldtype, desc;
			var row = frm.doc.attributes[i];
			if (row.numeric_values){
				fieldtype = "Float";
				desc = "Min Value: "+ row.from_range +" , Max Value: "+ row.to_range +", in Increments of: "+ row.increment
			}
			else {
				fieldtype = "Data";
				desc = ""
			}
			fields = fields.concat({
				"label": row.attribute,
				"fieldname": row.attribute,
				"fieldtype": fieldtype,
				"reqd": 0,
				"description": desc
			})
		}

		var d = new frappe.ui.Dialog({
			title: __('Create Variant'),
			fields: fields
		});

		d.set_primary_action(__('Create'), function() {
			var args = d.get_values();
			if(!args) return;
			frappe.call({
				method: "erpnext.controllers.item_variant.get_variant",
				btn: d.get_primary_btn(),
				args: {
					"template": frm.doc.name,
					"args": d.get_values()
				},
				callback: function(r) {
					// returns variant item
					if (r.message) {
						var variant = r.message;
						frappe.msgprint_dialog = frappe.msgprint(__("Item Variant {0} already exists with same attributes",
							[repl('<a href="/app/item/%(item_encoded)s" class="strong variant-click">%(item)s</a>', {
								item_encoded: encodeURIComponent(variant),
								item: variant
							})]
						));
						frappe.msgprint_dialog.hide_on_page_refresh = true;
						frappe.msgprint_dialog.$wrapper.find(".variant-click").on("click", function() {
							d.hide();
						});
					} else {
						d.hide();
						frappe.call({
							method: "erpnext.controllers.item_variant.create_variant",
							args: {
								"item": frm.doc.name,
								"args": d.get_values()
							},
							callback: function(r) {
								var doclist = frappe.model.sync(r.message);
								frappe.set_route("Form", doclist[0].doctype, doclist[0].name);
							}
						});
					}
				}
			});
		});

		d.show();

		$.each(d.fields_dict, function(i, field) {

			if(field.df.fieldtype !== "Data") {
				return;
			}

			$(field.input_area).addClass("ui-front");

			var input = field.$input.get(0);
			input.awesomplete = new Awesomplete(input, {
				minChars: 0,
				maxItems: 99,
				autoFirst: true,
				list: [],
			});
			input.field = field;

			field.$input
				.on('input', function(e) {
					var term = e.target.value;
					frappe.call({
						method: "erpnext.stock.doctype.item.item.get_item_attribute",
						args: {
							parent: i,
							attribute_value: term
						},
						callback: function(r) {
							if (r.message) {
								e.target.awesomplete.list = r.message.map(function(d) { return d.attribute_value; });
							}
						}
					});
				})
				.on('focus', function(e) {
					$(e.target).val('').trigger('input');
				})
				.on("awesomplete-open", () => {
					let modal = field.$input.parents('.modal-dialog')[0];
					if (modal) {
						$(modal).removeClass("modal-dialog-scrollable");
					}
				})
				.on("awesomplete-close", () => {
					let modal = field.$input.parents('.modal-dialog')[0];
					if (modal) {
						$(modal).addClass("modal-dialog-scrollable");
					}
				});
		});
	},

	toggle_attributes: function(frm) {
		if((frm.doc.has_variants || frm.doc.variant_of)
			&& frm.doc.variant_based_on==='Item Attribute') {
			frm.toggle_display("attributes", true);

			var grid = frm.fields_dict.attributes.grid;

			if(frm.doc.variant_of) {
				// variant

				// value column is displayed but not editable
				grid.set_column_disp("attribute_value", true);
				grid.toggle_enable("attribute_value", false);

				grid.toggle_enable("attribute", false);

				// can't change attributes since they are
				// saved when the variant was created
				frm.toggle_enable("attributes", false);
			} else {
				// template - values not required!

				// make the grid editable
				frm.toggle_enable("attributes", true);

				// value column is hidden
				grid.set_column_disp("attribute_value", false);

				// enable the grid so you can add more attributes
				grid.toggle_enable("attribute", true);
			}

		} else {
			// nothing to do with attributes, hide it
			frm.toggle_display("attributes", false);
		}
		frm.layout.refresh_sections();
	}
});

frappe.ui.form.on("UOM Conversion Detail", {
	uom: function(frm, cdt, cdn) {
		var row = locals[cdt][cdn];
		if (row.uom) {
			frappe.call({
				method: "erpnext.stock.doctype.item.item.get_uom_conv_factor",
				args: {
					"uom": row.uom,
					"stock_uom": frm.doc.stock_uom
				},
				callback: function(r) {
					if (!r.exc && r.message) {
						frappe.model.set_value(cdt, cdn, "conversion_factor", r.message);
					}
				}
			});
		}
	}
})<|MERGE_RESOLUTION|>--- conflicted
+++ resolved
@@ -482,12 +482,6 @@
 							} else {
 
 								let no_of_combinations = lengths.reduce((a, b) => a * b, 1);
-<<<<<<< HEAD
-								me.multiple_variant_dialog.get_primary_btn()
-									.html(__(
-										'Make {0} Variant{1}', [no_of_combinations, no_of_combinations === 1 ? '' : 's']
-									));
-=======
 								let msg;
 								if (no_of_combinations === 1) {
 									msg = __("Make {0} Variant", [no_of_combinations]);
@@ -495,7 +489,6 @@
 									msg = __("Make {0} Variants", [no_of_combinations]);
 								}
 								me.multiple_variant_dialog.get_primary_btn().html(msg);
->>>>>>> 0c482fde
 								me.multiple_variant_dialog.enable_primary_action();
 							}
 						}
