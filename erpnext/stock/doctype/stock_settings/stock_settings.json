--- conflicted
+++ resolved
@@ -346,11 +346,7 @@
  "index_web_pages_for_search": 1,
  "issingle": 1,
  "links": [],
-<<<<<<< HEAD
- "modified": "2022-01-15 17:42:53.174865",
-=======
- "modified": "2022-02-04 15:33:43.692736",
->>>>>>> b51a5d92
+ "modified": "2022-02-05 15:33:43.692736",
  "modified_by": "Administrator",
  "module": "Stock",
  "name": "Stock Settings",
