--- conflicted
+++ resolved
@@ -42,16 +42,6 @@
 		)
 
 		supplier_warehouse = "Test Supplier Warehouse - _TC"
-<<<<<<< HEAD
-=======
-		po = create_purchase_order(
-			item="Test Finished Goods - A",
-			is_subcontracted=1,
-			qty=5,
-			rate=3000,
-			supplier_warehouse=supplier_warehouse,
-		)
->>>>>>> 5edd1dbb
 
 		make_service_item("Subcontracted Service Item 1")
 		service_items = [
