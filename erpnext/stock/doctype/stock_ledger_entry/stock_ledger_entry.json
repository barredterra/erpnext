--- conflicted
+++ resolved
@@ -317,11 +317,7 @@
  "in_create": 1,
  "index_web_pages_for_search": 1,
  "links": [],
-<<<<<<< HEAD
- "modified": "2021-10-08 12:42:51.857631",
-=======
- "modified": "2021-10-08 13:42:51.857631",
->>>>>>> 8c331038
+ "modified": "2021-10-08 13:44:51.857631",
  "modified_by": "Administrator",
  "module": "Stock",
  "name": "Stock Ledger Entry",
