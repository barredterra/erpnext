--- conflicted
+++ resolved
@@ -618,11 +618,7 @@
  "index_web_pages_for_search": 1,
  "is_submittable": 1,
  "links": [],
-<<<<<<< HEAD
  "modified": "2021-05-24 11:32:23.904307",
-=======
- "modified": "2021-05-21 11:29:11.917161",
->>>>>>> 2e0e4a78
  "modified_by": "Administrator",
  "module": "Stock",
  "name": "Stock Entry",
