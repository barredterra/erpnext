--- conflicted
+++ resolved
@@ -29,10 +29,6 @@
 		make_stock_entry(item_code, warehouse, None, qty, incoming_rate=10)
 
 class TestStockEntry(unittest.TestCase):
-<<<<<<< HEAD
-
-=======
->>>>>>> 2d414706
 	def tearDown(self):
 		frappe.set_user("Administrator")
 		set_perpetual_inventory(0)
