--- conflicted
+++ resolved
@@ -55,19 +55,11 @@
 		if not frappe.db.exists("Item", self.item_code):
 			frappe.throw(_("Item {0} not found.").format(self.item_code))
 
-<<<<<<< HEAD
 		if self.uom and not frappe.db.exists(
 			"UOM Conversion Detail", {"parenttype": "Item", "parent": self.item_code, "uom": self.uom}
 		):
 			frappe.throw(_("UOM {0} not found in Item {1}").format(self.uom, self.item_code))
 
-	def validate_dates(self):
-		if self.valid_from and self.valid_upto:
-			if getdate(self.valid_from) > getdate(self.valid_upto):
-				frappe.throw(_("Valid From Date must be lesser than Valid Up To Date."))
-
-=======
->>>>>>> 7d7d10e4
 	def update_price_list_details(self):
 		if self.price_list:
 			price_list_details = frappe.db.get_value(
