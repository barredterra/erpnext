{
 "actions": [],
 "autoname": "hash",
 "creation": "2013-05-24 19:29:10",
 "doctype": "DocType",
 "document_type": "Document",
 "editable_grid": 1,
 "engine": "InnoDB",
 "field_order": [
  "barcode",
  "section_break_2",
  "item_code",
  "supplier_part_no",
  "column_break_2",
  "item_name",
  "section_break_4",
  "description",
  "brand",
  "image_column",
  "item_group",
  "image",
  "image_view",
  "received_and_accepted",
  "received_qty",
  "qty",
  "rejected_qty",
  "col_break2",
  "uom",
  "stock_uom",
  "conversion_factor",
  "retain_sample",
  "sample_quantity",
  "tracking_section",
  "received_stock_qty",
  "stock_qty",
  "col_break_tracking_section",
  "returned_qty",
  "rate_and_amount",
  "price_list_rate",
  "discount_percentage",
  "discount_amount",
  "col_break3",
  "base_price_list_rate",
  "sec_break1",
  "rate",
  "amount",
  "col_break4",
  "base_rate",
  "base_amount",
  "pricing_rules",
  "is_free_item",
  "section_break_29",
  "net_rate",
  "net_amount",
  "item_tax_template",
  "column_break_32",
  "base_net_rate",
  "base_net_amount",
  "valuation_rate",
  "item_tax_amount",
  "rm_supp_cost",
  "landed_cost_voucher_amount",
  "billed_amt",
  "warehouse_and_reference",
  "warehouse",
  "rejected_warehouse",
  "from_warehouse",
  "purchase_order",
  "material_request",
  "column_break_40",
  "is_fixed_asset",
  "asset_location",
  "asset_category",
  "schedule_date",
  "quality_inspection",
  "purchase_order_item",
  "material_request_item",
  "purchase_receipt_item",
  "putaway_rule",
  "section_break_45",
  "allow_zero_valuation_rate",
  "bom",
  "serial_no",
  "col_break5",
  "include_exploded_items",
  "batch_no",
  "rejected_serial_no",
  "expense_account",
  "item_tax_rate",
  "item_weight_details",
  "weight_per_unit",
  "total_weight",
  "column_break_41",
  "weight_uom",
  "manufacture_details",
  "manufacturer",
  "column_break_16",
  "manufacturer_part_no",
  "accounting_dimensions_section",
  "project",
  "dimension_col_break",
  "cost_center",
  "section_break_80",
  "page_break"
 ],
 "fields": [
  {
   "fieldname": "barcode",
   "fieldtype": "Data",
   "label": "Barcode"
  },
  {
   "fieldname": "section_break_2",
   "fieldtype": "Section Break"
  },
  {
   "bold": 1,
   "columns": 3,
   "fieldname": "item_code",
   "fieldtype": "Link",
   "in_global_search": 1,
   "in_list_view": 1,
   "label": "Item Code",
   "oldfieldname": "item_code",
   "oldfieldtype": "Link",
   "options": "Item",
   "print_width": "100px",
   "reqd": 1,
   "search_index": 1,
   "width": "100px"
  },
  {
   "fieldname": "supplier_part_no",
   "fieldtype": "Data",
   "hidden": 1,
   "label": "Supplier Part Number",
   "read_only": 1
  },
  {
   "fieldname": "column_break_2",
   "fieldtype": "Column Break"
  },
  {
   "fieldname": "item_name",
   "fieldtype": "Data",
   "in_global_search": 1,
   "label": "Item Name",
   "oldfieldname": "item_name",
   "oldfieldtype": "Data",
   "print_hide": 1,
   "reqd": 1
  },
  {
   "collapsible": 1,
   "fieldname": "section_break_4",
   "fieldtype": "Section Break",
   "label": "Description"
  },
  {
   "fieldname": "description",
   "fieldtype": "Text Editor",
   "label": "Description",
   "oldfieldname": "description",
   "oldfieldtype": "Text",
   "print_width": "300px",
   "reqd": 1,
   "width": "300px"
  },
  {
   "fieldname": "image",
   "fieldtype": "Attach",
   "hidden": 1,
   "label": "Image"
  },
  {
   "fieldname": "image_view",
   "fieldtype": "Image",
   "label": "Image View",
   "options": "image",
   "print_hide": 1
  },
  {
   "fieldname": "received_and_accepted",
   "fieldtype": "Section Break",
   "label": "Received and Accepted"
  },
  {
   "bold": 1,
   "fieldname": "received_qty",
   "fieldtype": "Float",
   "label": "Received Quantity",
   "oldfieldname": "received_qty",
   "oldfieldtype": "Currency",
   "print_hide": 1,
   "print_width": "100px",
   "reqd": 1,
   "width": "100px"
  },
  {
   "columns": 2,
   "fieldname": "qty",
   "fieldtype": "Float",
   "in_list_view": 1,
   "label": "Accepted Quantity",
   "oldfieldname": "qty",
   "oldfieldtype": "Currency",
   "print_width": "100px",
   "width": "100px"
  },
  {
   "fieldname": "rejected_qty",
   "fieldtype": "Float",
   "label": "Rejected Quantity",
   "oldfieldname": "rejected_qty",
   "oldfieldtype": "Currency",
   "print_hide": 1,
   "print_width": "100px",
   "width": "100px"
  },
  {
   "fieldname": "col_break2",
   "fieldtype": "Column Break",
   "print_hide": 1
  },
  {
   "fieldname": "uom",
   "fieldtype": "Link",
   "label": "UOM",
   "oldfieldname": "uom",
   "oldfieldtype": "Link",
   "options": "UOM",
   "print_width": "100px",
   "reqd": 1,
   "width": "100px"
  },
  {
   "fieldname": "stock_uom",
   "fieldtype": "Link",
   "label": "Stock UOM",
   "oldfieldname": "stock_uom",
   "oldfieldtype": "Data",
   "options": "UOM",
   "print_hide": 1,
   "print_width": "100px",
   "read_only": 1,
   "reqd": 1,
   "width": "100px"
  },
  {
   "fieldname": "conversion_factor",
   "fieldtype": "Float",
   "label": "Conversion Factor",
   "oldfieldname": "conversion_factor",
   "oldfieldtype": "Currency",
   "print_hide": 1,
   "print_width": "100px",
   "reqd": 1,
   "width": "100px"
  },
  {
   "default": "0",
   "fetch_from": "item_code.retain_sample",
   "fieldname": "retain_sample",
   "fieldtype": "Check",
   "label": "Retain Sample",
   "read_only": 1
  },
  {
   "depends_on": "retain_sample",
   "fetch_from": "item_code.sample_quantity",
   "fieldname": "sample_quantity",
   "fieldtype": "Int",
   "label": "Sample Quantity"
  },
  {
   "fieldname": "rate_and_amount",
   "fieldtype": "Section Break",
   "label": "Rate and Amount"
  },
  {
   "fieldname": "price_list_rate",
   "fieldtype": "Currency",
   "label": "Price List Rate",
   "options": "currency",
   "print_hide": 1
  },
  {
   "depends_on": "price_list_rate",
   "fieldname": "discount_percentage",
   "fieldtype": "Percent",
   "label": "Discount on Price List Rate (%)",
   "print_hide": 1
  },
  {
   "depends_on": "price_list_rate",
   "fieldname": "discount_amount",
   "fieldtype": "Currency",
   "label": "Discount Amount",
   "options": "currency"
  },
  {
   "fieldname": "col_break3",
   "fieldtype": "Column Break"
  },
  {
   "fieldname": "base_price_list_rate",
   "fieldtype": "Currency",
   "label": "Price List Rate (Company Currency)",
   "options": "Company:company:default_currency",
   "print_hide": 1,
   "read_only": 1
  },
  {
   "fieldname": "sec_break1",
   "fieldtype": "Section Break"
  },
  {
   "bold": 1,
   "columns": 3,
   "fieldname": "rate",
   "fieldtype": "Currency",
   "in_list_view": 1,
   "label": "Rate",
   "oldfieldname": "import_rate",
   "oldfieldtype": "Currency",
   "options": "currency",
   "print_width": "100px",
   "width": "100px"
  },
  {
   "fieldname": "amount",
   "fieldtype": "Currency",
   "in_list_view": 1,
   "label": "Amount",
   "oldfieldname": "import_amount",
   "oldfieldtype": "Currency",
   "options": "currency",
   "read_only": 1
  },
  {
   "fieldname": "col_break4",
   "fieldtype": "Column Break"
  },
  {
   "fieldname": "base_rate",
   "fieldtype": "Currency",
   "label": "Rate (Company Currency)",
   "oldfieldname": "purchase_rate",
   "oldfieldtype": "Currency",
   "options": "Company:company:default_currency",
   "print_hide": 1,
   "print_width": "100px",
   "read_only": 1,
   "reqd": 1,
   "width": "100px"
  },
  {
   "fieldname": "base_amount",
   "fieldtype": "Currency",
   "label": "Amount (Company Currency)",
   "oldfieldname": "amount",
   "oldfieldtype": "Currency",
   "options": "Company:company:default_currency",
   "print_hide": 1,
   "print_width": "100px",
   "read_only": 1,
   "width": "100px"
  },
  {
   "fieldname": "pricing_rules",
   "fieldtype": "Small Text",
   "hidden": 1,
   "label": "Pricing Rules",
   "print_hide": 1,
   "read_only": 1
  },
  {
   "default": "0",
   "fieldname": "is_free_item",
   "fieldtype": "Check",
   "label": "Is Free Item",
   "print_hide": 1,
   "read_only": 1
  },
  {
   "fieldname": "section_break_29",
   "fieldtype": "Section Break"
  },
  {
   "fieldname": "net_rate",
   "fieldtype": "Currency",
   "label": "Net Rate",
   "options": "currency",
   "print_hide": 1,
   "read_only": 1
  },
  {
   "columns": 2,
   "fieldname": "net_amount",
   "fieldtype": "Currency",
   "in_list_view": 1,
   "label": "Net Amount",
   "options": "currency",
   "print_hide": 1,
   "read_only": 1
  },
  {
   "fieldname": "column_break_32",
   "fieldtype": "Column Break"
  },
  {
   "fieldname": "base_net_rate",
   "fieldtype": "Currency",
   "label": "Net Rate (Company Currency)",
   "options": "Company:company:default_currency",
   "print_hide": 1,
   "read_only": 1
  },
  {
   "fieldname": "base_net_amount",
   "fieldtype": "Currency",
   "label": "Net Amount (Company Currency)",
   "options": "Company:company:default_currency",
   "print_hide": 1,
   "read_only": 1
  },
  {
   "collapsible": 1,
   "fieldname": "item_weight_details",
   "fieldtype": "Section Break",
   "label": "Item Weight Details"
  },
  {
   "fieldname": "weight_per_unit",
   "fieldtype": "Float",
   "label": "Weight Per Unit"
  },
  {
   "fieldname": "total_weight",
   "fieldtype": "Float",
   "label": "Total Weight",
   "read_only": 1
  },
  {
   "fieldname": "column_break_41",
   "fieldtype": "Column Break"
  },
  {
   "fieldname": "weight_uom",
   "fieldtype": "Link",
   "label": "Weight UOM",
   "options": "UOM"
  },
  {
   "fieldname": "warehouse_and_reference",
   "fieldtype": "Section Break",
   "label": "Warehouse and Reference"
  },
  {
   "bold": 1,
   "fieldname": "warehouse",
   "fieldtype": "Link",
   "in_list_view": 1,
   "label": "Accepted Warehouse",
   "oldfieldname": "warehouse",
   "oldfieldtype": "Link",
   "options": "Warehouse",
   "print_hide": 1,
   "print_width": "100px",
   "width": "100px"
  },
  {
   "fieldname": "rejected_warehouse",
   "fieldtype": "Link",
   "label": "Rejected Warehouse",
   "no_copy": 1,
   "oldfieldname": "rejected_warehouse",
   "oldfieldtype": "Link",
   "options": "Warehouse",
   "print_hide": 1,
   "print_width": "100px",
   "width": "100px"
  },
  {
   "depends_on": "eval:!doc.__islocal",
   "fieldname": "quality_inspection",
   "fieldtype": "Link",
   "label": "Quality Inspection",
   "no_copy": 1,
   "oldfieldname": "qa_no",
   "oldfieldtype": "Link",
   "options": "Quality Inspection",
   "print_hide": 1
  },
  {
   "fieldname": "column_break_40",
   "fieldtype": "Column Break"
  },
  {
   "default": "0",
   "fieldname": "is_fixed_asset",
   "fieldtype": "Check",
   "hidden": 1,
   "label": "Is Fixed Asset",
   "no_copy": 1,
   "print_hide": 1,
   "read_only": 1
  },
  {
   "fieldname": "purchase_order",
   "fieldtype": "Link",
   "label": "Purchase Order",
   "no_copy": 1,
   "oldfieldname": "prevdoc_docname",
   "oldfieldtype": "Link",
   "options": "Purchase Order",
   "print_width": "150px",
   "read_only": 1,
   "search_index": 1,
   "width": "150px"
  },
  {
   "fieldname": "schedule_date",
   "fieldtype": "Date",
   "label": "Required By",
   "oldfieldname": "schedule_date",
   "oldfieldtype": "Date",
   "print_hide": 1,
   "read_only": 1
  },
  {
   "fieldname": "stock_qty",
   "fieldtype": "Float",
   "label": "Accepted Qty in Stock UOM",
   "oldfieldname": "stock_qty",
   "oldfieldtype": "Currency",
   "print_hide": 1,
   "print_width": "100px",
   "read_only": 1,
   "width": "100px"
  },
  {
   "fieldname": "section_break_45",
   "fieldtype": "Section Break"
  },
  {
   "depends_on": "eval:!doc.is_fixed_asset",
   "fieldname": "serial_no",
   "fieldtype": "Small Text",
   "in_list_view": 1,
   "label": "Serial No",
   "no_copy": 1,
   "oldfieldname": "serial_no",
   "oldfieldtype": "Text"
  },
  {
   "depends_on": "eval:!doc.is_fixed_asset",
   "fieldname": "batch_no",
   "fieldtype": "Link",
   "in_list_view": 1,
   "label": "Batch No",
   "no_copy": 1,
   "oldfieldname": "batch_no",
   "oldfieldtype": "Link",
   "options": "Batch",
   "print_hide": 1
  },
  {
   "depends_on": "eval:!doc.is_fixed_asset",
   "fieldname": "rejected_serial_no",
   "fieldtype": "Small Text",
   "label": "Rejected Serial No",
   "no_copy": 1,
   "print_hide": 1
  },
  {
   "fieldname": "item_tax_template",
   "fieldtype": "Link",
   "label": "Item Tax Template",
   "options": "Item Tax Template",
   "print_hide": 1
  },
  {
   "fieldname": "project",
   "fieldtype": "Link",
   "label": "Project",
   "options": "Project",
   "print_hide": 1
  },
  {
   "default": ":Company",
   "depends_on": "eval:cint(erpnext.is_perpetual_inventory_enabled(parent.company))",
   "fieldname": "cost_center",
   "fieldtype": "Link",
   "label": "Cost Center",
   "options": "Cost Center",
   "print_hide": 1
  },
  {
   "fieldname": "purchase_order_item",
   "fieldtype": "Data",
   "hidden": 1,
   "label": "Purchase Order Item",
   "no_copy": 1,
   "oldfieldname": "prevdoc_detail_docname",
   "oldfieldtype": "Data",
   "print_hide": 1,
   "print_width": "150px",
   "read_only": 1,
   "search_index": 1,
   "width": "150px"
  },
  {
   "fieldname": "col_break5",
   "fieldtype": "Column Break"
  },
  {
   "default": "0",
   "fieldname": "allow_zero_valuation_rate",
   "fieldtype": "Check",
   "label": "Allow Zero Valuation Rate",
   "no_copy": 1,
   "print_hide": 1
  },
  {
   "fieldname": "bom",
   "fieldtype": "Link",
   "label": "BOM",
   "no_copy": 1,
   "options": "BOM",
   "print_hide": 1
  },
  {
   "default": "0",
   "depends_on": "eval:parent.is_subcontracted == 'Yes'",
   "fieldname": "include_exploded_items",
   "fieldtype": "Check",
   "label": "Include Exploded Items",
   "print_hide": 1,
   "read_only": 1
  },
  {
   "fieldname": "billed_amt",
   "fieldtype": "Currency",
   "label": "Billed Amt",
   "no_copy": 1,
   "options": "currency",
   "print_hide": 1,
   "read_only": 1
  },
  {
   "allow_on_submit": 1,
   "fieldname": "landed_cost_voucher_amount",
   "fieldtype": "Currency",
   "label": "Landed Cost Voucher Amount",
   "no_copy": 1,
   "options": "Company:company:default_currency",
   "print_hide": 1,
   "read_only": 1
  },
  {
   "fetch_from": "item_code.brand",
   "fieldname": "brand",
   "fieldtype": "Link",
   "hidden": 1,
   "label": "Brand",
   "oldfieldname": "brand",
   "oldfieldtype": "Link",
   "options": "Brand",
   "print_hide": 1,
   "read_only": 1
  },
  {
   "fetch_from": "item_code.item_group",
   "fieldname": "item_group",
   "fieldtype": "Link",
   "label": "Item Group",
   "oldfieldname": "item_group",
   "oldfieldtype": "Link",
   "options": "Item Group",
   "print_hide": 1,
   "read_only": 1
  },
  {
   "fieldname": "rm_supp_cost",
   "fieldtype": "Currency",
   "hidden": 1,
   "label": "Raw Materials Supplied Cost",
   "no_copy": 1,
   "oldfieldname": "rm_supp_cost",
   "oldfieldtype": "Currency",
   "options": "Company:company:default_currency",
   "print_hide": 1,
   "print_width": "150px",
   "read_only": 1,
   "width": "150px"
  },
  {
   "fieldname": "item_tax_amount",
   "fieldtype": "Currency",
   "hidden": 1,
   "label": "Item Tax Amount Included in Value",
   "no_copy": 1,
   "oldfieldname": "item_tax_amount",
   "oldfieldtype": "Currency",
   "options": "Company:company:default_currency",
   "print_hide": 1,
   "print_width": "150px",
   "read_only": 1,
   "width": "150px"
  },
  {
   "allow_on_submit": 1,
   "fieldname": "valuation_rate",
   "fieldtype": "Currency",
   "hidden": 1,
   "label": "Valuation Rate",
   "no_copy": 1,
   "oldfieldname": "valuation_rate",
   "oldfieldtype": "Currency",
   "options": "Company:company:default_currency",
   "print_hide": 1,
   "print_width": "80px",
   "read_only": 1,
   "width": "80px"
  },
  {
   "description": "Tax detail table fetched from item master as a string and stored in this field.\nUsed for Taxes and Charges",
   "fieldname": "item_tax_rate",
   "fieldtype": "Code",
   "hidden": 1,
   "label": "Item Tax Rate",
   "oldfieldname": "item_tax_rate",
   "oldfieldtype": "Small Text",
   "print_hide": 1,
   "read_only": 1,
   "report_hide": 1
  },
  {
   "allow_on_submit": 1,
   "default": "0",
   "fieldname": "page_break",
   "fieldtype": "Check",
   "label": "Page Break",
   "oldfieldname": "page_break",
   "oldfieldtype": "Check",
   "print_hide": 1
  },
  {
   "fieldname": "section_break_80",
   "fieldtype": "Section Break"
  },
  {
   "fieldname": "material_request",
   "fieldtype": "Link",
   "label": "Material Request",
   "options": "Material Request",
   "read_only": 1
  },
  {
   "fieldname": "material_request_item",
   "fieldtype": "Data",
   "hidden": 1,
   "label": "Material Request Item",
   "read_only": 1
  },
  {
   "fieldname": "expense_account",
   "fieldtype": "Link",
   "hidden": 1,
   "label": "Expense Account",
   "options": "Account",
   "read_only": 1
  },
  {
   "fieldname": "accounting_dimensions_section",
   "fieldtype": "Section Break",
   "label": "Accounting Dimensions"
  },
  {
   "fieldname": "dimension_col_break",
   "fieldtype": "Column Break"
  },
  {
   "collapsible": 1,
   "fieldname": "manufacture_details",
   "fieldtype": "Section Break",
   "label": "Manufacture"
  },
  {
   "fieldname": "manufacturer",
   "fieldtype": "Link",
   "label": "Manufacturer",
   "options": "Manufacturer"
  },
  {
   "fieldname": "column_break_16",
   "fieldtype": "Column Break"
  },
  {
   "fieldname": "manufacturer_part_no",
   "fieldtype": "Data",
   "label": "Manufacturer Part Number"
  },
  {
   "depends_on": "is_fixed_asset",
   "fieldname": "asset_location",
   "fieldtype": "Link",
   "label": "Asset Location",
   "options": "Location"
  },
  {
   "depends_on": "is_fixed_asset",
   "fetch_from": "item_code.asset_category",
   "fieldname": "asset_category",
   "fieldtype": "Link",
   "label": "Asset Category",
   "options": "Asset Category",
   "read_only": 1
  },
  {
   "fieldname": "from_warehouse",
   "fieldtype": "Link",
   "hidden": 1,
   "ignore_user_permissions": 1,
   "label": "Supplier Warehouse",
   "options": "Warehouse"
  },
  {
   "fieldname": "purchase_receipt_item",
   "fieldtype": "Data",
   "hidden": 1,
   "label": "Purchase Receipt Item",
   "no_copy": 1,
   "print_hide": 1,
   "read_only": 1
  },
  {
   "collapsible": 1,
   "fieldname": "image_column",
   "fieldtype": "Column Break"
  },
  {
<<<<<<< HEAD
   "fieldname": "putaway_rule",
   "fieldtype": "Link",
   "label": "Putaway Rule",
   "no_copy": 1,
   "options": "Putaway Rule",
   "print_hide": 1,
   "read_only": 1
=======
   "fieldname": "tracking_section",
   "fieldtype": "Section Break"
  },
  {
   "fieldname": "col_break_tracking_section",
   "fieldtype": "Column Break"
  },
  {
   "depends_on": "returned_qty",
   "fieldname": "returned_qty",
   "fieldtype": "Float",
   "label": "Returned Qty in Stock UOM",
   "no_copy": 1,
   "print_hide": 1,
   "read_only": 1
  },
  {
   "fieldname": "received_stock_qty",
   "fieldtype": "Float",
   "label": "Received Qty in Stock UOM",
   "print_hide": 1
>>>>>>> 727b2f9b
  }
 ],
 "idx": 1,
 "istable": 1,
 "links": [],
<<<<<<< HEAD
 "modified": "2020-11-26 12:16:14.897160",
=======
 "modified": "2020-11-02 10:00:38.204294",
>>>>>>> 727b2f9b
 "modified_by": "Administrator",
 "module": "Stock",
 "name": "Purchase Receipt Item",
 "owner": "Administrator",
 "permissions": [],
 "quick_entry": 1,
 "sort_field": "modified",
 "sort_order": "DESC"
}<|MERGE_RESOLUTION|>--- conflicted
+++ resolved
@@ -841,7 +841,6 @@
    "fieldtype": "Column Break"
   },
   {
-<<<<<<< HEAD
    "fieldname": "putaway_rule",
    "fieldtype": "Link",
    "label": "Putaway Rule",
@@ -849,7 +848,8 @@
    "options": "Putaway Rule",
    "print_hide": 1,
    "read_only": 1
-=======
+  },
+  {
    "fieldname": "tracking_section",
    "fieldtype": "Section Break"
   },
@@ -871,17 +871,12 @@
    "fieldtype": "Float",
    "label": "Received Qty in Stock UOM",
    "print_hide": 1
->>>>>>> 727b2f9b
   }
  ],
  "idx": 1,
  "istable": 1,
  "links": [],
-<<<<<<< HEAD
- "modified": "2020-11-26 12:16:14.897160",
-=======
- "modified": "2020-11-02 10:00:38.204294",
->>>>>>> 727b2f9b
+ "modified": "2020-12-08 10:00:38.204294",
  "modified_by": "Administrator",
  "module": "Stock",
  "name": "Purchase Receipt Item",
