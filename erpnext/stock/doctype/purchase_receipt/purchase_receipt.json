{
 "actions": [],
 "allow_auto_repeat": 1,
 "allow_import": 1,
 "autoname": "naming_series:",
 "creation": "2013-05-21 16:16:39",
 "doctype": "DocType",
 "document_type": "Document",
 "editable_grid": 1,
 "engine": "InnoDB",
 "field_order": [
  "supplier_section",
  "column_break0",
  "title",
  "naming_series",
  "supplier",
  "supplier_name",
  "supplier_delivery_note",
  "column_break1",
  "company",
  "posting_date",
  "posting_time",
  "set_posting_time",
  "apply_putaway_rule",
  "is_return",
  "return_against",
  "section_addresses",
  "supplier_address",
  "contact_person",
  "address_display",
  "contact_display",
  "contact_mobile",
  "contact_email",
  "col_break_address",
  "shipping_address",
  "shipping_address_display",
  "billing_address",
  "billing_address_display",
  "currency_and_price_list",
  "currency",
  "conversion_rate",
  "column_break2",
  "buying_price_list",
  "price_list_currency",
  "plc_conversion_rate",
  "ignore_pricing_rule",
  "sec_warehouse",
  "set_warehouse",
  "rejected_warehouse",
  "col_break_warehouse",
  "is_subcontracted",
  "supplier_warehouse",
  "items_section",
  "scan_barcode",
  "items",
  "section_break0",
  "total_qty",
  "base_total",
  "base_net_total",
  "column_break_27",
  "total_net_weight",
  "total",
  "net_total",
  "pricing_rule_details",
  "pricing_rules",
  "raw_material_details",
  "get_current_stock",
  "supplied_items",
  "taxes_charges_section",
  "tax_category",
  "shipping_col",
  "shipping_rule",
  "taxes_section",
  "taxes_and_charges",
  "taxes",
  "sec_tax_breakup",
  "other_charges_calculation",
  "totals",
  "base_taxes_and_charges_added",
  "base_taxes_and_charges_deducted",
  "base_total_taxes_and_charges",
  "column_break3",
  "taxes_and_charges_added",
  "taxes_and_charges_deducted",
  "total_taxes_and_charges",
  "section_break_42",
  "apply_discount_on",
  "base_discount_amount",
  "column_break_44",
  "additional_discount_percentage",
  "discount_amount",
  "section_break_46",
  "base_grand_total",
  "base_rounding_adjustment",
  "base_in_words",
  "base_rounded_total",
  "column_break_50",
  "grand_total",
  "rounding_adjustment",
  "rounded_total",
  "in_words",
  "disable_rounded_total",
  "terms_section_break",
  "tc_name",
  "terms",
  "bill_no",
  "bill_date",
  "more_info",
  "project",
  "status",
  "amended_from",
  "range",
  "column_break4",
  "per_billed",
  "per_returned",
  "is_internal_supplier",
  "inter_company_reference",
  "subscription_detail",
  "auto_repeat",
  "printing_settings",
  "letter_head",
  "language",
  "instructions",
  "column_break_97",
  "select_print_heading",
  "other_details",
  "remarks",
  "group_same_items",
  "transporter_info",
  "transporter_name",
  "column_break5",
  "lr_no",
  "lr_date"
 ],
 "fields": [
  {
   "fieldname": "supplier_section",
   "fieldtype": "Section Break",
   "options": "fa fa-user"
  },
  {
   "fieldname": "column_break0",
   "fieldtype": "Column Break",
   "oldfieldtype": "Column Break",
   "print_width": "50%",
   "width": "50%"
  },
  {
   "allow_on_submit": 1,
   "default": "{supplier_name}",
   "fieldname": "title",
   "fieldtype": "Data",
   "hidden": 1,
   "label": "Title",
   "no_copy": 1,
   "print_hide": 1
  },
  {
   "fieldname": "naming_series",
   "fieldtype": "Select",
   "label": "Series",
   "no_copy": 1,
   "oldfieldname": "naming_series",
   "oldfieldtype": "Select",
   "options": "MAT-PRE-.YYYY.-\nMAT-PR-RET-.YYYY.-",
   "print_hide": 1,
   "reqd": 1,
   "set_only_once": 1
  },
  {
   "bold": 1,
   "fieldname": "supplier",
   "fieldtype": "Link",
   "in_global_search": 1,
   "label": "Supplier",
   "oldfieldname": "supplier",
   "oldfieldtype": "Link",
   "options": "Supplier",
   "print_hide": 1,
   "print_width": "150px",
   "reqd": 1,
   "search_index": 1,
   "width": "150px"
  },
  {
   "bold": 1,
   "depends_on": "supplier",
   "fetch_from": "supplier.supplier_name",
   "fieldname": "supplier_name",
   "fieldtype": "Data",
   "in_global_search": 1,
   "label": "Supplier Name",
   "read_only": 1
  },
  {
   "fieldname": "supplier_delivery_note",
   "fieldtype": "Data",
   "label": "Supplier Delivery Note"
  },
  {
   "fieldname": "column_break1",
   "fieldtype": "Column Break",
   "oldfieldtype": "Column Break",
   "print_width": "50%",
   "width": "50%"
  },
  {
   "default": "Today",
   "fieldname": "posting_date",
   "fieldtype": "Date",
   "in_list_view": 1,
   "label": "Date",
   "no_copy": 1,
   "oldfieldname": "posting_date",
   "oldfieldtype": "Date",
   "print_width": "100px",
   "reqd": 1,
   "search_index": 1,
   "width": "100px"
  },
  {
   "description": "Time at which materials were received",
   "fieldname": "posting_time",
   "fieldtype": "Time",
   "label": "Posting Time",
   "no_copy": 1,
   "oldfieldname": "posting_time",
   "oldfieldtype": "Time",
   "print_hide": 1,
   "print_width": "100px",
   "reqd": 1,
   "width": "100px"
  },
  {
   "default": "0",
   "depends_on": "eval:doc.docstatus==0",
   "fieldname": "set_posting_time",
   "fieldtype": "Check",
   "label": "Edit Posting Date and Time",
   "print_hide": 1
  },
  {
   "fieldname": "company",
   "fieldtype": "Link",
   "in_standard_filter": 1,
   "label": "Company",
   "oldfieldname": "company",
   "oldfieldtype": "Link",
   "options": "Company",
   "print_hide": 1,
   "print_width": "150px",
   "remember_last_selected_value": 1,
   "reqd": 1,
   "width": "150px"
  },
  {
   "default": "0",
   "fieldname": "is_return",
   "fieldtype": "Check",
   "label": "Is Return",
   "no_copy": 1,
   "print_hide": 1,
   "read_only": 1
  },
  {
   "depends_on": "is_return",
   "fieldname": "return_against",
   "fieldtype": "Link",
   "label": "Return Against Purchase Receipt",
   "no_copy": 1,
   "options": "Purchase Receipt",
   "print_hide": 1,
   "read_only": 1
  },
  {
   "collapsible": 1,
   "fieldname": "section_addresses",
   "fieldtype": "Section Break",
   "label": "Address and Contact"
  },
  {
   "fieldname": "supplier_address",
   "fieldtype": "Link",
   "label": "Select Supplier Address",
   "options": "Address",
   "print_hide": 1
  },
  {
   "fieldname": "contact_person",
   "fieldtype": "Link",
   "label": "Contact Person",
   "options": "Contact",
   "print_hide": 1
  },
  {
   "fieldname": "address_display",
   "fieldtype": "Small Text",
   "label": "Address",
   "read_only": 1
  },
  {
   "fieldname": "contact_display",
   "fieldtype": "Small Text",
   "in_global_search": 1,
   "label": "Contact",
   "read_only": 1
  },
  {
   "fieldname": "contact_mobile",
   "fieldtype": "Small Text",
   "label": "Mobile No",
   "read_only": 1
  },
  {
   "fieldname": "contact_email",
   "fieldtype": "Small Text",
   "label": "Contact Email",
   "options": "Email",
   "print_hide": 1,
   "read_only": 1
  },
  {
   "fieldname": "col_break_address",
   "fieldtype": "Column Break"
  },
  {
   "fieldname": "shipping_address",
   "fieldtype": "Link",
   "label": "Select Shipping Address",
   "options": "Address",
   "print_hide": 1
  },
  {
   "fieldname": "shipping_address_display",
   "fieldtype": "Small Text",
   "label": "Shipping Address",
   "print_hide": 1,
   "read_only": 1
  },
  {
   "collapsible": 1,
   "fieldname": "currency_and_price_list",
   "fieldtype": "Section Break",
   "label": "Currency and Price List",
   "options": "fa fa-tag"
  },
  {
   "fieldname": "currency",
   "fieldtype": "Link",
   "label": "Currency",
   "oldfieldname": "currency",
   "oldfieldtype": "Select",
   "options": "Currency",
   "print_hide": 1,
   "reqd": 1
  },
  {
   "description": "Rate at which supplier's currency is converted to company's base currency",
   "fieldname": "conversion_rate",
   "fieldtype": "Float",
   "label": "Exchange Rate",
   "oldfieldname": "conversion_rate",
   "oldfieldtype": "Currency",
   "precision": "9",
   "print_hide": 1,
   "reqd": 1
  },
  {
   "fieldname": "column_break2",
   "fieldtype": "Column Break",
   "oldfieldtype": "Column Break",
   "print_width": "50%",
   "width": "50%"
  },
  {
   "fieldname": "buying_price_list",
   "fieldtype": "Link",
   "label": "Price List",
   "options": "Price List",
   "print_hide": 1
  },
  {
   "depends_on": "buying_price_list",
   "fieldname": "price_list_currency",
   "fieldtype": "Link",
   "label": "Price List Currency",
   "options": "Currency",
   "print_hide": 1,
   "read_only": 1
  },
  {
   "depends_on": "buying_price_list",
   "fieldname": "plc_conversion_rate",
   "fieldtype": "Float",
   "label": "Price List Exchange Rate",
   "precision": "9",
   "print_hide": 1
  },
  {
   "default": "0",
   "fieldname": "ignore_pricing_rule",
   "fieldtype": "Check",
   "label": "Ignore Pricing Rule",
   "no_copy": 1,
   "permlevel": 1,
   "print_hide": 1
  },
  {
   "fieldname": "sec_warehouse",
   "fieldtype": "Section Break"
  },
  {
   "description": "Sets 'Accepted Warehouse' in each row of the items table.",
   "fieldname": "set_warehouse",
   "fieldtype": "Link",
   "label": "Accepted Warehouse",
   "options": "Warehouse",
   "print_hide": 1
  },
  {
   "description": "Sets 'Rejected Warehouse' in each row of the items table.",
   "fieldname": "rejected_warehouse",
   "fieldtype": "Link",
   "label": "Rejected Warehouse",
   "no_copy": 1,
   "oldfieldname": "rejected_warehouse",
   "oldfieldtype": "Link",
   "options": "Warehouse",
   "print_hide": 1
  },
  {
   "fieldname": "col_break_warehouse",
   "fieldtype": "Column Break"
  },
  {
   "default": "No",
   "fieldname": "is_subcontracted",
   "fieldtype": "Select",
   "label": "Raw Materials Consumed",
   "oldfieldname": "is_subcontracted",
   "oldfieldtype": "Select",
   "options": "No\nYes",
   "print_hide": 1
  },
  {
   "depends_on": "eval:doc.is_subcontracted==\"Yes\"",
   "fieldname": "supplier_warehouse",
   "fieldtype": "Link",
   "label": "Supplier Warehouse",
   "no_copy": 1,
   "oldfieldname": "supplier_warehouse",
   "oldfieldtype": "Link",
   "options": "Warehouse",
   "print_hide": 1,
   "print_width": "50px",
   "width": "50px"
  },
  {
   "fieldname": "items_section",
   "fieldtype": "Section Break",
   "oldfieldtype": "Section Break",
   "options": "fa fa-shopping-cart"
  },
  {
   "allow_bulk_edit": 1,
   "fieldname": "items",
   "fieldtype": "Table",
   "label": "Items",
   "oldfieldname": "purchase_receipt_details",
   "oldfieldtype": "Table",
   "options": "Purchase Receipt Item",
   "reqd": 1
  },
  {
   "collapsible": 1,
   "fieldname": "pricing_rule_details",
   "fieldtype": "Section Break",
   "label": "Pricing Rules"
  },
  {
   "fieldname": "pricing_rules",
   "fieldtype": "Table",
   "label": "Pricing Rule Detail",
   "options": "Pricing Rule Detail",
   "read_only": 1
  },
  {
   "depends_on": "supplied_items",
   "fieldname": "get_current_stock",
   "fieldtype": "Button",
   "label": "Get Current Stock",
   "oldfieldtype": "Button",
   "options": "get_current_stock",
   "print_hide": 1
  },
  {
   "collapsible": 1,
   "collapsible_depends_on": "supplied_items",
   "fieldname": "raw_material_details",
   "fieldtype": "Section Break",
   "label": "Raw Materials Consumed",
   "oldfieldtype": "Section Break",
   "options": "fa fa-table",
   "print_hide": 1,
   "read_only": 1
  },
  {
   "fieldname": "supplied_items",
   "fieldtype": "Table",
   "label": "Consumed Items",
   "no_copy": 1,
   "oldfieldname": "pr_raw_material_details",
   "oldfieldtype": "Table",
   "options": "Purchase Receipt Item Supplied",
   "print_hide": 1,
   "read_only": 1
  },
  {
   "fieldname": "section_break0",
   "fieldtype": "Section Break",
   "oldfieldtype": "Section Break"
  },
  {
   "fieldname": "total_qty",
   "fieldtype": "Float",
   "label": "Total Quantity",
   "read_only": 1
  },
  {
   "fieldname": "base_total",
   "fieldtype": "Currency",
   "label": "Total (Company Currency)",
   "options": "Company:company:default_currency",
   "print_hide": 1,
   "read_only": 1
  },
  {
   "fieldname": "base_net_total",
   "fieldtype": "Currency",
   "label": "Net Total (Company Currency)",
   "oldfieldname": "net_total",
   "oldfieldtype": "Currency",
   "options": "Company:company:default_currency",
   "print_hide": 1,
   "print_width": "150px",
   "read_only": 1,
   "reqd": 1,
   "width": "150px"
  },
  {
   "fieldname": "column_break_27",
   "fieldtype": "Column Break"
  },
  {
   "fieldname": "total",
   "fieldtype": "Currency",
   "label": "Total",
   "options": "currency",
   "read_only": 1
  },
  {
   "fieldname": "net_total",
   "fieldtype": "Currency",
   "label": "Net Total",
   "oldfieldname": "net_total_import",
   "oldfieldtype": "Currency",
   "options": "currency",
   "print_hide": 1,
   "read_only": 1
  },
  {
   "fieldname": "total_net_weight",
   "fieldtype": "Float",
   "label": "Total Net Weight",
   "print_hide": 1,
   "read_only": 1
  },
  {
   "description": "Add / Edit Taxes and Charges",
   "fieldname": "taxes_charges_section",
   "fieldtype": "Section Break",
   "oldfieldtype": "Section Break",
   "options": "fa fa-money"
  },
  {
   "fieldname": "tax_category",
   "fieldtype": "Link",
   "label": "Tax Category",
   "options": "Tax Category",
   "print_hide": 1
  },
  {
   "fieldname": "shipping_col",
   "fieldtype": "Column Break"
  },
  {
   "fieldname": "shipping_rule",
   "fieldtype": "Link",
   "label": "Shipping Rule",
   "options": "Shipping Rule"
  },
  {
   "fieldname": "taxes_section",
   "fieldtype": "Section Break"
  },
  {
   "fieldname": "taxes_and_charges",
   "fieldtype": "Link",
   "label": "Purchase Taxes and Charges Template",
   "oldfieldname": "purchase_other_charges",
   "oldfieldtype": "Link",
   "options": "Purchase Taxes and Charges Template",
   "print_hide": 1
  },
  {
   "fieldname": "taxes",
   "fieldtype": "Table",
   "label": "Purchase Taxes and Charges",
   "oldfieldname": "purchase_tax_details",
   "oldfieldtype": "Table",
   "options": "Purchase Taxes and Charges"
  },
  {
   "collapsible": 1,
   "fieldname": "sec_tax_breakup",
   "fieldtype": "Section Break",
   "label": "Tax Breakup"
  },
  {
   "fieldname": "other_charges_calculation",
   "fieldtype": "Long Text",
   "label": "Taxes and Charges Calculation",
   "no_copy": 1,
   "oldfieldtype": "HTML",
   "print_hide": 1,
   "read_only": 1
  },
  {
   "fieldname": "totals",
   "fieldtype": "Section Break",
   "oldfieldtype": "Section Break",
   "options": "fa fa-money"
  },
  {
   "fieldname": "base_taxes_and_charges_added",
   "fieldtype": "Currency",
   "label": "Taxes and Charges Added (Company Currency)",
   "oldfieldname": "other_charges_added",
   "oldfieldtype": "Currency",
   "options": "Company:company:default_currency",
   "print_hide": 1,
   "read_only": 1
  },
  {
   "fieldname": "base_taxes_and_charges_deducted",
   "fieldtype": "Currency",
   "label": "Taxes and Charges Deducted (Company Currency)",
   "oldfieldname": "other_charges_deducted",
   "oldfieldtype": "Currency",
   "options": "Company:company:default_currency",
   "print_hide": 1,
   "read_only": 1
  },
  {
   "fieldname": "base_total_taxes_and_charges",
   "fieldtype": "Currency",
   "label": "Total Taxes and Charges (Company Currency)",
   "oldfieldname": "total_tax",
   "oldfieldtype": "Currency",
   "options": "Company:company:default_currency",
   "print_hide": 1,
   "read_only": 1
  },
  {
   "fieldname": "column_break3",
   "fieldtype": "Column Break",
   "print_width": "50%",
   "width": "50%"
  },
  {
   "fieldname": "taxes_and_charges_added",
   "fieldtype": "Currency",
   "label": "Taxes and Charges Added",
   "oldfieldname": "other_charges_added_import",
   "oldfieldtype": "Currency",
   "options": "currency",
   "print_hide": 1,
   "read_only": 1
  },
  {
   "fieldname": "taxes_and_charges_deducted",
   "fieldtype": "Currency",
   "label": "Taxes and Charges Deducted",
   "oldfieldname": "other_charges_deducted_import",
   "oldfieldtype": "Currency",
   "options": "currency",
   "print_hide": 1,
   "read_only": 1
  },
  {
   "fieldname": "total_taxes_and_charges",
   "fieldtype": "Currency",
   "label": "Total Taxes and Charges",
   "options": "currency",
   "print_hide": 1,
   "read_only": 1
  },
  {
   "collapsible": 1,
   "collapsible_depends_on": "discount_amount",
   "fieldname": "section_break_42",
   "fieldtype": "Section Break",
   "label": "Additional Discount"
  },
  {
   "default": "Grand Total",
   "fieldname": "apply_discount_on",
   "fieldtype": "Select",
   "label": "Apply Additional Discount On",
   "options": "\nGrand Total\nNet Total",
   "print_hide": 1
  },
  {
   "fieldname": "base_discount_amount",
   "fieldtype": "Currency",
   "label": "Additional Discount Amount (Company Currency)",
   "options": "Company:company:default_currency",
   "print_hide": 1,
   "read_only": 1
  },
  {
   "fieldname": "column_break_44",
   "fieldtype": "Column Break"
  },
  {
   "fieldname": "additional_discount_percentage",
   "fieldtype": "Float",
   "label": "Additional Discount Percentage",
   "print_hide": 1
  },
  {
   "fieldname": "discount_amount",
   "fieldtype": "Currency",
   "label": "Additional Discount Amount",
   "options": "currency",
   "print_hide": 1
  },
  {
   "fieldname": "section_break_46",
   "fieldtype": "Section Break"
  },
  {
   "fieldname": "base_grand_total",
   "fieldtype": "Currency",
   "label": "Grand Total (Company Currency)",
   "oldfieldname": "grand_total",
   "oldfieldtype": "Currency",
   "options": "Company:company:default_currency",
   "print_hide": 1,
   "read_only": 1
  },
  {
   "fieldname": "base_rounding_adjustment",
   "fieldtype": "Currency",
   "label": "Rounding Adjustment (Company Currency)",
   "no_copy": 1,
   "options": "Company:company:default_currency",
   "print_hide": 1,
   "read_only": 1
  },
  {
   "fieldname": "base_in_words",
   "fieldtype": "Data",
   "label": "In Words (Company Currency)",
   "length": 240,
   "oldfieldname": "in_words",
   "oldfieldtype": "Data",
   "print_hide": 1,
   "read_only": 1
  },
  {
   "fieldname": "base_rounded_total",
   "fieldtype": "Currency",
   "label": "Rounded Total (Company Currency)",
   "oldfieldname": "rounded_total",
   "oldfieldtype": "Currency",
   "options": "Company:company:default_currency",
   "print_hide": 1,
   "read_only": 1
  },
  {
   "fieldname": "column_break_50",
   "fieldtype": "Column Break"
  },
  {
   "fieldname": "grand_total",
   "fieldtype": "Currency",
   "in_list_view": 1,
   "label": "Grand Total",
   "oldfieldname": "grand_total_import",
   "oldfieldtype": "Currency",
   "options": "currency",
   "read_only": 1
  },
  {
   "fieldname": "rounding_adjustment",
   "fieldtype": "Currency",
   "label": "Rounding Adjustment",
   "no_copy": 1,
   "options": "currency",
   "print_hide": 1,
   "read_only": 1
  },
  {
   "depends_on": "eval:!doc.disable_rounded_total",
   "fieldname": "rounded_total",
   "fieldtype": "Currency",
   "label": "Rounded Total",
   "no_copy": 1,
   "options": "currency",
   "print_hide": 1,
   "read_only": 1
  },
  {
   "fieldname": "in_words",
   "fieldtype": "Data",
   "label": "In Words",
   "length": 240,
   "oldfieldname": "in_words_import",
   "oldfieldtype": "Data",
   "print_hide": 1,
   "read_only": 1
  },
  {
   "default": "0",
   "fieldname": "disable_rounded_total",
   "fieldtype": "Check",
   "label": "Disable Rounded Total"
  },
  {
   "collapsible": 1,
   "collapsible_depends_on": "terms",
   "fieldname": "terms_section_break",
   "fieldtype": "Section Break",
   "label": "Terms and Conditions",
   "oldfieldtype": "Section Break",
   "options": "fa fa-legal"
  },
  {
   "fieldname": "tc_name",
   "fieldtype": "Link",
   "label": "Terms",
   "oldfieldname": "tc_name",
   "oldfieldtype": "Link",
   "options": "Terms and Conditions",
   "print_hide": 1
  },
  {
   "fieldname": "terms",
   "fieldtype": "Text Editor",
   "label": "Terms and Conditions",
   "oldfieldname": "terms",
   "oldfieldtype": "Text Editor"
  },
  {
   "fieldname": "bill_no",
   "fieldtype": "Data",
   "hidden": 1,
   "label": "Bill No",
   "oldfieldname": "bill_no",
   "oldfieldtype": "Data",
   "print_hide": 1
  },
  {
   "fieldname": "bill_date",
   "fieldtype": "Date",
   "hidden": 1,
   "label": "Bill Date",
   "oldfieldname": "bill_date",
   "oldfieldtype": "Date",
   "print_hide": 1
  },
  {
   "collapsible": 1,
   "fieldname": "more_info",
   "fieldtype": "Section Break",
   "label": "More Information",
   "oldfieldtype": "Section Break",
   "options": "fa fa-file-text"
  },
  {
   "default": "Draft",
   "fieldname": "status",
   "fieldtype": "Select",
   "in_standard_filter": 1,
   "label": "Status",
   "no_copy": 1,
   "oldfieldname": "status",
   "oldfieldtype": "Select",
   "options": "\nDraft\nTo Bill\nCompleted\nReturn Issued\nCancelled\nClosed",
   "print_hide": 1,
   "print_width": "150px",
   "read_only": 1,
   "reqd": 1,
   "search_index": 1,
   "width": "150px"
  },
  {
   "fieldname": "amended_from",
   "fieldtype": "Link",
   "hidden": 1,
   "ignore_user_permissions": 1,
   "label": "Amended From",
   "no_copy": 1,
   "oldfieldname": "amended_from",
   "oldfieldtype": "Data",
   "options": "Purchase Receipt",
   "print_hide": 1,
   "print_width": "150px",
   "read_only": 1,
   "width": "150px"
  },
  {
   "fieldname": "range",
   "fieldtype": "Data",
   "hidden": 1,
   "label": "Range",
   "oldfieldname": "range",
   "oldfieldtype": "Data",
   "print_hide": 1
  },
  {
   "fieldname": "column_break4",
   "fieldtype": "Column Break",
   "oldfieldtype": "Column Break",
   "print_hide": 1,
   "print_width": "50%",
   "width": "50%"
  },
  {
   "description": "Track this Purchase Receipt against any Project",
   "fieldname": "project",
   "fieldtype": "Link",
   "label": "Project",
   "options": "Project"
  },
  {
   "fieldname": "per_billed",
   "fieldtype": "Percent",
   "label": "% Amount Billed",
   "no_copy": 1,
   "print_hide": 1,
   "read_only": 1
  },
  {
   "fieldname": "subscription_detail",
   "fieldtype": "Section Break",
   "label": "Auto Repeat Detail"
  },
  {
   "fieldname": "auto_repeat",
   "fieldtype": "Link",
   "label": "Auto Repeat",
   "no_copy": 1,
   "options": "Auto Repeat",
   "print_hide": 1,
   "read_only": 1
  },
  {
   "collapsible": 1,
   "fieldname": "printing_settings",
   "fieldtype": "Section Break",
   "label": "Printing Settings"
  },
  {
   "allow_on_submit": 1,
   "fieldname": "letter_head",
   "fieldtype": "Link",
   "label": "Letter Head",
   "options": "Letter Head",
   "print_hide": 1
  },
  {
   "allow_on_submit": 1,
   "fieldname": "select_print_heading",
   "fieldtype": "Link",
   "label": "Print Heading",
   "no_copy": 1,
   "oldfieldname": "select_print_heading",
   "oldfieldtype": "Link",
   "options": "Print Heading",
   "print_hide": 1,
   "report_hide": 1
  },
  {
   "fieldname": "language",
   "fieldtype": "Data",
   "label": "Print Language",
   "read_only": 1
  },
  {
   "allow_on_submit": 1,
   "default": "0",
   "fieldname": "group_same_items",
   "fieldtype": "Check",
   "label": "Group same items",
   "print_hide": 1
  },
  {
   "fieldname": "column_break_97",
   "fieldtype": "Column Break"
  },
  {
   "fieldname": "other_details",
   "fieldtype": "HTML",
   "hidden": 1,
   "label": "Other Details",
   "oldfieldtype": "HTML",
   "options": "<div class=\"columnHeading\">Other Details</div>",
   "print_hide": 1,
   "print_width": "30%",
   "width": "30%"
  },
  {
   "fieldname": "instructions",
   "fieldtype": "Small Text",
   "label": "Instructions",
   "oldfieldname": "instructions",
   "oldfieldtype": "Text"
  },
  {
   "fieldname": "remarks",
   "fieldtype": "Small Text",
   "label": "Remarks",
   "print_hide": 1
  },
  {
   "collapsible": 1,
   "collapsible_depends_on": "transporter_name",
   "fieldname": "transporter_info",
   "fieldtype": "Section Break",
   "label": "Transporter Details",
   "options": "fa fa-truck"
  },
  {
   "fieldname": "transporter_name",
   "fieldtype": "Data",
   "label": "Transporter Name",
   "oldfieldname": "transporter_name",
   "oldfieldtype": "Data"
  },
  {
   "fieldname": "column_break5",
   "fieldtype": "Column Break",
   "print_width": "50%",
   "width": "50%"
  },
  {
   "fieldname": "lr_no",
   "fieldtype": "Data",
   "label": "Vehicle Number",
   "no_copy": 1,
   "oldfieldname": "lr_no",
   "oldfieldtype": "Data",
   "print_width": "100px",
   "width": "100px"
  },
  {
   "fieldname": "lr_date",
   "fieldtype": "Date",
   "label": "Vehicle Date",
   "no_copy": 1,
   "oldfieldname": "lr_date",
   "oldfieldtype": "Date",
   "print_width": "100px",
   "width": "100px"
  },
  {
   "default": "0",
   "fetch_from": "supplier.is_internal_supplier",
   "fieldname": "is_internal_supplier",
   "fieldtype": "Check",
   "label": "Is Internal Supplier",
   "read_only": 1
  },
  {
   "fieldname": "inter_company_reference",
   "fieldtype": "Link",
   "label": "Inter Company Reference",
   "options": "Delivery Note",
   "read_only": 1
  },
  {
   "fieldname": "scan_barcode",
   "fieldtype": "Data",
   "label": "Scan Barcode"
  },
  {
   "fieldname": "billing_address",
   "fieldtype": "Link",
   "label": "Select Billing Address",
   "options": "Address"
  },
  {
   "fieldname": "billing_address_display",
   "fieldtype": "Small Text",
   "label": "Billing Address",
   "read_only": 1
  },
  {
<<<<<<< HEAD
   "default": "0",
   "fieldname": "apply_putaway_rule",
   "fieldtype": "Check",
   "label": "Apply Putaway Rule"
=======
   "depends_on": "eval:!doc.__islocal",
   "fieldname": "per_returned",
   "fieldtype": "Percent",
   "label": "% Returned",
   "no_copy": 1,
   "print_hide": 1,
   "read_only": 1
>>>>>>> 727b2f9b
  }
 ],
 "icon": "fa fa-truck",
 "idx": 261,
 "is_submittable": 1,
 "links": [],
<<<<<<< HEAD
 "modified": "2020-11-25 18:31:32.234503",
=======
 "modified": "2020-11-30 12:54:23.278500",
>>>>>>> 727b2f9b
 "modified_by": "Administrator",
 "module": "Stock",
 "name": "Purchase Receipt",
 "owner": "Administrator",
 "permissions": [
  {
   "amend": 1,
   "cancel": 1,
   "create": 1,
   "delete": 1,
   "email": 1,
   "print": 1,
   "read": 1,
   "report": 1,
   "role": "Stock Manager",
   "share": 1,
   "submit": 1,
   "write": 1
  },
  {
   "amend": 1,
   "cancel": 1,
   "create": 1,
   "delete": 1,
   "email": 1,
   "print": 1,
   "read": 1,
   "report": 1,
   "role": "Stock User",
   "share": 1,
   "submit": 1,
   "write": 1
  },
  {
   "amend": 1,
   "cancel": 1,
   "create": 1,
   "delete": 1,
   "email": 1,
   "print": 1,
   "read": 1,
   "report": 1,
   "role": "Purchase User",
   "share": 1,
   "submit": 1,
   "write": 1
  },
  {
   "read": 1,
   "report": 1,
   "role": "Accounts User"
  },
  {
   "permlevel": 1,
   "read": 1,
   "role": "Stock Manager",
   "write": 1
  }
 ],
 "search_fields": "status, posting_date, supplier",
 "show_name_in_global_search": 1,
 "sort_field": "modified",
 "sort_order": "DESC",
 "timeline_field": "supplier",
 "title_field": "title",
 "track_changes": 1
}<|MERGE_RESOLUTION|>--- conflicted
+++ resolved
@@ -1108,12 +1108,12 @@
    "read_only": 1
   },
   {
-<<<<<<< HEAD
    "default": "0",
    "fieldname": "apply_putaway_rule",
    "fieldtype": "Check",
    "label": "Apply Putaway Rule"
-=======
+  },
+  {
    "depends_on": "eval:!doc.__islocal",
    "fieldname": "per_returned",
    "fieldtype": "Percent",
@@ -1121,18 +1121,13 @@
    "no_copy": 1,
    "print_hide": 1,
    "read_only": 1
->>>>>>> 727b2f9b
   }
  ],
  "icon": "fa fa-truck",
  "idx": 261,
  "is_submittable": 1,
  "links": [],
-<<<<<<< HEAD
- "modified": "2020-11-25 18:31:32.234503",
-=======
- "modified": "2020-11-30 12:54:23.278500",
->>>>>>> 727b2f9b
+ "modified": "2020-12-08 18:31:32.234503",
  "modified_by": "Administrator",
  "module": "Stock",
  "name": "Purchase Receipt",
