# ERPNext - web based ERP (http://erpnext.com)
# Copyright (C) 2012 Web Notes Technologies Pvt Ltd
# 
# This program is free software: you can redistribute it and/or modify
# it under the terms of the GNU General Public License as published by
# the Free Software Foundation, either version 3 of the License, or
# (at your option) any later version.
# 
# This program is distributed in the hope that it will be useful,
# but WITHOUT ANY WARRANTY; without even the implied warranty of
# MERCHANTABILITY or FITNESS FOR A PARTICULAR PURPOSE.  See the
# GNU General Public License for more details.
# 
# You should have received a copy of the GNU General Public License
# along with this program.  If not, see <http://www.gnu.org/licenses/>.

# Please edit this list and import only required elements
import webnotes

from webnotes.utils import add_days, add_months, add_years, cint, cstr, date_diff, default_fields, flt, fmt_money, formatdate, generate_hash, getTraceback, get_defaults, get_first_day, get_last_day, getdate, has_common, month_name, now, nowdate, replace_newlines, sendmail, set_default, str_esc_quote, user_format, validate_email_add
from webnotes.model import db_exists
from webnotes.model.doc import Document, addchild, removechild, getchildren, make_autoname, SuperDocType
from webnotes.model.doclist import getlist, copy_doclist
from webnotes.model.code import get_obj, get_server_obj, run_server_obj, updatedb, check_syntax
from webnotes import session, form, is_testing, msgprint, errprint

set = webnotes.conn.set
sql = webnotes.conn.sql
get_value = webnotes.conn.get_value
in_transaction = webnotes.conn.in_transaction
convert_to_lists = webnotes.conn.convert_to_lists

# -----------------------------------------------------------------------------------------

from utilities.transaction_base import TransactionBase

class DocType(TransactionBase):
	def __init__(self, doc, doclist=[]):
		self.doc = doc
		self.doclist = doclist
		self.defaults = get_defaults()
		self.tname = 'Purchase Receipt Detail'
		self.fname = 'purchase_receipt_details'
		self.count = 0

	# Autoname
	# ---------
	def autoname(self):
		self.doc.name = make_autoname(self.doc.naming_series+'.#####')


	# Client Trigger Functions
	#----------------------------------------------------------------------------------------------------

	def get_default_schedule_date(self):
		get_obj(dt = 'Purchase Common').get_default_schedule_date(self)

#-----------------Validation For Fiscal Year------------------------
	def validate_fiscal_year(self):
		get_obj(dt = 'Purchase Common').validate_fiscal_year(self.doc.fiscal_year,self.doc.posting_date,'Transaction Date')


	# Get Item Details
	def get_item_details(self, arg = ''):
		if arg:
			return get_obj(dt='Purchase Common').get_item_details(self,arg)
		else:
			import json
			obj = get_obj('Purchase Common')
			for doc in self.doclist:
				if doc.fields.get('item_code'):
					temp = {
						'item_code': doc.fields.get('item_code'),
						'warehouse': doc.fields.get('warehouse')
					}
					ret = obj.get_item_details(self, json.dumps(temp))
					for r in ret:
						if not doc.fields.get(r):
							doc.fields[r] = ret[r]


	# Get UOM Details
	def get_uom_details(self, arg = ''):
		return get_obj(dt='Purchase Common').get_uom_details(arg)

	# GET TERMS & CONDITIONS
	# =====================================================================================
	def get_tc_details(self):
		return get_obj('Purchase Common').get_tc_details(self)

<<<<<<< HEAD
	def get_comp_base_currency(self):
		return get_obj('Purchase Common').get_comp_base_currency(self.doc.company)


=======
>>>>>>> d14bea3d

	# get available qty at warehouse
	def get_bin_details(self, arg = ''):
		return get_obj(dt='Purchase Common').get_bin_details(arg)

	# Pull Purchase Order
	def get_po_details(self):
		self.validate_prev_docname()
		get_obj('DocType Mapper', 'Purchase Order-Purchase Receipt').dt_map('Purchase Order', 'Purchase Receipt', self.doc.purchase_order_no, self.doc, self.doclist, "[['Purchase Order','Purchase Receipt'],['PO Detail', 'Purchase Receipt Detail'],['Purchase Tax Detail','Purchase Tax Detail']]")

	# validate if PO has been pulled twice
	def validate_prev_docname(self):
		for d in getlist(self.doclist, 'purchase_receipt_details'):
			if self.doc.purchase_order_no and d.prevdoc_docname and self.doc.purchase_order_no == d.prevdoc_docname:
				msgprint(cstr(self.doc.purchase_order_no) + " Purchase Order details have already been pulled. ")
				raise Exception


	# validation
	#-------------------------------------------------------------------------------------------------------------
	# validate accepted and rejected qty
	def validate_accepted_rejected_qty(self):
		for d in getlist(self.doclist, "purchase_receipt_details"):

			# If Reject Qty than Rejected warehouse is mandatory
			if flt(d.rejected_qty) and (not self.doc.rejected_warehouse):
				msgprint("Rejected Warehouse is necessary if there are rejections. See 'Receipt Items'")
				raise Exception

			# Check Received Qty = Accepted Qty + Rejected Qty
			if ((flt(d.qty) + flt(d.rejected_qty)) != flt(d.received_qty)):

				msgprint("Sum of Accepted Qty and Rejected Qty must be equal to Received quantity. Error for Item: " + cstr(d.item_code))
				raise Exception


	def validate_challan_no(self):
		"Validate if same challan no exists for same supplier in a submitted purchase receipt"
		if self.doc.challan_no:
			exists = webnotes.conn.sql("""
			SELECT name FROM `tabPurchase Receipt`
			WHERE name!=%s AND supplier=%s AND challan_no=%s
		AND docstatus=1""", (self.doc.name, self.doc.supplier, self.doc.challan_no))
			if exists:
				webnotes.msgprint("Another Purchase Receipt using the same Challan No. already exists.\
			Please enter a valid Challan No.", raise_exception=1)


	# update valuation rate
	def update_valuation_rate(self):
		total_b_cost = flt(self.doc.buying_cost_transport) + flt(self.doc.buying_cost_taxes) + flt(self.doc.buying_cost_other)
		for d in getlist(self.doclist, 'purchase_receipt_details'):
			if flt(self.doc.net_total) and flt(d.qty):
				#d.valuation_rate = (flt(d.purchase_rate) + ((flt(d.amount) * (total_b_cost)) / (self.doc.net_total * flt(d.qty))) + (flt(d.rm_supp_cost) / flt(d.qty))) / flt(d.conversion_factor)
				d.valuation_rate = (flt(d.purchase_rate) + ((flt(d.amount) * (total_b_cost)) / (self.doc.net_total * flt(d.qty))) + (flt(d.rm_supp_cost) / flt(d.qty)) + (flt(d.item_tax_amount)/flt(d.qty))) / flt(d.conversion_factor)

	# Check for Stopped status
	def check_for_stopped_status(self, pc_obj):
		check_list =[]
		for d in getlist(self.doclist, 'purchase_receipt_details'):
			if d.fields.has_key('prevdoc_docname') and d.prevdoc_docname and d.prevdoc_docname not in check_list:
				check_list.append(d.prevdoc_docname)
				pc_obj.check_for_stopped_status( d.prevdoc_doctype, d.prevdoc_docname)

	#check in manage account if purchase order required or not.
	# ====================================================================================
	def po_required(self):
		res = sql("select value from `tabSingles` where doctype = 'Manage Account' and field = 'po_required'")
		if res and res[0][0]== 'Yes':
			 for d in getlist(self.doclist,'purchase_receipt_details'):
				 if not d.prevdoc_docname:
					 msgprint("Purchse Order No. required against item %s"%d.item_code)
					 raise Exception


	# validate
	def validate(self):
		self.po_required()
		self.validate_fiscal_year()
		set(self.doc, 'status', 'Draft')			 # set status as "Draft"
		self.validate_accepted_rejected_qty()
		self.validate_inspection()						 # Validate Inspection
		get_obj('Stock Ledger').validate_serial_no(self, 'purchase_receipt_details')
		self.validate_challan_no()

		pc_obj = get_obj(dt='Purchase Common')
		pc_obj.validate_for_items(self)
		pc_obj.validate_mandatory(self)
		pc_obj.validate_conversion_rate(self)
		pc_obj.get_prevdoc_date(self)
		pc_obj.validate_reference_value(self)
		self.check_for_stopped_status(pc_obj)

		# get total in words
		dcc = TransactionBase().get_company_currency(self.doc.company)
		self.doc.in_words = pc_obj.get_total_in_words(dcc, self.doc.grand_total)
		self.doc.in_words_import = pc_obj.get_total_in_words(self.doc.currency, self.doc.grand_total_import)
		# update valuation rate
		self.update_valuation_rate()


	# On Update
	# ----------------------------------------------------------------------------------------------------
	def on_update(self):
		if self.doc.rejected_warehouse:
			for d in getlist(self.doclist,'purchase_receipt_details'):
				d.rejected_warehouse = self.doc.rejected_warehouse

		self.update_rw_material_detail()
		get_obj('Stock Ledger').scrub_serial_nos(self)


	# On Submit
	# -----------------------------------------------------------------------------------------------------

 # Update Stock
	def update_stock(self, is_submit):
		pc_obj = get_obj('Purchase Common')
		self.values = []
		for d in getlist(self.doclist, 'purchase_receipt_details'):
			# Check if is_stock_item == 'Yes'
			if sql("select is_stock_item from tabItem where name=%s", d.item_code)[0][0]=='Yes':
				ord_qty = 0
				pr_qty = flt(d.qty) * flt(d.conversion_factor)

				# Check If Prevdoc Doctype is Purchase Order
				if cstr(d.prevdoc_doctype) == 'Purchase Order':
					# get qty and pending_qty of prevdoc
					curr_ref_qty = pc_obj.get_qty( d.doctype, 'prevdoc_detail_docname', d.prevdoc_detail_docname, 'PO Detail', 'Purchase Order - Purchase Receipt', self.doc.name)
					max_qty, qty, curr_qty = flt(curr_ref_qty.split('~~~')[1]), flt(curr_ref_qty.split('~~~')[0]), 0

					if flt(qty) + flt(pr_qty) > flt(max_qty):
						curr_qty = (flt(max_qty) - flt(qty)) * flt(d.conversion_factor)
					else:
						curr_qty = flt(pr_qty)

					ord_qty = -flt(curr_qty)
					# update order qty in bin
					bin = get_obj('Warehouse', d.warehouse).update_bin(0, 0, (is_submit and 1 or -1) * flt(ord_qty), 0, 0, d.item_code, self.doc.posting_date)

				# UPDATE actual qty to warehouse by pr_qty
				self.make_sl_entry(d, d.warehouse, flt(pr_qty), d.valuation_rate, is_submit)
				# UPDATE actual to rejected warehouse by rejected qty
				if flt(d.rejected_qty) > 0:
					self.make_sl_entry(d, self.doc.rejected_warehouse, flt(d.rejected_qty) * flt(d.conversion_factor), d.valuation_rate, is_submit)

		self.bk_flush_supp_wh(is_submit)

		if self.values:
			get_obj('Stock Ledger', 'Stock Ledger').update_stock(self.values)


	# make Stock Entry
	def make_sl_entry(self, d, wh, qty, in_value, is_submit):
		self.values.append({
			'item_code'					 : d.fields.has_key('item_code') and d.item_code or d.rm_item_code,
			'warehouse'					 : wh,
			'transaction_date'			: getdate(self.doc.modified).strftime('%Y-%m-%d'),
			'posting_date'				: self.doc.posting_date,
			'posting_time'				: self.doc.posting_time,
			'voucher_type'				: 'Purchase Receipt',
			'voucher_no'					: self.doc.name,
			'voucher_detail_no'	 : d.name,
			'actual_qty'					: qty,
			'stock_uom'					 : d.stock_uom,
			'incoming_rate'			 : in_value,
			'company'						 : self.doc.company,
			'fiscal_year'				 : self.doc.fiscal_year,
			'is_cancelled'				: (is_submit==1) and 'No' or 'Yes',
			'batch_no'						: d.batch_no,
			'serial_no'					 : d.serial_no
			})


	def validate_inspection(self):
		for d in getlist(self.doclist, 'purchase_receipt_details'):		 #Enter inspection date for all items that require inspection
			ins_reqd = sql("select inspection_required from `tabItem` where name = %s", (d.item_code), as_dict = 1)
			ins_reqd = ins_reqd and ins_reqd[0]['inspection_required'] or 'No'
			if ins_reqd == 'Yes' and not d.qa_no:
				msgprint("Item: " + d.item_code + " requires QA Inspection. Please enter QA No or report to authorized person to create QA Inspection Report")

	# Check for Stopped status
	def check_for_stopped_status(self, pc_obj):
		check_list =[]
		for d in getlist(self.doclist, 'purchase_receipt_details'):
			if d.fields.has_key('prevdoc_docname') and d.prevdoc_docname and d.prevdoc_docname not in check_list:
				check_list.append(d.prevdoc_docname)
				pc_obj.check_for_stopped_status( d.prevdoc_doctype, d.prevdoc_docname)


	# on submit
	def on_submit(self):
		# Check for Approving Authority
		get_obj('Authorization Control').validate_approving_authority(self.doc.doctype, self.doc.company, self.doc.grand_total)

		# Set status as Submitted
		set(self.doc,'status', 'Submitted')
		pc_obj = get_obj('Purchase Common')

		# Update Previous Doc i.e. update pending_qty and Status accordingly
		pc_obj.update_prevdoc_detail(self, is_submit = 1)

		# Update Serial Record
		get_obj('Stock Ledger').update_serial_record(self, 'purchase_receipt_details', is_submit = 1, is_incoming = 1)

		# Update Stock
		self.update_stock(is_submit = 1)

		# Update last purchase rate
		pc_obj.update_last_purchase_rate(self, 1)



	#On Cancel
	#----------------------------------------------------------------------------------------------------
	def check_next_docstatus(self):
		submit_rv = sql("select t1.name from `tabPayable Voucher` t1,`tabPV Detail` t2 where t1.name = t2.parent and t2.purchase_receipt = '%s' and t1.docstatus = 1" % (self.doc.name))
		if submit_rv:
			msgprint("Purchase Invoice : " + cstr(self.submit_rv[0][0]) + " has already been submitted !")
			raise Exception , "Validation Error."


	def on_cancel(self):
		pc_obj = get_obj('Purchase Common')

		self.check_for_stopped_status(pc_obj)
		# 1.Check if Payable Voucher has been submitted against current Purchase Order
		# pc_obj.check_docstatus(check = 'Next', doctype = 'Payable Voucher', docname = self.doc.name, detail_doctype = 'PV Detail')

		submitted = sql("select t1.name from `tabPayable Voucher` t1,`tabPV Detail` t2 where t1.name = t2.parent and t2.purchase_receipt = '%s' and t1.docstatus = 1" % self.doc.name)
		if submitted:
			msgprint("Purchase Invoice : " + cstr(submitted[0][0]) + " has already been submitted !")
			raise Exception

		# 2.Set Status as Cancelled
		set(self.doc,'status','Cancelled')

		# 3. Cancel Serial No
		get_obj('Stock Ledger').update_serial_record(self, 'purchase_receipt_details', is_submit = 0, is_incoming = 1)

		# 4.Update Bin
		self.update_stock(is_submit = 0)

		# 5.Update Indents Pending Qty and accordingly it's Status
		pc_obj.update_prevdoc_detail(self, is_submit = 0)

		# 6. Update last purchase rate
		pc_obj.update_last_purchase_rate(self, 0)


#----------- code for Sub-contracted Items -------------------
	#--------check for sub-contracted items and accordingly update PR raw material detail table--------
	def update_rw_material_detail(self):

		for d in getlist(self.doclist,'purchase_receipt_details'):
			item_det = sql("select is_sub_contracted_item, is_purchase_item from `tabItem` where name = '%s'"%(d.item_code))

			if item_det[0][0] == 'Yes':
				if item_det[0][1] == 'Yes':
					if not self.doc.is_subcontracted:
						msgprint("Please enter whether purchase receipt to be made for subcontracting or for purchase in 'Is Subcontracted' field .")
						raise Exception
					if self.doc.is_subcontracted == 'Yes':
						if not self.doc.supplier_warehouse:
							msgprint("Please Enter Supplier Warehouse for subcontracted Items")
							raise Exception
						self.add_bom(d)
					else:
						self.doc.clear_table(self.doclist,'pr_raw_material_details',1)
						self.doc.save()
				elif item_det[0][1] == 'No':
					if not self.doc.supplier_warehouse:
						msgprint("Please Enter Supplier Warehouse for subcontracted Items")
						raise Exception
					self.add_bom(d)

			self.delete_irrelevant_raw_material()
			#---------------calculate amt in	PR Raw Material Detail-------------
			self.calculate_amount(d)


	def add_bom(self, d):
		#----- fetching default bom from Bill of Materials instead of Item Master --
		bom_det = sql("select t1.item, t2.item_code, t2.qty_consumed_per_unit, t2.moving_avg_rate, t2.value_as_per_mar, t2.stock_uom, t2.name, t2.description from `tabBill Of Materials` t1, `tabBOM Material` t2 where t2.parent = t1.name and t1.item = '%s' and ifnull(t1.is_default,0) = 1 and t1.docstatus = 1 and t2.docstatus =1" % d.item_code)
		if not bom_det:
			msgprint("No default BOM exists for item: %s" % d.item_code)
			raise Exception
		else:
			#-------------- add child function--------------------
			chgd_rqd_qty = []
			for i in bom_det:

				if i and not sql("select name from `tabPR Raw Material Detail` where reference_name = '%s' and bom_detail_no = '%s' and parent = '%s' " %(d.name, i[6], self.doc.name)):

					rm_child = addchild(self.doc, 'pr_raw_material_details', 'PR Raw Material Detail', 1, self.doclist)

					rm_child.reference_name = d.name
					rm_child.bom_detail_no = i and i[6] or ''
					rm_child.main_item_code = i and i[0] or ''
					rm_child.rm_item_code = i and i[1] or ''
					rm_child.description = i and i[7] or ''
					rm_child.stock_uom = i and i[5] or ''
					rm_child.rate = i and flt(i[3]) or flt(i[4])
					rm_child.conversion_factor = d.conversion_factor
					rm_child.required_qty = flt(i	and flt(i[2]) or 0) * flt(d.qty) * flt(d.conversion_factor)
					rm_child.consumed_qty = flt(i	and flt(i[2]) or 0) * flt(d.qty) * flt(d.conversion_factor)
					rm_child.amount = flt(flt(rm_child.consumed_qty)*flt(rm_child.rate))
					rm_child.save()
					chgd_rqd_qty.append(cstr(i[1]))
				else:
					act_qty = flt(i	and flt(i[2]) or 0) * flt(d.qty) * flt(d.conversion_factor)
					for pr_rmd in getlist(self.doclist, 'pr_raw_material_details'):
						if i and i[6] == pr_rmd.bom_detail_no and (flt(act_qty) != flt(pr_rmd.required_qty) or i[1] != pr_rmd.rm_item_code or i[7] != pr_rmd.description):
							chgd_rqd_qty.append(cstr(i[1]))
							pr_rmd.main_item_code = i[0]
							pr_rmd.rm_item_code = i[1]
							pr_rmd.description = i[7]
							pr_rmd.stock_uom = i[5]
							pr_rmd.required_qty = flt(act_qty)
							pr_rmd.consumed_qty = flt(act_qty)
							pr_rmd.rate = i and flt(i[3]) or flt(i[4])
							pr_rmd.amount = flt(flt(pr_rmd.consumed_qty)*flt(pr_rmd.rate))
							pr_rmd.save()
			if chgd_rqd_qty:
				msgprint("Please check consumed quantity for Raw Material Item Code: '%s'in Raw materials Detail Table" % ((len(chgd_rqd_qty) > 1 and ','.join(chgd_rqd_qty[:-1]) +' and ' + cstr(chgd_rqd_qty[-1:][0]) ) or cstr(chgd_rqd_qty[0])))


	# Delete irrelevant raw material from PR Raw material details
	#--------------------------------------------------------------
	def delete_irrelevant_raw_material(self):
		for d in getlist(self.doclist,'pr_raw_material_details'):
			if not sql("select name from `tabPurchase Receipt Detail` where name = '%s' and parent = '%s' and item_code = '%s'" % (d.reference_name, self.doc.name, d.main_item_code)):
				d.parent = 'old_par:'+self.doc.name
				d.save()

	def calculate_amount(self, d):
		amt = 0
		for i in getlist(self.doclist,'pr_raw_material_details'):

			if(i.reference_name == d.name):
				#if i.consumed_qty == 0:
				 # msgprint("consumed qty cannot be 0. Please Enter consumed qty ")
					#raise Exception
				i.amount = flt(i.consumed_qty)* flt(i.rate)
				amt += i.amount
		d.rm_supp_cost = amt
		d.save()


	# --------------- Back Flush function called on submit and on cancel from update stock
	def bk_flush_supp_wh(self, is_submit):
		for d in getlist(self.doclist, 'pr_raw_material_details'):
			#--------- -ve quantity is passed as raw material qty has to be decreased when PR is submitted and it has to be increased when PR is cancelled
			consumed_qty = - flt(d.consumed_qty)
			self.make_sl_entry(d, self.doc.supplier_warehouse, flt(consumed_qty), 0, is_submit)


	# get current_stock
	# ----------------
	def get_current_stock(self):
		for d in getlist(self.doclist, 'pr_raw_material_details'):
			if self.doc.supplier_warehouse:
				bin = sql("select actual_qty from `tabBin` where item_code = %s and warehouse = %s", (d.rm_item_code, self.doc.supplier_warehouse), as_dict = 1)
				d.current_stock = bin and flt(bin[0]['actual_qty']) or 0




# OTHER CHARGES TRIGGER FUNCTIONS
# ====================================================================================

	# *********** Get Tax rate if account type is TAX ********************
	def get_rate(self,arg):
		return get_obj('Purchase Common').get_rate(arg,self)

	# **** Pull details from other charges master (Get Other Charges) ****
	def get_purchase_tax_details(self):
		return get_obj('Purchase Common').get_purchase_tax_details(self)

	# Repair Purchase Order
	# ===========================================
	def repair_purchase_receipt(self):
		get_obj('Purchase Common').repair_curr_doctype_details(self)<|MERGE_RESOLUTION|>--- conflicted
+++ resolved
@@ -88,13 +88,6 @@
 	def get_tc_details(self):
 		return get_obj('Purchase Common').get_tc_details(self)
 
-<<<<<<< HEAD
-	def get_comp_base_currency(self):
-		return get_obj('Purchase Common').get_comp_base_currency(self.doc.company)
-
-
-=======
->>>>>>> d14bea3d
 
 	# get available qty at warehouse
 	def get_bin_details(self, arg = ''):
