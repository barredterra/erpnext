--- conflicted
+++ resolved
@@ -1266,11 +1266,7 @@
  "idx": 146,
  "is_submittable": 1,
  "links": [],
-<<<<<<< HEAD
- "modified": "2020-07-31 19:56:19.800171",
-=======
  "modified": "2020-08-03 23:18:47.739997",
->>>>>>> 31fd9013
  "modified_by": "Administrator",
  "module": "Stock",
  "name": "Delivery Note",
