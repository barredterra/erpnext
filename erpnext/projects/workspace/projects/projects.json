{
 "category": "Modules",
 "charts": [
  {
   "chart_name": "Project Summary",
   "label": "Open Projects"
  }
 ],
 "creation": "2020-03-02 15:46:04.874669",
 "developer_mode_only": 0,
 "disable_user_customization": 0,
 "docstatus": 0,
 "doctype": "Workspace",
 "extends_another_page": 0,
 "hide_custom": 0,
 "icon": "project",
 "idx": 0,
 "is_default": 0,
 "is_standard": 1,
 "label": "Projects",
 "links": [
  {
   "hidden": 0,
   "is_query_report": 0,
   "label": "Projects",
   "onboard": 0,
   "type": "Card Break"
  },
  {
   "dependencies": "",
   "hidden": 0,
   "is_query_report": 0,
   "label": "Project",
   "link_to": "Project",
   "link_type": "DocType",
   "onboard": 1,
   "type": "Link"
  },
  {
   "dependencies": "",
   "hidden": 0,
   "is_query_report": 0,
   "label": "Task",
   "link_to": "Task",
   "link_type": "DocType",
   "onboard": 1,
   "type": "Link"
  },
  {
   "dependencies": "",
   "hidden": 0,
   "is_query_report": 0,
   "label": "Project Template",
   "link_to": "Project Template",
   "link_type": "DocType",
   "onboard": 0,
   "type": "Link"
  },
  {
   "dependencies": "",
   "hidden": 0,
   "is_query_report": 0,
   "label": "Project Type",
   "link_to": "Project Type",
   "link_type": "DocType",
   "onboard": 0,
   "type": "Link"
  },
  {
   "dependencies": "Project",
   "hidden": 0,
   "is_query_report": 0,
   "label": "Project Update",
   "link_to": "Project Update",
   "link_type": "DocType",
   "onboard": 0,
   "type": "Link"
  },
  {
   "hidden": 0,
   "is_query_report": 0,
   "label": "Time Tracking",
   "onboard": 0,
   "type": "Card Break"
  },
  {
   "dependencies": "",
   "hidden": 0,
   "is_query_report": 0,
   "label": "Timesheet",
   "link_to": "Timesheet",
   "link_type": "DocType",
   "onboard": 1,
   "type": "Link"
  },
  {
   "dependencies": "",
   "hidden": 0,
   "is_query_report": 0,
   "label": "Activity Type",
   "link_to": "Activity Type",
   "link_type": "DocType",
   "onboard": 1,
   "type": "Link"
  },
  {
   "dependencies": "Activity Type",
   "hidden": 0,
   "is_query_report": 0,
   "label": "Activity Cost",
   "link_to": "Activity Cost",
   "link_type": "DocType",
   "onboard": 0,
   "type": "Link"
  },
  {
   "hidden": 0,
   "is_query_report": 0,
   "label": "Reports",
   "onboard": 0,
   "type": "Card Break"
  },
  {
   "dependencies": "Timesheet",
   "hidden": 0,
   "is_query_report": 1,
   "label": "Daily Timesheet Summary",
   "link_to": "Daily Timesheet Summary",
   "link_type": "Report",
   "onboard": 1,
   "type": "Link"
  },
  {
   "dependencies": "Timesheet, Sales Invoice, Salary Slip",
   "hidden": 0,
   "is_query_report": 1,
   "label": "Project Profitability",
   "link_to": "Project Profitability",
   "link_type": "Report",
   "onboard": 0,
   "type": "Link"
  },
  {
   "dependencies": "Project",
   "hidden": 0,
   "is_query_report": 1,
   "label": "Project wise Stock Tracking",
   "link_to": "Project wise Stock Tracking",
   "link_type": "Report",
   "onboard": 0,
   "type": "Link"
  },
  {
   "dependencies": "Project",
   "hidden": 0,
   "is_query_report": 1,
   "label": "Project Billing Summary",
   "link_to": "Project Billing Summary",
   "link_type": "Report",
   "onboard": 0,
   "type": "Link"
  },
  {
   "dependencies": "Task",
   "hidden": 0,
   "is_query_report": 1,
   "label": "Delayed Tasks Summary",
   "link_to": "Delayed Tasks Summary",
   "link_type": "Report",
   "onboard": 0,
   "type": "Link"
  }
 ],
<<<<<<< HEAD
 "modified": "2021-04-16 16:27:16.548780",
=======
 "modified": "2021-03-26 16:32:00.628561",
>>>>>>> cb718fce
 "modified_by": "Administrator",
 "module": "Projects",
 "name": "Projects",
 "owner": "Administrator",
 "pin_to_bottom": 0,
 "pin_to_top": 0,
 "shortcuts": [
  {
   "color": "Blue",
   "format": "{} Assigned",
   "label": "Task",
   "link_to": "Task",
   "stats_filter": "{\n    \"_assign\": [\"like\", '%' + frappe.session.user + '%'],\n    \"status\": \"Open\"\n}",
   "type": "DocType"
  },
  {
   "color": "Blue",
   "format": "{} Open",
   "label": "Project",
   "link_to": "Project",
   "stats_filter": "{\n    \"status\": \"Open\"\n}",
   "type": "DocType"
  },
  {
   "label": "Timesheet",
   "link_to": "Timesheet",
   "type": "DocType"
  },
  {
   "label": "Project Billing Summary",
   "link_to": "Project Billing Summary",
   "type": "Report"
  },
  {
   "label": "Dashboard",
   "link_to": "Project",
   "type": "Dashboard"
  }
 ]
}<|MERGE_RESOLUTION|>--- conflicted
+++ resolved
@@ -171,11 +171,7 @@
    "type": "Link"
   }
  ],
-<<<<<<< HEAD
  "modified": "2021-04-16 16:27:16.548780",
-=======
- "modified": "2021-03-26 16:32:00.628561",
->>>>>>> cb718fce
  "modified_by": "Administrator",
  "module": "Projects",
  "name": "Projects",
