{
 "category": "Modules",
 "charts": [
  {
   "chart_name": "Project Summary",
   "label": "Open Projects"
  }
 ],
 "creation": "2020-03-02 15:46:04.874669",
 "developer_mode_only": 0,
 "disable_user_customization": 0,
 "docstatus": 0,
 "doctype": "Workspace",
 "extends_another_page": 0,
 "hide_custom": 0,
 "icon": "project",
 "idx": 0,
 "is_default": 0,
 "is_standard": 1,
 "label": "Projects",
 "links": [
  {
   "hidden": 0,
   "is_query_report": 0,
   "label": "Projects",
   "onboard": 0,
   "type": "Card Break"
  },
  {
   "dependencies": "",
   "hidden": 0,
   "is_query_report": 0,
   "label": "Project",
   "link_to": "Project",
   "link_type": "DocType",
   "onboard": 1,
   "type": "Link"
  },
  {
   "dependencies": "",
   "hidden": 0,
   "is_query_report": 0,
   "label": "Task",
   "link_to": "Task",
   "link_type": "DocType",
   "onboard": 1,
   "type": "Link"
  },
  {
   "dependencies": "",
   "hidden": 0,
   "is_query_report": 0,
   "label": "Project Template",
   "link_to": "Project Template",
   "link_type": "DocType",
   "onboard": 0,
   "type": "Link"
  },
  {
   "dependencies": "",
   "hidden": 0,
   "is_query_report": 0,
   "label": "Project Type",
   "link_to": "Project Type",
   "link_type": "DocType",
   "onboard": 0,
   "type": "Link"
  },
  {
   "dependencies": "Project",
   "hidden": 0,
   "is_query_report": 0,
   "label": "Project Update",
   "link_to": "Project Update",
   "link_type": "DocType",
   "onboard": 0,
   "type": "Link"
  },
  {
   "hidden": 0,
   "is_query_report": 0,
   "label": "Time Tracking",
   "onboard": 0,
   "type": "Card Break"
  },
  {
   "dependencies": "",
   "hidden": 0,
   "is_query_report": 0,
   "label": "Timesheet",
   "link_to": "Timesheet",
   "link_type": "DocType",
   "onboard": 1,
   "type": "Link"
  },
  {
   "dependencies": "",
   "hidden": 0,
   "is_query_report": 0,
   "label": "Activity Type",
   "link_to": "Activity Type",
   "link_type": "DocType",
   "onboard": 1,
   "type": "Link"
  },
  {
   "dependencies": "Activity Type",
   "hidden": 0,
   "is_query_report": 0,
   "label": "Activity Cost",
   "link_to": "Activity Cost",
   "link_type": "DocType",
   "onboard": 0,
   "type": "Link"
  },
  {
   "hidden": 0,
   "is_query_report": 0,
   "label": "Reports",
   "onboard": 0,
   "type": "Card Break"
  },
  {
   "dependencies": "Timesheet",
   "hidden": 0,
   "is_query_report": 1,
   "label": "Daily Timesheet Summary",
   "link_to": "Daily Timesheet Summary",
   "link_type": "Report",
   "onboard": 1,
   "type": "Link"
  },
  {
   "dependencies": "Timesheet",
   "hidden": 0,
   "is_query_report": 1,
   "label": "Employee Hours Utilization",
   "link_to": "Employee Hours Utilization Based On Timesheet",
   "link_type": "Report",
   "onboard": 0,
   "type": "Link"
  },
  {
   "dependencies": "Project",
   "hidden": 0,
   "is_query_report": 1,
   "label": "Project wise Stock Tracking",
   "link_to": "Project wise Stock Tracking",
   "link_type": "Report",
   "onboard": 0,
   "type": "Link"
  },
  {
   "dependencies": "Project",
   "hidden": 0,
   "is_query_report": 1,
   "label": "Project Billing Summary",
   "link_to": "Project Billing Summary",
   "link_type": "Report",
   "onboard": 0,
   "type": "Link"
  },
  {
   "dependencies": "Task",
   "hidden": 0,
   "is_query_report": 1,
   "label": "Delayed Tasks Summary",
   "link_to": "Delayed Tasks Summary",
   "link_type": "Report",
   "onboard": 0,
   "type": "Link"
  }
 ],
<<<<<<< HEAD
 "modified": "2021-04-19 16:17:30.142545",
=======
 "modified": "2021-03-26 16:32:00.628561",
>>>>>>> cb718fce
 "modified_by": "Administrator",
 "module": "Projects",
 "name": "Projects",
 "owner": "Administrator",
 "pin_to_bottom": 0,
 "pin_to_top": 0,
 "shortcuts": [
  {
   "color": "Blue",
   "format": "{} Assigned",
   "label": "Task",
   "link_to": "Task",
   "stats_filter": "{\n    \"_assign\": [\"like\", '%' + frappe.session.user + '%'],\n    \"status\": \"Open\"\n}",
   "type": "DocType"
  },
  {
   "color": "Blue",
   "format": "{} Open",
   "label": "Project",
   "link_to": "Project",
   "stats_filter": "{\n    \"status\": \"Open\"\n}",
   "type": "DocType"
  },
  {
   "label": "Timesheet",
   "link_to": "Timesheet",
   "type": "DocType"
  },
  {
   "label": "Project Billing Summary",
   "link_to": "Project Billing Summary",
   "type": "Report"
  },
  {
   "label": "Dashboard",
   "link_to": "Project",
   "type": "Dashboard"
  }
 ]
}<|MERGE_RESOLUTION|>--- conflicted
+++ resolved
@@ -171,11 +171,7 @@
    "type": "Link"
   }
  ],
-<<<<<<< HEAD
  "modified": "2021-04-19 16:17:30.142545",
-=======
- "modified": "2021-03-26 16:32:00.628561",
->>>>>>> cb718fce
  "modified_by": "Administrator",
  "module": "Projects",
  "name": "Projects",
