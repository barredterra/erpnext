--- conflicted
+++ resolved
@@ -877,11 +877,7 @@
  "issingle": 0, 
  "istable": 0, 
  "max_attachments": 0, 
-<<<<<<< HEAD
- "modified": "2016-11-22 01:42:54.204441", 
-=======
  "modified": "2016-11-23 17:35:51.194690", 
->>>>>>> de932911
  "modified_by": "Administrator", 
  "module": "Projects", 
  "name": "Timesheet", 
