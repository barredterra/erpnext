--- conflicted
+++ resolved
@@ -73,37 +73,6 @@
 				return me.set_query_for_batch(doc, cdt, cdn)
 			});
 		}
-<<<<<<< HEAD
-
-		if(this.frm.fields_dict["items"].grid.get_field('batch_no')) {
-			this.frm.set_query("batch_no", "items", function(doc, cdt, cdn) {
-				return me.set_query_for_batch(doc, cdt, cdn)
-			});
-		}
-	},
-
-	set_query_for_batch: function(doc, cdt, cdn) {
-		// Show item's batches in the dropdown of batch no
-
-		var me = this;
-		var item = frappe.get_doc(cdt, cdn);
-
-		if(!item.item_code) {
-			frappe.throw(__("Please enter Item Code to get batch no"));
-		} else {
-			var filters = {
-				'item_code': item.item_code,
-				'posting_date': me.frm.doc.posting_date || frappe.datetime.nowdate(),
-			}
-			if(item.warehouse) filters["warehouse"] = item.warehouse
-
-			return {
-				query : "erpnext.controllers.queries.get_batch_no",
-				filters: filters
-			}
-		}
-=======
->>>>>>> d428ec1a
 	},
 
 	refresh: function() {
