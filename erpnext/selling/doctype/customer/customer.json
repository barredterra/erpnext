{
 "allow_copy": 0, 
 "allow_guest_to_view": 0, 
 "allow_import": 1, 
 "allow_rename": 1, 
 "autoname": "naming_series:", 
 "beta": 0, 
 "creation": "2013-06-11 14:26:44", 
 "custom": 0, 
 "description": "Buyer of Goods and Services.", 
 "docstatus": 0, 
 "doctype": "DocType", 
 "document_type": "Setup", 
 "editable_grid": 0, 
 "engine": "InnoDB", 
 "fields": [
  {
   "allow_bulk_edit": 0, 
   "allow_on_submit": 0, 
   "bold": 0, 
   "collapsible": 0, 
   "columns": 0, 
   "fieldname": "basic_info", 
   "fieldtype": "Section Break", 
   "hidden": 0, 
   "ignore_user_permissions": 0, 
   "ignore_xss_filter": 0, 
   "in_filter": 0, 
   "in_global_search": 0, 
   "in_list_view": 0, 
   "in_standard_filter": 0, 
   "label": "Name and Type", 
   "length": 0, 
   "no_copy": 0, 
   "oldfieldtype": "Section Break", 
   "options": "fa fa-user", 
   "permlevel": 0, 
   "print_hide": 0, 
   "print_hide_if_no_value": 0, 
   "read_only": 0, 
   "remember_last_selected_value": 0, 
   "report_hide": 0, 
   "reqd": 0, 
   "search_index": 0, 
   "set_only_once": 0, 
   "unique": 0
  }, 
  {
   "allow_bulk_edit": 0, 
   "allow_on_submit": 0, 
   "bold": 0, 
   "collapsible": 0, 
   "columns": 0, 
   "fieldname": "naming_series", 
   "fieldtype": "Select", 
   "hidden": 0, 
   "ignore_user_permissions": 0, 
   "ignore_xss_filter": 0, 
   "in_filter": 0, 
   "in_global_search": 0, 
   "in_list_view": 0, 
   "in_standard_filter": 0, 
   "label": "Series", 
   "length": 0, 
   "no_copy": 1, 
   "options": "CUST-", 
   "permlevel": 0, 
   "print_hide": 0, 
   "print_hide_if_no_value": 0, 
   "read_only": 0, 
   "remember_last_selected_value": 0, 
   "report_hide": 0, 
   "reqd": 0, 
   "search_index": 0, 
   "set_only_once": 1, 
   "unique": 0
  }, 
  {
   "allow_bulk_edit": 0, 
   "allow_on_submit": 0, 
   "bold": 0, 
   "collapsible": 0, 
   "columns": 0, 
   "depends_on": "eval:doc.customer_type!='Company'", 
   "fieldname": "salutation", 
   "fieldtype": "Link", 
   "hidden": 0, 
   "ignore_user_permissions": 0, 
   "ignore_xss_filter": 0, 
   "in_filter": 0, 
   "in_global_search": 0, 
   "in_list_view": 0, 
   "in_standard_filter": 0, 
   "label": "Salutation", 
   "length": 0, 
   "no_copy": 0, 
   "options": "Salutation", 
   "permlevel": 0, 
   "precision": "", 
   "print_hide": 0, 
   "print_hide_if_no_value": 0, 
   "read_only": 0, 
   "remember_last_selected_value": 0, 
   "report_hide": 0, 
   "reqd": 0, 
   "search_index": 0, 
   "set_only_once": 0, 
   "unique": 0
  }, 
  {
   "allow_bulk_edit": 0, 
   "allow_on_submit": 0, 
   "bold": 1, 
   "collapsible": 0, 
   "columns": 0, 
   "fieldname": "customer_name", 
   "fieldtype": "Data", 
   "hidden": 0, 
   "ignore_user_permissions": 0, 
   "ignore_xss_filter": 0, 
   "in_filter": 0, 
   "in_global_search": 1, 
   "in_list_view": 0, 
   "in_standard_filter": 0, 
   "label": "Full Name", 
   "length": 0, 
   "no_copy": 1, 
   "oldfieldname": "customer_name", 
   "oldfieldtype": "Data", 
   "permlevel": 0, 
   "print_hide": 0, 
   "print_hide_if_no_value": 0, 
   "read_only": 0, 
   "remember_last_selected_value": 0, 
   "report_hide": 0, 
   "reqd": 1, 
   "search_index": 1, 
   "set_only_once": 0, 
   "unique": 0
  }, 
  {
   "allow_bulk_edit": 0, 
   "allow_on_submit": 0, 
   "bold": 0, 
   "collapsible": 0, 
   "columns": 0, 
   "depends_on": "eval:doc.customer_type != 'Company'", 
   "fieldname": "gender", 
   "fieldtype": "Link", 
   "hidden": 0, 
   "ignore_user_permissions": 0, 
   "ignore_xss_filter": 0, 
   "in_filter": 0, 
   "in_global_search": 0, 
   "in_list_view": 0, 
   "in_standard_filter": 0, 
   "label": "Gender", 
   "length": 0, 
   "no_copy": 0, 
   "options": "Gender", 
   "permlevel": 0, 
   "precision": "", 
   "print_hide": 0, 
   "print_hide_if_no_value": 0, 
   "read_only": 0, 
   "remember_last_selected_value": 0, 
   "report_hide": 0, 
   "reqd": 0, 
   "search_index": 0, 
   "set_only_once": 0, 
   "unique": 0
  }, 
  {
   "allow_bulk_edit": 0, 
   "allow_on_submit": 0, 
   "bold": 0, 
   "collapsible": 0, 
   "columns": 0, 
   "default": "Company", 
   "fieldname": "customer_type", 
   "fieldtype": "Select", 
   "hidden": 0, 
   "ignore_user_permissions": 0, 
   "ignore_xss_filter": 0, 
   "in_filter": 0, 
   "in_global_search": 0, 
   "in_list_view": 0, 
   "in_standard_filter": 0, 
   "label": "Type", 
   "length": 0, 
   "no_copy": 0, 
   "oldfieldname": "customer_type", 
   "oldfieldtype": "Select", 
   "options": "Company\nIndividual", 
   "permlevel": 0, 
   "print_hide": 0, 
   "print_hide_if_no_value": 0, 
   "read_only": 0, 
   "remember_last_selected_value": 0, 
   "report_hide": 0, 
   "reqd": 1, 
   "search_index": 0, 
   "set_only_once": 0, 
   "unique": 0
  }, 
  {
   "allow_bulk_edit": 0, 
   "allow_on_submit": 0, 
   "bold": 0, 
   "collapsible": 0, 
   "columns": 0, 
   "fieldname": "lead_name", 
   "fieldtype": "Link", 
   "hidden": 0, 
   "ignore_user_permissions": 0, 
   "ignore_xss_filter": 0, 
   "in_filter": 0, 
   "in_global_search": 0, 
   "in_list_view": 0, 
   "in_standard_filter": 0, 
   "label": "From Lead", 
   "length": 0, 
   "no_copy": 1, 
   "oldfieldname": "lead_name", 
   "oldfieldtype": "Link", 
   "options": "Lead", 
   "permlevel": 0, 
   "print_hide": 1, 
   "print_hide_if_no_value": 0, 
   "read_only": 0, 
   "remember_last_selected_value": 0, 
   "report_hide": 1, 
   "reqd": 0, 
   "search_index": 0, 
   "set_only_once": 0, 
   "unique": 0
  }, 
  {
   "allow_bulk_edit": 0, 
   "allow_on_submit": 0, 
   "bold": 0, 
   "collapsible": 0, 
   "columns": 0, 
   "fieldname": "image", 
   "fieldtype": "Attach Image", 
   "hidden": 1, 
   "ignore_user_permissions": 0, 
   "ignore_xss_filter": 0, 
   "in_filter": 0, 
   "in_global_search": 0, 
   "in_list_view": 0, 
   "in_standard_filter": 0, 
   "label": "Image", 
   "length": 0, 
   "no_copy": 0, 
   "permlevel": 0, 
   "precision": "", 
   "print_hide": 1, 
   "print_hide_if_no_value": 0, 
   "read_only": 0, 
   "remember_last_selected_value": 0, 
   "report_hide": 0, 
   "reqd": 0, 
   "search_index": 0, 
   "set_only_once": 0, 
   "unique": 0
  }, 
  {
   "allow_bulk_edit": 0, 
   "allow_on_submit": 0, 
   "bold": 0, 
   "collapsible": 0, 
   "columns": 0, 
   "fieldname": "column_break0", 
   "fieldtype": "Column Break", 
   "hidden": 0, 
   "ignore_user_permissions": 0, 
   "ignore_xss_filter": 0, 
   "in_filter": 0, 
   "in_global_search": 0, 
   "in_list_view": 0, 
   "in_standard_filter": 0, 
   "length": 0, 
   "no_copy": 0, 
   "permlevel": 0, 
   "print_hide": 0, 
   "print_hide_if_no_value": 0, 
   "read_only": 0, 
   "remember_last_selected_value": 0, 
   "report_hide": 0, 
   "reqd": 0, 
   "search_index": 0, 
   "set_only_once": 0, 
   "unique": 0, 
   "width": "50%"
  }, 
  {
   "allow_bulk_edit": 0, 
   "allow_on_submit": 0, 
   "bold": 0, 
   "collapsible": 0, 
   "columns": 0, 
   "description": "", 
   "fieldname": "customer_group", 
   "fieldtype": "Link", 
   "hidden": 0, 
   "ignore_user_permissions": 0, 
   "ignore_xss_filter": 0, 
   "in_filter": 0, 
   "in_global_search": 0, 
   "in_list_view": 1, 
   "in_standard_filter": 1, 
   "label": "Customer Group", 
   "length": 0, 
   "no_copy": 0, 
   "oldfieldname": "customer_group", 
   "oldfieldtype": "Link", 
   "options": "Customer Group", 
   "permlevel": 0, 
   "print_hide": 0, 
   "print_hide_if_no_value": 0, 
   "read_only": 0, 
   "remember_last_selected_value": 0, 
   "report_hide": 0, 
   "reqd": 1, 
   "search_index": 1, 
   "set_only_once": 0, 
   "unique": 0
  }, 
  {
   "allow_bulk_edit": 0, 
   "allow_on_submit": 0, 
   "bold": 0, 
   "collapsible": 0, 
   "columns": 0, 
   "description": "", 
   "fieldname": "territory", 
   "fieldtype": "Link", 
   "hidden": 0, 
   "ignore_user_permissions": 0, 
   "ignore_xss_filter": 0, 
   "in_filter": 0, 
   "in_global_search": 0, 
   "in_list_view": 1, 
   "in_standard_filter": 1, 
   "label": "Territory", 
   "length": 0, 
   "no_copy": 0, 
   "oldfieldname": "territory", 
   "oldfieldtype": "Link", 
   "options": "Territory", 
   "permlevel": 0, 
   "print_hide": 1, 
   "print_hide_if_no_value": 0, 
   "read_only": 0, 
   "remember_last_selected_value": 0, 
   "report_hide": 0, 
   "reqd": 1, 
   "search_index": 0, 
   "set_only_once": 0, 
   "unique": 0
  }, 
  {
   "allow_bulk_edit": 0, 
   "allow_on_submit": 0, 
   "bold": 0, 
   "collapsible": 0, 
   "columns": 0, 
   "fieldname": "tax_id", 
   "fieldtype": "Data", 
   "hidden": 0, 
   "ignore_user_permissions": 0, 
   "ignore_xss_filter": 0, 
   "in_filter": 0, 
   "in_global_search": 0, 
   "in_list_view": 0, 
   "in_standard_filter": 0, 
   "label": "Tax ID", 
   "length": 0, 
   "no_copy": 0, 
   "permlevel": 0, 
   "precision": "", 
   "print_hide": 0, 
   "print_hide_if_no_value": 0, 
   "read_only": 0, 
   "remember_last_selected_value": 0, 
   "report_hide": 0, 
   "reqd": 0, 
   "search_index": 0, 
   "set_only_once": 0, 
   "unique": 0
  }, 
  {
   "allow_bulk_edit": 0, 
   "allow_on_submit": 0, 
   "bold": 0, 
   "collapsible": 0, 
   "columns": 0, 
   "default": "0", 
   "fieldname": "disabled", 
   "fieldtype": "Check", 
   "hidden": 0, 
   "ignore_user_permissions": 0, 
   "ignore_xss_filter": 0, 
   "in_filter": 0, 
   "in_global_search": 0, 
   "in_list_view": 0, 
   "in_standard_filter": 0, 
   "label": "Disabled", 
   "length": 0, 
   "no_copy": 0, 
   "permlevel": 0, 
   "precision": "", 
   "print_hide": 0, 
   "print_hide_if_no_value": 0, 
   "read_only": 0, 
   "remember_last_selected_value": 0, 
   "report_hide": 0, 
   "reqd": 0, 
   "search_index": 0, 
   "set_only_once": 0, 
   "unique": 0
  }, 
  {
   "allow_bulk_edit": 0, 
   "allow_on_submit": 0, 
   "bold": 0, 
   "collapsible": 1, 
   "columns": 0, 
   "fieldname": "currency_and_price_list", 
   "fieldtype": "Section Break", 
   "hidden": 0, 
   "ignore_user_permissions": 0, 
   "ignore_xss_filter": 0, 
   "in_filter": 0, 
   "in_global_search": 0, 
   "in_list_view": 0, 
   "in_standard_filter": 0, 
   "label": "Currency and Price List", 
   "length": 0, 
   "no_copy": 0, 
   "permlevel": 0, 
   "precision": "", 
   "print_hide": 0, 
   "print_hide_if_no_value": 0, 
   "read_only": 0, 
   "remember_last_selected_value": 0, 
   "report_hide": 0, 
   "reqd": 0, 
   "search_index": 0, 
   "set_only_once": 0, 
   "unique": 0
  }, 
  {
   "allow_bulk_edit": 0, 
   "allow_on_submit": 0, 
   "bold": 0, 
   "collapsible": 0, 
   "columns": 0, 
   "fieldname": "default_currency", 
   "fieldtype": "Link", 
   "hidden": 0, 
   "ignore_user_permissions": 1, 
   "ignore_xss_filter": 0, 
   "in_filter": 0, 
   "in_global_search": 0, 
   "in_list_view": 0, 
   "in_standard_filter": 0, 
   "label": "Billing Currency", 
   "length": 0, 
   "no_copy": 1, 
   "options": "Currency", 
   "permlevel": 0, 
   "print_hide": 0, 
   "print_hide_if_no_value": 0, 
   "read_only": 0, 
   "remember_last_selected_value": 0, 
   "report_hide": 0, 
   "reqd": 0, 
   "search_index": 0, 
   "set_only_once": 0, 
   "unique": 0
  }, 
  {
   "allow_bulk_edit": 0, 
   "allow_on_submit": 0, 
   "bold": 0, 
   "collapsible": 0, 
   "columns": 0, 
   "fieldname": "default_price_list", 
   "fieldtype": "Link", 
   "hidden": 0, 
   "ignore_user_permissions": 1, 
   "ignore_xss_filter": 0, 
   "in_filter": 0, 
   "in_global_search": 0, 
   "in_list_view": 0, 
   "in_standard_filter": 0, 
   "label": "Default Price List", 
   "length": 0, 
   "no_copy": 0, 
   "options": "Price List", 
   "permlevel": 0, 
   "print_hide": 0, 
   "print_hide_if_no_value": 0, 
   "read_only": 0, 
   "remember_last_selected_value": 0, 
   "report_hide": 0, 
   "reqd": 0, 
   "search_index": 0, 
   "set_only_once": 0, 
   "unique": 0
  }, 
  {
   "allow_bulk_edit": 0, 
   "allow_on_submit": 0, 
   "bold": 0, 
   "collapsible": 0, 
   "columns": 0, 
   "fieldname": "column_break_14", 
   "fieldtype": "Column Break", 
   "hidden": 0, 
   "ignore_user_permissions": 0, 
   "ignore_xss_filter": 0, 
   "in_filter": 0, 
   "in_global_search": 0, 
   "in_list_view": 0, 
   "in_standard_filter": 0, 
   "length": 0, 
   "no_copy": 0, 
   "permlevel": 0, 
   "precision": "", 
   "print_hide": 0, 
   "print_hide_if_no_value": 0, 
   "read_only": 0, 
   "remember_last_selected_value": 0, 
   "report_hide": 0, 
   "reqd": 0, 
   "search_index": 0, 
   "set_only_once": 0, 
   "unique": 0
  }, 
  {
   "allow_bulk_edit": 0, 
   "allow_on_submit": 0, 
   "bold": 0, 
   "collapsible": 0, 
   "columns": 0, 
   "fieldname": "language", 
   "fieldtype": "Link", 
   "hidden": 0, 
   "ignore_user_permissions": 0, 
   "ignore_xss_filter": 0, 
   "in_filter": 0, 
   "in_global_search": 0, 
   "in_list_view": 0, 
   "in_standard_filter": 0, 
   "label": "Print Language", 
   "length": 0, 
   "no_copy": 0, 
   "options": "Language", 
   "permlevel": 0, 
   "precision": "", 
   "print_hide": 0, 
   "print_hide_if_no_value": 0, 
   "read_only": 0, 
   "remember_last_selected_value": 0, 
   "report_hide": 0, 
   "reqd": 0, 
   "search_index": 0, 
   "set_only_once": 0, 
   "unique": 0
  }, 
  {
   "allow_bulk_edit": 0, 
   "allow_on_submit": 0, 
   "bold": 0, 
   "collapsible": 0, 
   "columns": 0, 
   "depends_on": "eval:!doc.__islocal", 
   "fieldname": "address_contacts", 
   "fieldtype": "Section Break", 
   "hidden": 0, 
   "ignore_user_permissions": 0, 
   "ignore_xss_filter": 0, 
   "in_filter": 0, 
   "in_global_search": 0, 
   "in_list_view": 0, 
   "in_standard_filter": 0, 
   "label": "Address and Contact", 
   "length": 0, 
   "no_copy": 0, 
   "options": "fa fa-map-marker", 
   "permlevel": 0, 
   "print_hide": 0, 
   "print_hide_if_no_value": 0, 
   "read_only": 0, 
   "remember_last_selected_value": 0, 
   "report_hide": 0, 
   "reqd": 0, 
   "search_index": 0, 
   "set_only_once": 0, 
   "unique": 0
  }, 
  {
   "allow_bulk_edit": 0, 
   "allow_on_submit": 0, 
   "bold": 0, 
   "collapsible": 0, 
   "columns": 0, 
   "fieldname": "address_html", 
   "fieldtype": "HTML", 
   "hidden": 0, 
   "ignore_user_permissions": 0, 
   "ignore_xss_filter": 0, 
   "in_filter": 0, 
   "in_global_search": 0, 
   "in_list_view": 0, 
   "in_standard_filter": 0, 
   "label": "Address HTML", 
   "length": 0, 
   "no_copy": 0, 
   "permlevel": 0, 
   "print_hide": 0, 
   "print_hide_if_no_value": 0, 
   "read_only": 1, 
   "remember_last_selected_value": 0, 
   "report_hide": 0, 
   "reqd": 0, 
   "search_index": 0, 
   "set_only_once": 0, 
   "unique": 0
  }, 
  {
   "allow_bulk_edit": 0, 
   "allow_on_submit": 0, 
   "bold": 0, 
   "collapsible": 0, 
   "columns": 0, 
   "fieldname": "website", 
   "fieldtype": "Data", 
   "hidden": 0, 
   "ignore_user_permissions": 0, 
   "ignore_xss_filter": 0, 
   "in_filter": 0, 
   "in_global_search": 0, 
   "in_list_view": 0, 
   "in_standard_filter": 0, 
   "label": "Website", 
   "length": 0, 
   "no_copy": 0, 
   "permlevel": 0, 
   "print_hide": 0, 
   "print_hide_if_no_value": 0, 
   "read_only": 0, 
   "remember_last_selected_value": 0, 
   "report_hide": 0, 
   "reqd": 0, 
   "search_index": 0, 
   "set_only_once": 0, 
   "unique": 0
  }, 
  {
   "allow_bulk_edit": 0, 
   "allow_on_submit": 0, 
   "bold": 0, 
   "collapsible": 0, 
   "columns": 0, 
   "fieldname": "column_break1", 
   "fieldtype": "Column Break", 
   "hidden": 0, 
   "ignore_user_permissions": 0, 
   "ignore_xss_filter": 0, 
   "in_filter": 0, 
   "in_global_search": 0, 
   "in_list_view": 0, 
   "in_standard_filter": 0, 
   "length": 0, 
   "no_copy": 0, 
   "permlevel": 0, 
   "print_hide": 0, 
   "print_hide_if_no_value": 0, 
   "read_only": 0, 
   "remember_last_selected_value": 0, 
   "report_hide": 0, 
   "reqd": 0, 
   "search_index": 0, 
   "set_only_once": 0, 
   "unique": 0, 
   "width": "50%"
  }, 
  {
   "allow_bulk_edit": 0, 
   "allow_on_submit": 0, 
   "bold": 0, 
   "collapsible": 0, 
   "columns": 0, 
   "fieldname": "contact_html", 
   "fieldtype": "HTML", 
   "hidden": 0, 
   "ignore_user_permissions": 0, 
   "ignore_xss_filter": 0, 
   "in_filter": 0, 
   "in_global_search": 0, 
   "in_list_view": 0, 
   "in_standard_filter": 0, 
   "label": "Contact HTML", 
   "length": 0, 
   "no_copy": 0, 
   "oldfieldtype": "HTML", 
   "permlevel": 0, 
   "print_hide": 0, 
   "print_hide_if_no_value": 0, 
   "read_only": 1, 
   "remember_last_selected_value": 0, 
   "report_hide": 0, 
   "reqd": 0, 
   "search_index": 0, 
   "set_only_once": 0, 
   "unique": 0
  }, 
  {
   "allow_bulk_edit": 0, 
   "allow_on_submit": 0, 
   "bold": 0, 
   "collapsible": 0, 
   "columns": 0, 
   "description": "Select, to make the customer searchable with these fields", 
   "fieldname": "primary_address_and_contact_detail", 
   "fieldtype": "Section Break", 
   "hidden": 0, 
   "ignore_user_permissions": 0, 
   "ignore_xss_filter": 0, 
   "in_filter": 0, 
   "in_global_search": 0, 
   "in_list_view": 0, 
   "in_standard_filter": 0, 
   "label": "Primary Address and Contact Detail", 
   "length": 0, 
   "no_copy": 0, 
   "permlevel": 0, 
   "precision": "", 
   "print_hide": 0, 
   "print_hide_if_no_value": 0, 
   "read_only": 0, 
   "remember_last_selected_value": 0, 
   "report_hide": 0, 
   "reqd": 0, 
   "search_index": 0, 
   "set_only_once": 0, 
   "unique": 0
  }, 
  {
   "allow_bulk_edit": 0, 
   "allow_on_submit": 0, 
   "bold": 0, 
   "collapsible": 0, 
   "columns": 0, 
   "fieldname": "customer_primary_contact", 
   "fieldtype": "Link", 
   "hidden": 0, 
   "ignore_user_permissions": 0, 
   "ignore_xss_filter": 0, 
   "in_filter": 0, 
   "in_global_search": 0, 
   "in_list_view": 0, 
   "in_standard_filter": 0, 
   "label": "Customer Primary Contact", 
   "length": 0, 
   "no_copy": 0, 
   "options": "Contact", 
   "permlevel": 0, 
   "precision": "", 
   "print_hide": 0, 
   "print_hide_if_no_value": 0, 
   "read_only": 0, 
   "remember_last_selected_value": 0, 
   "report_hide": 0, 
   "reqd": 0, 
   "search_index": 0, 
   "set_only_once": 0, 
   "unique": 0
  }, 
  {
   "allow_bulk_edit": 0, 
   "allow_on_submit": 0, 
   "bold": 0, 
   "collapsible": 0, 
   "columns": 0, 
   "fieldname": "mobile_no", 
   "fieldtype": "Read Only", 
   "hidden": 0, 
   "ignore_user_permissions": 0, 
   "ignore_xss_filter": 0, 
   "in_filter": 0, 
   "in_global_search": 0, 
   "in_list_view": 0, 
   "in_standard_filter": 0, 
   "label": "Mobile No", 
   "length": 0, 
   "no_copy": 0, 
   "options": "customer_primary_contact.mobile_no", 
   "permlevel": 0, 
   "precision": "", 
   "print_hide": 0, 
   "print_hide_if_no_value": 0, 
   "read_only": 0, 
   "remember_last_selected_value": 0, 
   "report_hide": 0, 
   "reqd": 0, 
   "search_index": 0, 
   "set_only_once": 0, 
   "unique": 0
  }, 
  {
   "allow_bulk_edit": 0, 
   "allow_on_submit": 0, 
   "bold": 0, 
   "collapsible": 0, 
   "columns": 0, 
   "fieldname": "email_id", 
   "fieldtype": "Read Only", 
   "hidden": 0, 
   "ignore_user_permissions": 0, 
   "ignore_xss_filter": 0, 
   "in_filter": 0, 
   "in_global_search": 0, 
   "in_list_view": 0, 
   "in_standard_filter": 0, 
   "label": "Email Id", 
   "length": 0, 
   "no_copy": 0, 
   "options": "customer_primary_contact.email_id", 
   "permlevel": 0, 
   "precision": "", 
   "print_hide": 0, 
   "print_hide_if_no_value": 0, 
   "read_only": 0, 
   "remember_last_selected_value": 0, 
   "report_hide": 0, 
   "reqd": 0, 
   "search_index": 0, 
   "set_only_once": 0, 
   "unique": 0
  }, 
  {
   "allow_bulk_edit": 0, 
   "allow_on_submit": 0, 
   "bold": 0, 
   "collapsible": 0, 
   "columns": 0, 
   "fieldname": "column_break_26", 
   "fieldtype": "Column Break", 
   "hidden": 0, 
   "ignore_user_permissions": 0, 
   "ignore_xss_filter": 0, 
   "in_filter": 0, 
   "in_global_search": 0, 
   "in_list_view": 0, 
   "in_standard_filter": 0, 
   "length": 0, 
   "no_copy": 0, 
   "permlevel": 0, 
   "precision": "", 
   "print_hide": 0, 
   "print_hide_if_no_value": 0, 
   "read_only": 0, 
   "remember_last_selected_value": 0, 
   "report_hide": 0, 
   "reqd": 0, 
   "search_index": 0, 
   "set_only_once": 0, 
   "unique": 0
  }, 
  {
   "allow_bulk_edit": 0, 
   "allow_on_submit": 0, 
   "bold": 0, 
   "collapsible": 0, 
   "columns": 0, 
   "fieldname": "customer_primary_address", 
   "fieldtype": "Link", 
   "hidden": 0, 
   "ignore_user_permissions": 0, 
   "ignore_xss_filter": 0, 
   "in_filter": 0, 
   "in_global_search": 0, 
   "in_list_view": 0, 
   "in_standard_filter": 0, 
   "label": "Customer Primary Address", 
   "length": 0, 
   "no_copy": 0, 
   "options": "Address", 
   "permlevel": 0, 
   "precision": "", 
   "print_hide": 0, 
   "print_hide_if_no_value": 0, 
   "read_only": 0, 
   "remember_last_selected_value": 0, 
   "report_hide": 0, 
   "reqd": 0, 
   "search_index": 0, 
   "set_only_once": 0, 
   "unique": 0
  }, 
  {
   "allow_bulk_edit": 0, 
   "allow_on_submit": 0, 
   "bold": 0, 
   "collapsible": 0, 
   "columns": 0, 
   "default": "", 
   "fieldname": "primary_address", 
   "fieldtype": "Read Only", 
   "hidden": 0, 
   "ignore_user_permissions": 0, 
   "ignore_xss_filter": 0, 
   "in_filter": 0, 
   "in_global_search": 0, 
   "in_list_view": 0, 
   "in_standard_filter": 0, 
   "label": "Primary Address", 
   "length": 0, 
   "no_copy": 0, 
   "options": "", 
   "permlevel": 0, 
   "precision": "", 
   "print_hide": 0, 
   "print_hide_if_no_value": 0, 
   "read_only": 0, 
   "remember_last_selected_value": 0, 
   "report_hide": 0, 
   "reqd": 0, 
   "search_index": 0, 
   "set_only_once": 0, 
   "unique": 0
  }, 
  {
   "allow_bulk_edit": 0, 
   "allow_on_submit": 0, 
   "bold": 0, 
   "collapsible": 1, 
   "collapsible_depends_on": "", 
   "columns": 0, 
   "fieldname": "default_receivable_accounts", 
   "fieldtype": "Section Break", 
   "hidden": 0, 
   "ignore_user_permissions": 0, 
   "ignore_xss_filter": 0, 
   "in_filter": 0, 
   "in_global_search": 0, 
   "in_list_view": 0, 
   "in_standard_filter": 0, 
   "label": "Accounting", 
   "length": 0, 
   "no_copy": 0, 
   "permlevel": 0, 
   "print_hide": 0, 
   "print_hide_if_no_value": 0, 
   "read_only": 0, 
   "remember_last_selected_value": 0, 
   "report_hide": 0, 
   "reqd": 0, 
   "search_index": 0, 
   "set_only_once": 0, 
   "unique": 0
  }, 
  {
   "allow_bulk_edit": 0, 
   "allow_on_submit": 0, 
   "bold": 0, 
   "collapsible": 0, 
   "columns": 0, 
   "depends_on": "", 
   "description": "Mention if non-standard receivable account", 
   "fieldname": "accounts", 
   "fieldtype": "Table", 
   "hidden": 0, 
   "ignore_user_permissions": 0, 
   "ignore_xss_filter": 0, 
   "in_filter": 0, 
   "in_global_search": 0, 
   "in_list_view": 0, 
   "in_standard_filter": 0, 
   "label": "Accounts", 
   "length": 0, 
   "no_copy": 0, 
   "options": "Party Account", 
   "permlevel": 0, 
   "print_hide": 0, 
   "print_hide_if_no_value": 0, 
   "read_only": 0, 
   "remember_last_selected_value": 0, 
   "report_hide": 0, 
   "reqd": 0, 
   "search_index": 0, 
   "set_only_once": 0, 
   "unique": 0
  }, 
  {
   "allow_bulk_edit": 0, 
   "allow_on_submit": 0, 
   "bold": 0, 
   "collapsible": 1, 
   "collapsible_depends_on": "", 
   "columns": 0, 
   "fieldname": "credit_limit_section", 
   "fieldtype": "Section Break", 
   "hidden": 0, 
   "ignore_user_permissions": 0, 
   "ignore_xss_filter": 0, 
   "in_filter": 0, 
   "in_global_search": 0, 
   "in_list_view": 0, 
   "in_standard_filter": 0, 
   "label": "Credit Limit and Payment Terms", 
   "length": 0, 
   "no_copy": 0, 
   "permlevel": 0, 
   "print_hide": 0, 
   "print_hide_if_no_value": 0, 
   "read_only": 0, 
   "remember_last_selected_value": 0, 
   "report_hide": 0, 
   "reqd": 0, 
   "search_index": 0, 
   "set_only_once": 0, 
   "unique": 0, 
   "width": ""
  }, 
  {
   "allow_bulk_edit": 0, 
   "allow_on_submit": 0, 
   "bold": 0, 
   "collapsible": 0, 
   "columns": 0, 
   "fieldname": "credit_limit", 
   "fieldtype": "Currency", 
   "hidden": 0, 
   "ignore_user_permissions": 0, 
   "ignore_xss_filter": 0, 
   "in_filter": 0, 
   "in_global_search": 0, 
   "in_list_view": 0, 
   "in_standard_filter": 0, 
   "label": "Credit Limit", 
   "length": 0, 
   "no_copy": 0, 
   "oldfieldname": "credit_limit", 
   "oldfieldtype": "Currency", 
   "options": "", 
   "permlevel": 1, 
   "print_hide": 0, 
   "print_hide_if_no_value": 0, 
   "read_only": 0, 
   "remember_last_selected_value": 0, 
   "report_hide": 0, 
   "reqd": 0, 
   "search_index": 0, 
   "set_only_once": 0, 
   "unique": 0
  }, 
  {
   "allow_bulk_edit": 0, 
   "allow_on_submit": 0, 
   "bold": 0, 
   "collapsible": 0, 
   "columns": 0, 
   "default": "0", 
   "fieldname": "bypass_credit_limit_check_at_sales_order", 
   "fieldtype": "Check", 
   "hidden": 0, 
   "ignore_user_permissions": 0, 
   "ignore_xss_filter": 0, 
   "in_filter": 0, 
   "in_global_search": 0, 
   "in_list_view": 0, 
   "in_standard_filter": 0, 
   "label": "Bypass credit limit check at Sales Order", 
   "length": 0, 
   "no_copy": 0, 
   "permlevel": 0, 
   "precision": "", 
   "print_hide": 0, 
   "print_hide_if_no_value": 0, 
   "read_only": 0, 
   "remember_last_selected_value": 0, 
   "report_hide": 0, 
   "reqd": 0, 
   "search_index": 0, 
   "set_only_once": 0, 
   "unique": 0
  }, 
  {
   "allow_bulk_edit": 0, 
   "allow_on_submit": 0, 
   "bold": 0, 
   "collapsible": 0, 
   "columns": 0, 
   "fieldname": "column_break_34", 
   "fieldtype": "Column Break", 
   "hidden": 0, 
   "ignore_user_permissions": 0, 
   "ignore_xss_filter": 0, 
   "in_filter": 0, 
   "in_global_search": 0, 
   "in_list_view": 0, 
   "in_standard_filter": 0, 
   "length": 0, 
   "no_copy": 0, 
   "permlevel": 0, 
   "precision": "", 
   "print_hide": 0, 
   "print_hide_if_no_value": 0, 
   "read_only": 0, 
   "remember_last_selected_value": 0, 
   "report_hide": 0, 
   "reqd": 0, 
   "search_index": 0, 
   "set_only_once": 0, 
   "unique": 0
  }, 
  {
   "allow_bulk_edit": 0, 
   "allow_on_submit": 0, 
   "bold": 0, 
   "collapsible": 0, 
   "columns": 0, 
   "depends_on": "", 
   "fieldname": "payment_terms", 
   "fieldtype": "Link", 
   "hidden": 0, 
   "ignore_user_permissions": 0, 
   "ignore_xss_filter": 0, 
   "in_filter": 0, 
   "in_global_search": 0, 
   "in_list_view": 0, 
   "in_standard_filter": 0, 
   "label": "Default Payment Terms Template", 
   "length": 0, 
   "no_copy": 0, 
   "options": "Payment Terms Template", 
   "permlevel": 0, 
   "precision": "", 
   "print_hide": 0, 
   "print_hide_if_no_value": 0, 
   "read_only": 0, 
   "remember_last_selected_value": 0, 
   "report_hide": 0, 
   "reqd": 0, 
   "search_index": 0, 
   "set_only_once": 0, 
   "unique": 0
  }, 
  {
   "allow_bulk_edit": 0, 
   "allow_on_submit": 0, 
   "bold": 0, 
   "collapsible": 1, 
   "collapsible_depends_on": "customer_details", 
   "columns": 0, 
   "fieldname": "more_info", 
   "fieldtype": "Section Break", 
   "hidden": 0, 
   "ignore_user_permissions": 0, 
   "ignore_xss_filter": 0, 
   "in_filter": 0, 
   "in_global_search": 0, 
   "in_list_view": 0, 
   "in_standard_filter": 0, 
   "label": "More Information", 
   "length": 0, 
   "no_copy": 0, 
   "oldfieldtype": "Section Break", 
   "options": "fa fa-file-text", 
   "permlevel": 0, 
   "print_hide": 0, 
   "print_hide_if_no_value": 0, 
   "read_only": 0, 
   "remember_last_selected_value": 0, 
   "report_hide": 0, 
   "reqd": 0, 
   "search_index": 0, 
   "set_only_once": 0, 
   "unique": 0
  }, 
  {
   "allow_bulk_edit": 0, 
   "allow_on_submit": 0, 
   "bold": 0, 
   "collapsible": 0, 
   "columns": 0, 
   "description": "Additional information regarding the customer.", 
   "fieldname": "customer_details", 
   "fieldtype": "Text", 
   "hidden": 0, 
   "ignore_user_permissions": 0, 
   "ignore_xss_filter": 0, 
   "in_filter": 0, 
   "in_global_search": 0, 
   "in_list_view": 0, 
   "in_standard_filter": 0, 
   "label": "Customer Details", 
   "length": 0, 
   "no_copy": 0, 
   "oldfieldname": "customer_details", 
   "oldfieldtype": "Code", 
   "permlevel": 0, 
   "print_hide": 0, 
   "print_hide_if_no_value": 0, 
   "read_only": 0, 
   "remember_last_selected_value": 0, 
   "report_hide": 0, 
   "reqd": 0, 
   "search_index": 0, 
   "set_only_once": 0, 
   "unique": 0
  }, 
  {
   "allow_bulk_edit": 0, 
   "allow_on_submit": 0, 
   "bold": 0, 
   "collapsible": 0, 
   "columns": 0, 
   "fieldname": "is_frozen", 
   "fieldtype": "Check", 
   "hidden": 0, 
   "ignore_user_permissions": 0, 
   "ignore_xss_filter": 0, 
   "in_filter": 0, 
   "in_global_search": 0, 
   "in_list_view": 0, 
   "in_standard_filter": 0, 
   "label": "Is Frozen", 
   "length": 0, 
   "no_copy": 0, 
   "permlevel": 0, 
   "precision": "", 
   "print_hide": 0, 
   "print_hide_if_no_value": 0, 
   "read_only": 0, 
   "remember_last_selected_value": 0, 
   "report_hide": 0, 
   "reqd": 0, 
   "search_index": 0, 
   "set_only_once": 0, 
   "unique": 0
  }, 
  {
   "allow_bulk_edit": 0, 
   "allow_on_submit": 0, 
   "bold": 0, 
   "collapsible": 1, 
   "collapsible_depends_on": "default_sales_partner", 
   "columns": 0, 
   "fieldname": "sales_team_section_break", 
   "fieldtype": "Section Break", 
   "hidden": 0, 
   "ignore_user_permissions": 0, 
   "ignore_xss_filter": 0, 
   "in_filter": 0, 
   "in_global_search": 0, 
   "in_list_view": 0, 
   "in_standard_filter": 0, 
   "label": "Sales Partner and Commission", 
   "length": 0, 
   "no_copy": 0, 
   "oldfieldtype": "Section Break", 
   "options": "fa fa-group", 
   "permlevel": 0, 
   "print_hide": 0, 
   "print_hide_if_no_value": 0, 
   "read_only": 0, 
   "remember_last_selected_value": 0, 
   "report_hide": 0, 
   "reqd": 0, 
   "search_index": 0, 
   "set_only_once": 0, 
   "unique": 0
  }, 
  {
   "allow_bulk_edit": 0, 
   "allow_on_submit": 0, 
   "bold": 0, 
   "collapsible": 0, 
   "columns": 0, 
   "fieldname": "default_sales_partner", 
   "fieldtype": "Link", 
   "hidden": 0, 
   "ignore_user_permissions": 1, 
   "ignore_xss_filter": 0, 
   "in_filter": 0, 
   "in_global_search": 0, 
   "in_list_view": 0, 
   "in_standard_filter": 0, 
   "label": "Sales Partner", 
   "length": 0, 
   "no_copy": 0, 
   "oldfieldname": "default_sales_partner", 
   "oldfieldtype": "Link", 
   "options": "Sales Partner", 
   "permlevel": 0, 
   "print_hide": 0, 
   "print_hide_if_no_value": 0, 
   "read_only": 0, 
   "remember_last_selected_value": 0, 
   "report_hide": 0, 
   "reqd": 0, 
   "search_index": 0, 
   "set_only_once": 0, 
   "unique": 0
  }, 
  {
   "allow_bulk_edit": 0, 
   "allow_on_submit": 0, 
   "bold": 0, 
   "collapsible": 0, 
   "columns": 0, 
   "fieldname": "default_commission_rate", 
   "fieldtype": "Float", 
   "hidden": 0, 
   "ignore_user_permissions": 0, 
   "ignore_xss_filter": 0, 
   "in_filter": 0, 
   "in_global_search": 0, 
   "in_list_view": 0, 
   "in_standard_filter": 0, 
   "label": "Commission Rate", 
   "length": 0, 
   "no_copy": 0, 
   "oldfieldname": "default_commission_rate", 
   "oldfieldtype": "Currency", 
   "permlevel": 0, 
   "print_hide": 0, 
   "print_hide_if_no_value": 0, 
   "read_only": 0, 
   "remember_last_selected_value": 0, 
   "report_hide": 0, 
   "reqd": 0, 
   "search_index": 0, 
   "set_only_once": 0, 
   "unique": 0
  }, 
  {
   "allow_bulk_edit": 0, 
   "allow_on_submit": 0, 
   "bold": 0, 
   "collapsible": 1, 
   "collapsible_depends_on": "sales_team", 
   "columns": 0, 
   "fieldname": "sales_team_section", 
   "fieldtype": "Section Break", 
   "hidden": 0, 
   "ignore_user_permissions": 0, 
   "ignore_xss_filter": 0, 
   "in_filter": 0, 
   "in_global_search": 0, 
   "in_list_view": 0, 
   "in_standard_filter": 0, 
   "label": "Sales Team", 
   "length": 0, 
   "no_copy": 0, 
   "permlevel": 0, 
   "precision": "", 
   "print_hide": 0, 
   "print_hide_if_no_value": 0, 
   "read_only": 0, 
   "remember_last_selected_value": 0, 
   "report_hide": 0, 
   "reqd": 0, 
   "search_index": 0, 
   "set_only_once": 0, 
   "unique": 0
  }, 
  {
   "allow_bulk_edit": 0, 
   "allow_on_submit": 0, 
   "bold": 0, 
   "collapsible": 0, 
   "columns": 0, 
   "fieldname": "sales_team", 
   "fieldtype": "Table", 
   "hidden": 0, 
   "ignore_user_permissions": 0, 
   "ignore_xss_filter": 0, 
   "in_filter": 0, 
   "in_global_search": 0, 
   "in_list_view": 0, 
   "in_standard_filter": 0, 
   "label": "Sales Team Details", 
   "length": 0, 
   "no_copy": 0, 
   "oldfieldname": "sales_team", 
   "oldfieldtype": "Table", 
   "options": "Sales Team", 
   "permlevel": 0, 
   "print_hide": 0, 
   "print_hide_if_no_value": 0, 
   "read_only": 0, 
   "remember_last_selected_value": 0, 
   "report_hide": 0, 
   "reqd": 0, 
   "search_index": 0, 
   "set_only_once": 0, 
   "unique": 0
  }, 
  {
   "allow_bulk_edit": 0, 
   "allow_on_submit": 0, 
   "bold": 0, 
   "collapsible": 0, 
   "columns": 0, 
   "fieldname": "customer_pos_id", 
   "fieldtype": "Data", 
   "hidden": 0, 
   "ignore_user_permissions": 0, 
   "ignore_xss_filter": 0, 
   "in_filter": 0, 
   "in_global_search": 0, 
   "in_list_view": 0, 
   "in_standard_filter": 0, 
   "label": "Customer POS id", 
   "length": 0, 
   "no_copy": 1, 
   "permlevel": 0, 
   "precision": "", 
   "print_hide": 1, 
   "print_hide_if_no_value": 0, 
   "read_only": 1, 
   "remember_last_selected_value": 0, 
   "report_hide": 1, 
   "reqd": 0, 
   "search_index": 0, 
   "set_only_once": 0, 
   "unique": 0
  }
 ], 
 "has_web_view": 0, 
 "hide_heading": 0, 
 "hide_toolbar": 0, 
 "icon": "fa fa-user", 
 "idx": 363, 
 "image_field": "image", 
 "image_view": 0, 
 "in_create": 0, 
 "is_submittable": 0, 
 "issingle": 0, 
 "istable": 0, 
 "max_attachments": 0, 
<<<<<<< HEAD
 "modified": "2018-01-31 16:44:52.191083", 
=======
 "modified": "2018-01-30 11:52:05.497363", 
>>>>>>> 9f29f607
 "modified_by": "Administrator", 
 "module": "Selling", 
 "name": "Customer", 
 "name_case": "Title Case", 
 "owner": "Administrator", 
 "permissions": [
  {
   "amend": 0, 
   "apply_user_permissions": 0, 
   "cancel": 0, 
   "create": 1, 
   "delete": 0, 
   "email": 1, 
   "export": 0, 
   "if_owner": 0, 
   "import": 0, 
   "permlevel": 0, 
   "print": 1, 
   "read": 1, 
   "report": 1, 
   "role": "Sales User", 
   "set_user_permissions": 0, 
   "share": 1, 
   "submit": 0, 
   "write": 1
  }, 
  {
   "amend": 0, 
   "apply_user_permissions": 0, 
   "cancel": 0, 
   "create": 0, 
   "delete": 0, 
   "email": 0, 
   "export": 0, 
   "if_owner": 0, 
   "import": 0, 
   "permlevel": 1, 
   "print": 0, 
   "read": 1, 
   "report": 0, 
   "role": "Sales User", 
   "set_user_permissions": 0, 
   "share": 0, 
   "submit": 0, 
   "write": 0
  }, 
  {
   "amend": 0, 
   "apply_user_permissions": 0, 
   "cancel": 0, 
   "create": 0, 
   "delete": 0, 
   "email": 1, 
   "export": 0, 
   "if_owner": 0, 
   "import": 0, 
   "permlevel": 0, 
   "print": 1, 
   "read": 1, 
   "report": 1, 
   "role": "Sales Manager", 
   "set_user_permissions": 0, 
   "share": 0, 
   "submit": 0, 
   "write": 0
  }, 
  {
   "amend": 0, 
   "apply_user_permissions": 0, 
   "cancel": 0, 
   "create": 1, 
   "delete": 1, 
   "email": 1, 
   "export": 0, 
   "if_owner": 0, 
   "import": 0, 
   "permlevel": 0, 
   "print": 1, 
   "read": 1, 
   "report": 1, 
   "role": "Sales Master Manager", 
   "set_user_permissions": 1, 
   "share": 1, 
   "submit": 0, 
   "write": 1
  }, 
  {
   "amend": 0, 
   "apply_user_permissions": 0, 
   "cancel": 0, 
   "create": 0, 
   "delete": 0, 
   "email": 0, 
   "export": 0, 
   "if_owner": 0, 
   "import": 0, 
   "permlevel": 1, 
   "print": 0, 
   "read": 1, 
   "report": 0, 
   "role": "Sales Master Manager", 
   "set_user_permissions": 0, 
   "share": 0, 
   "submit": 0, 
   "write": 1
  }, 
  {
   "amend": 0, 
   "apply_user_permissions": 0, 
   "cancel": 0, 
   "create": 0, 
   "delete": 0, 
   "email": 1, 
   "export": 0, 
   "if_owner": 0, 
   "import": 0, 
   "permlevel": 0, 
   "print": 1, 
   "read": 1, 
   "report": 1, 
   "role": "Stock User", 
   "set_user_permissions": 0, 
   "share": 0, 
   "submit": 0, 
   "write": 0
  }, 
  {
   "amend": 0, 
   "apply_user_permissions": 0, 
   "cancel": 0, 
   "create": 0, 
   "delete": 0, 
   "email": 1, 
   "export": 0, 
   "if_owner": 0, 
   "import": 0, 
   "permlevel": 0, 
   "print": 1, 
   "read": 1, 
   "report": 1, 
   "role": "Stock Manager", 
   "set_user_permissions": 0, 
   "share": 0, 
   "submit": 0, 
   "write": 0
  }, 
  {
   "amend": 0, 
   "apply_user_permissions": 0, 
   "cancel": 0, 
   "create": 0, 
   "delete": 0, 
   "email": 1, 
   "export": 0, 
   "if_owner": 0, 
   "import": 0, 
   "permlevel": 0, 
   "print": 1, 
   "read": 1, 
   "report": 1, 
   "role": "Accounts User", 
   "set_user_permissions": 0, 
   "share": 0, 
   "submit": 0, 
   "write": 0
  }, 
  {
   "amend": 0, 
   "apply_user_permissions": 0, 
   "cancel": 0, 
   "create": 0, 
   "delete": 0, 
   "email": 1, 
   "export": 0, 
   "if_owner": 0, 
   "import": 0, 
   "permlevel": 0, 
   "print": 1, 
   "read": 1, 
   "report": 1, 
   "role": "Accounts Manager", 
   "set_user_permissions": 0, 
   "share": 0, 
   "submit": 0, 
   "write": 0
  }
 ], 
 "quick_entry": 1, 
 "read_only": 0, 
 "read_only_onload": 0, 
 "search_fields": "customer_name,customer_group,territory, mobile_no,primary_address", 
 "show_name_in_global_search": 1, 
 "sort_order": "ASC", 
 "title_field": "customer_name", 
 "track_changes": 1, 
 "track_seen": 0
}<|MERGE_RESOLUTION|>--- conflicted
+++ resolved
@@ -1447,11 +1447,7 @@
  "issingle": 0, 
  "istable": 0, 
  "max_attachments": 0, 
-<<<<<<< HEAD
  "modified": "2018-01-31 16:44:52.191083", 
-=======
- "modified": "2018-01-30 11:52:05.497363", 
->>>>>>> 9f29f607
  "modified_by": "Administrator", 
  "module": "Selling", 
  "name": "Customer", 
