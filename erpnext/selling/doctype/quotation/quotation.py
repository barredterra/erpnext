--- conflicted
+++ resolved
@@ -246,10 +246,4 @@
 			else:
 				return customer_name
 		else:
-<<<<<<< HEAD
-			return customer_name
-	elif quotation and quotation[1]:
-		return frappe.get_doc("Customer",quotation[1])
-=======
-			return frappe.get_doc("Customer", quotation.get("party_name"))
->>>>>>> 2f175e6d
+			return frappe.get_doc("Customer", quotation.get("party_name"))