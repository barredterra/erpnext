--- conflicted
+++ resolved
@@ -41,17 +41,11 @@
 }
 
 cur_frm.cscript.onload_post_render = function(doc, cdt, cdn) {
-<<<<<<< HEAD
-	if(doc.__islocal) {
-		// defined in sales_common.js
-		cur_frm.cscript.update_item_details(doc, cdt, cdn);
-=======
 	var callback = function(doc, cdt, cdn) {
 		if(doc.__islocal) {
 			// defined in sales_common.js
 			cur_frm.cscript.update_item_details(doc, cdt, cdn);
 		}
->>>>>>> d14bea3d
 	}
 	
 	cur_frm.cscript.hide_price_list_currency(doc, cdt, cdn, callback); 
@@ -63,15 +57,8 @@
 //==================
 cur_frm.cscript.refresh = function(doc, cdt, cdn) {
 	cur_frm.clear_custom_buttons();
-<<<<<<< HEAD
-	var callback = function() {
-		cur_frm.cscript.dynamic_label(doc, cdt, cdn);
-	}
-	cur_frm.cscript.hide_price_list_currency(doc, cdt, cdn, callback); 
-=======
 
 	if (!cur_frm.cscript.is_onload) cur_frm.cscript.hide_price_list_currency(doc, cdt, cdn); 
->>>>>>> d14bea3d
 
 
 	if(doc.docstatus==1) {
