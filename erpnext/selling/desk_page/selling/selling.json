{
 "cards": [
  {
   "hidden": 0,
   "label": "Selling",
   "links": "[\n    {\n        \"description\": \"Customer Database.\",\n        \"label\": \"Customer\",\n        \"name\": \"Customer\",\n        \"onboard\": 1,\n        \"type\": \"doctype\"\n    },\n    {\n        \"dependencies\": [\n            \"Item\",\n            \"Customer\"\n        ],\n        \"description\": \"Quotes to Leads or Customers.\",\n        \"label\": \"Quotation\",\n        \"name\": \"Quotation\",\n        \"onboard\": 1,\n        \"type\": \"doctype\"\n    },\n    {\n        \"dependencies\": [\n            \"Item\",\n            \"Customer\"\n        ],\n        \"description\": \"Confirmed orders from Customers.\",\n        \"label\": \"Sales Order\",\n        \"name\": \"Sales Order\",\n        \"onboard\": 1,\n        \"type\": \"doctype\"\n    },\n     {\n        \"dependencies\": [\n            \"Item\",\n            \"Customer\"\n        ],\n        \"label\": \"Sales Invoice\",\n        \"name\": \"Sales Invoice\",\n        \"onboard\": 1,\n        \"type\": \"doctype\"\n    },\n    {\n        \"dependencies\": [\n            \"Item\",\n            \"Customer\"\n        ],\n        \"description\": \"Blanket Orders from Costumers.\",\n        \"label\": \"Blanket Order\",\n        \"name\": \"Blanket Order\",\n        \"onboard\": 1,\n        \"type\": \"doctype\"\n    },\n    {\n        \"dependencies\": [\n            \"Item\"\n        ],\n        \"description\": \"Manage Sales Partners.\",\n        \"label\": \"Sales Partner\",\n        \"name\": \"Sales Partner\",\n        \"type\": \"doctype\"\n    },\n    {\n        \"dependencies\": [\n            \"Item\",\n            \"Customer\"\n        ],\n        \"description\": \"Manage Sales Person Tree.\",\n        \"icon\": \"fa fa-sitemap\",\n        \"label\": \"Sales Person\",\n        \"link\": \"Tree/Sales Person\",\n        \"name\": \"Sales Person\",\n        \"type\": \"doctype\"\n    }\n]"
  },
  {
   "hidden": 0,
   "label": "Items and Pricing",
   "links": "[\n    {\n        \"description\": \"All Products or Services.\",\n        \"label\": \"Item\",\n        \"name\": \"Item\",\n        \"onboard\": 1,\n        \"type\": \"doctype\"\n    },\n    {\n        \"dependencies\": [\n            \"Item\",\n            \"Price List\"\n        ],\n        \"description\": \"Multiple Item prices.\",\n        \"label\": \"Item Price\",\n        \"name\": \"Item Price\",\n        \"onboard\": 1,\n        \"route\": \"#Report/Item Price\",\n        \"type\": \"doctype\"\n    },\n    {\n        \"description\": \"Price List master.\",\n        \"label\": \"Price List\",\n        \"name\": \"Price List\",\n        \"onboard\": 1,\n        \"type\": \"doctype\"\n    },\n    {\n        \"description\": \"Tree of Item Groups.\",\n        \"icon\": \"fa fa-sitemap\",\n        \"label\": \"Item Group\",\n        \"link\": \"Tree/Item Group\",\n        \"name\": \"Item Group\",\n        \"onboard\": 1,\n        \"type\": \"doctype\"\n    },\n    {\n        \"dependencies\": [\n            \"Item\"\n        ],\n        \"description\": \"Bundle items at time of sale.\",\n        \"label\": \"Product Bundle\",\n        \"name\": \"Product Bundle\",\n        \"type\": \"doctype\"\n    },\n    {\n        \"description\": \"Rules for applying different promotional schemes.\",\n        \"label\": \"Promotional Scheme\",\n        \"name\": \"Promotional Scheme\",\n        \"type\": \"doctype\"\n    },\n    {\n        \"dependencies\": [\n            \"Item\"\n        ],\n        \"description\": \"Rules for applying pricing and discount.\",\n        \"label\": \"Pricing Rule\",\n        \"name\": \"Pricing Rule\",\n        \"type\": \"doctype\"\n    },\n    {\n        \"description\": \"Rules for adding shipping costs.\",\n        \"label\": \"Shipping Rule\",\n        \"name\": \"Shipping Rule\",\n        \"type\": \"doctype\"\n    },\n    {\n        \"description\": \"Define coupon codes.\",\n        \"label\": \"Coupon Code\",\n        \"name\": \"Coupon Code\",\n        \"type\": \"doctype\"\n    }\n]"
  },
  {
   "hidden": 0,
   "label": "Settings",
   "links": "[\n    {\n        \"description\": \"Default settings for selling transactions.\",\n        \"label\": \"Selling Settings\",\n        \"name\": \"Selling Settings\",\n        \"settings\": 1,\n        \"type\": \"doctype\"\n    },\n    {\n        \"description\": \"Template of terms or contract.\",\n        \"label\": \"Terms and Conditions Template\",\n        \"name\": \"Terms and Conditions\",\n        \"onboard\": 1,\n        \"type\": \"doctype\"\n    },\n    {\n        \"description\": \"Tax template for selling transactions.\",\n        \"label\": \"Sales Taxes and Charges Template\",\n        \"name\": \"Sales Taxes and Charges Template\",\n        \"onboard\": 1,\n        \"type\": \"doctype\"\n    },\n    {\n        \"description\": \"Track Leads by Lead Source.\",\n        \"label\": \"Lead Source\",\n        \"name\": \"Lead Source\",\n        \"type\": \"doctype\"\n    },\n    {\n        \"description\": \"Manage Customer Group Tree.\",\n        \"icon\": \"fa fa-sitemap\",\n        \"label\": \"Customer Group\",\n        \"link\": \"Tree/Customer Group\",\n        \"name\": \"Customer Group\",\n        \"type\": \"doctype\"\n    },\n    {\n        \"description\": \"All Contacts.\",\n        \"label\": \"Contact\",\n        \"name\": \"Contact\",\n        \"type\": \"doctype\"\n    },\n    {\n        \"description\": \"All Addresses.\",\n        \"label\": \"Address\",\n        \"name\": \"Address\",\n        \"type\": \"doctype\"\n    },\n    {\n        \"description\": \"Manage Territory Tree.\",\n        \"icon\": \"fa fa-sitemap\",\n        \"label\": \"Territory\",\n        \"link\": \"Tree/Territory\",\n        \"name\": \"Territory\",\n        \"type\": \"doctype\"\n    },\n    {\n        \"description\": \"Sales campaigns.\",\n        \"label\": \"Campaign\",\n        \"name\": \"Campaign\",\n        \"type\": \"doctype\"\n    }\n]"
  },
  {
   "hidden": 0,
   "label": "Key Reports",
   "links": "[\n    {\n     \n        \"doctype\": \"Sales Order\",\n        \"is_query_report\": true,\n        \"label\": \"Sales Analytics\",\n        \"name\": \"Sales Analytics\",\n        \"onboard\": 1,\n        \"type\": \"report\"\n    },\n    {\n        \"dependencies\": [\n            \"Sales Order\"\n        ],\n        \"doctype\": \"Sales Order\",\n        \"is_query_report\": true,\n        \"label\": \"Sales Order Analysis\",\n        \"name\": \"Sales Order Analysis\",\n        \"onboard\": 1,\n        \"type\": \"report\"\n    },\n    {\n        \"icon\": \"fa fa-bar-chart\",\n        \"label\": \"Sales Funnel\",\n        \"name\": \"sales-funnel\",\n        \"onboard\": 1,\n        \"type\": \"page\"\n    },\n    {\n        \"dependencies\": [\n            \"Sales Order\"\n        ],\n        \"doctype\": \"Sales Order\",\n        \"is_query_report\": true,\n        \"label\": \"Sales Order Trends\",\n        \"name\": \"Sales Order Trends\",\n        \"type\": \"report\"\n    },\n    {\n        \"dependencies\": [\n            \"Quotation\"\n        ],\n        \"doctype\": \"Quotation\",\n        \"is_query_report\": true,\n        \"label\": \"Quotation Trends\",\n        \"name\": \"Quotation Trends\",\n        \"type\": \"report\"\n    },\n    {\n        \"dependencies\": [\n            \"Customer\"\n        ],\n        \"doctype\": \"Customer\",\n        \"icon\": \"fa fa-bar-chart\",\n        \"is_query_report\": true,\n        \"label\": \"Customer Acquisition and Loyalty\",\n        \"name\": \"Customer Acquisition and Loyalty\",\n        \"type\": \"report\"\n    },\n    {\n        \"dependencies\": [\n            \"Sales Order\"\n        ],\n        \"doctype\": \"Sales Order\",\n        \"is_query_report\": true,\n        \"label\": \"Inactive Customers\",\n        \"name\": \"Inactive Customers\",\n        \"type\": \"report\"\n    },\n    {\n        \"dependencies\": [\n            \"Sales Order\"\n        ],\n        \"doctype\": \"Sales Order\",\n        \"is_query_report\": true,\n        \"label\": \"Sales Person-wise Transaction Summary\",\n        \"name\": \"Sales Person-wise Transaction Summary\",\n        \"type\": \"report\"\n    },\n    {\n        \"dependencies\": [\n            \"Item\"\n        ],\n        \"doctype\": \"Item\",\n        \"is_query_report\": true,\n        \"label\": \"Item-wise Sales History\",\n        \"name\": \"Item-wise Sales History\",\n        \"type\": \"report\"\n    }\n]"
  },
  {
   "hidden": 0,
   "label": "Other Reports",
   "links": "[\n    {\n        \"dependencies\": [\n            \"Lead\"\n        ],\n        \"doctype\": \"Lead\",\n        \"is_query_report\": true,\n        \"label\": \"Lead Details\",\n        \"name\": \"Lead Details\",\n        \"type\": \"report\"\n    },\n    {\n        \"dependencies\": [\n            \"Address\"\n        ],\n        \"doctype\": \"Address\",\n        \"is_query_report\": true,\n        \"label\": \"Customer Addresses And Contacts\",\n        \"name\": \"Address And Contacts\",\n        \"route_options\": {\n            \"party_type\": \"Customer\"\n        },\n        \"type\": \"report\"\n    },\n    {\n        \"dependencies\": [\n            \"Item\"\n        ],\n        \"doctype\": \"Item\",\n        \"is_query_report\": true,\n        \"label\": \"Available Stock for Packing Items\",\n        \"name\": \"Available Stock for Packing Items\",\n        \"type\": \"report\"\n    },\n    {\n        \"dependencies\": [\n            \"Sales Order\"\n        ],\n        \"doctype\": \"Sales Order\",\n        \"is_query_report\": true,\n        \"label\": \"Pending SO Items For Purchase Request\",\n        \"name\": \"Pending SO Items For Purchase Request\",\n        \"type\": \"report\"\n    },\n     {\n        \"dependencies\": [\n            \"Delivery Note\"\n        ],\n        \"doctype\": \"Delivery Note\",\n        \"is_query_report\": true,\n        \"label\": \"Delivery Note Trends\",\n        \"name\": \"Delivery Note Trends\",\n        \"type\": \"report\"\n    },\n    {\n        \"dependencies\": [\n            \"Sales Invoice\"\n        ],\n        \"doctype\": \"Sales Invoice\",\n        \"is_query_report\": true,\n        \"label\": \"Sales Invoice Trends\",\n        \"name\": \"Sales Invoice Trends\",\n        \"type\": \"report\"\n    },\n    {\n        \"dependencies\": [\n            \"Customer\"\n        ],\n        \"doctype\": \"Customer\",\n        \"is_query_report\": true,\n        \"label\": \"Customer Credit Balance\",\n        \"name\": \"Customer Credit Balance\",\n        \"type\": \"report\"\n    },\n    {\n        \"dependencies\": [\n            \"Customer\"\n        ],\n        \"doctype\": \"Customer\",\n        \"is_query_report\": true,\n        \"label\": \"Customers Without Any Sales Transactions\",\n        \"name\": \"Customers Without Any Sales Transactions\",\n        \"type\": \"report\"\n    },\n    {\n        \"dependencies\": [\n            \"Customer\"\n        ],\n        \"doctype\": \"Customer\",\n        \"is_query_report\": true,\n        \"label\": \"Sales Partners Commission\",\n        \"name\": \"Sales Partners Commission\",\n        \"type\": \"report\"\n    }\n]"
  }
 ],
 "category": "Modules",
 "charts": [
  {
   "chart_name": "Sales Order Trends",
   "label": "Sales Order Trends"
  }
 ],
 "charts_label": "Selling ",
 "creation": "2020-01-28 11:49:12.092882",
 "developer_mode_only": 0,
 "disable_user_customization": 0,
 "docstatus": 0,
 "doctype": "Desk Page",
 "extends_another_page": 0,
 "hide_custom": 1,
 "icon": "sell",
 "idx": 0,
 "is_standard": 1,
 "label": "Selling",
<<<<<<< HEAD
 "modified": "2020-06-30 18:32:50.587478",
=======
 "modified": "2020-08-15 10:12:53.131621",
>>>>>>> 111183d0
 "modified_by": "Administrator",
 "module": "Selling",
 "name": "Selling",
 "onboarding": "Selling",
 "owner": "Administrator",
 "pin_to_bottom": 0,
 "pin_to_top": 0,
 "shortcuts": [
  {
   "color": "Grey",
   "format": "{} Available",
   "label": "Item",
   "link_to": "Item",
   "stats_filter": "{\n    \"disabled\":0\n}",
   "type": "DocType"
  },
  {
   "color": "Yellow",
   "format": "{}  To Deliver",
   "label": "Sales Order",
   "link_to": "Sales Order",
   "stats_filter": "{\n    \"company\": [\"like\", '%' + frappe.defaults.get_global_default(\"company\") + '%'],\n    \"status\":[\"in\", [\"To Deliver\", \"To Deliver and Bill\"]]\n}",
   "type": "DocType"
  },
  {
   "color": "Grey",
   "format": "{} Open",
   "label": "Sales Analytics",
   "link_to": "Sales Analytics",
   "stats_filter": "{ \"Status\": \"Open\" }",
   "type": "Report"
  },
  {
   "label": "Sales Order Analysis",
   "link_to": "Sales Order Analysis",
   "type": "Report"
  },
  {
   "label": "Dashboard",
   "link_to": "Selling",
   "type": "Dashboard"
  }
 ],
 "shortcuts_label": "Quick Access"
}<|MERGE_RESOLUTION|>--- conflicted
+++ resolved
@@ -45,11 +45,7 @@
  "idx": 0,
  "is_standard": 1,
  "label": "Selling",
-<<<<<<< HEAD
- "modified": "2020-06-30 18:32:50.587478",
-=======
  "modified": "2020-08-15 10:12:53.131621",
->>>>>>> 111183d0
  "modified_by": "Administrator",
  "module": "Selling",
  "name": "Selling",
