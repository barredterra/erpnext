from __future__ import unicode_literals
import frappe
from frappe import _
import json
from frappe.utils import cstr, cint, nowdate, getdate, flt, get_request_session, get_datetime
from erpnext.erpnext_integrations.utils import validate_webhooks_request
from erpnext.selling.doctype.sales_order.sales_order import make_delivery_note, make_sales_invoice
from erpnext.erpnext_integrations.doctype.shopify_settings.sync_product import sync_item_from_shopify
from erpnext.erpnext_integrations.doctype.shopify_settings.sync_customer import create_customer
from erpnext.erpnext_integrations.doctype.shopify_log.shopify_log import make_shopify_log, dump_request_data
from erpnext.erpnext_integrations.doctype.shopify_settings.shopify_settings import get_shopify_url, get_header

@frappe.whitelist(allow_guest=True)
@validate_webhooks_request("Shopify Settings", 'X-Shopify-Hmac-Sha256', secret_key='shared_secret')
def store_request_data(order=None, event=None):
	if frappe.request:
		order = json.loads(frappe.request.data)
		event = frappe.request.headers.get('X-Shopify-Topic')

	dump_request_data(order, event)

def sync_sales_order(order, request_id=None, old_order_sync=False):
	frappe.set_user('Administrator')
	shopify_settings = frappe.get_doc("Shopify Settings")
	frappe.flags.request_id = request_id

	if not frappe.db.get_value("Sales Order", filters={"shopify_order_id": cstr(order['id'])}):
		try:
			validate_customer(order, shopify_settings)
			validate_item(order, shopify_settings)
			create_order(order, shopify_settings, old_order_sync=old_order_sync)
		except Exception as e:
			make_shopify_log(status="Error", exception=e)

		else:
			make_shopify_log(status="Success")

def prepare_sales_invoice(order, request_id=None):
	frappe.set_user('Administrator')
	shopify_settings = frappe.get_doc("Shopify Settings")
	frappe.flags.request_id = request_id

	try:
		sales_order = get_sales_order(cstr(order['id']))
		if sales_order:
			create_sales_invoice(order, shopify_settings, sales_order)
			make_shopify_log(status="Success")
	except Exception as e:
		make_shopify_log(status="Error", exception=e, rollback=True)

def prepare_delivery_note(order, request_id=None):
	frappe.set_user('Administrator')
	shopify_settings = frappe.get_doc("Shopify Settings")
	frappe.flags.request_id = request_id

	try:
		sales_order = get_sales_order(cstr(order['id']))
		if sales_order:
			create_delivery_note(order, shopify_settings, sales_order)
		make_shopify_log(status="Success")
	except Exception as e:
		make_shopify_log(status="Error", exception=e, rollback=True)

def get_sales_order(shopify_order_id):
	sales_order = frappe.db.get_value("Sales Order", filters={"shopify_order_id": shopify_order_id})
	if sales_order:
		so = frappe.get_doc("Sales Order", sales_order)
		return so

def validate_customer(order, shopify_settings):
	customer_id = order.get("customer", {}).get("id")
	if customer_id:
		if not frappe.db.get_value("Customer", {"shopify_customer_id": customer_id}, "name"):
			create_customer(order.get("customer"), shopify_settings)

def validate_item(order, shopify_settings):
	for item in order.get("line_items"):
		if item.get("product_id") and not frappe.db.get_value("Item", {"shopify_product_id": item.get("product_id")}, "name"):
			sync_item_from_shopify(shopify_settings, item)

def create_order(order, shopify_settings, old_order_sync=False, company=None):
	so = create_sales_order(order, shopify_settings, company)
	if so:
		if order.get("financial_status") == "paid":
			create_sales_invoice(order, shopify_settings, so, old_order_sync=old_order_sync)

		if order.get("fulfillments") and not old_order_sync:
			create_delivery_note(order, shopify_settings, so)

def create_sales_order(shopify_order, shopify_settings, company=None):
	product_not_exists = []
	customer = frappe.db.get_value("Customer", {"shopify_customer_id": shopify_order.get("customer", {}).get("id")}, "name")
	so = frappe.db.get_value("Sales Order", {"shopify_order_id": shopify_order.get("id")}, "name")

	if not so:
		items = get_order_items(shopify_order.get("line_items"), shopify_settings, getdate(shopify_order.get('created_at')))

		if not items:
			message = 'Following items exists in the shopify order but relevant records were not found in the shopify Product master'
			message += "\n" + ", ".join(product_not_exists)

			make_shopify_log(status="Error", exception=message, rollback=True)

			return ''

		so = frappe.get_doc({
			"doctype": "Sales Order",
			"naming_series": shopify_settings.sales_order_series or "SO-Shopify-",
			"shopify_order_id": shopify_order.get("id"),
			"shopify_order_number": shopify_order.get("name"),
			"customer": customer or shopify_settings.default_customer,
			"transaction_date": getdate(shopify_order.get("created_at")) or nowdate(),
			"delivery_date": getdate(shopify_order.get("created_at")) or nowdate(),
			"company": shopify_settings.company,
			"selling_price_list": shopify_settings.price_list,
			"ignore_pricing_rule": 1,
			"items": items,
			"taxes": get_order_taxes(shopify_order, shopify_settings),
			"apply_discount_on": "Grand Total",
			"discount_amount": get_discounted_amount(shopify_order),
		})

		if company:
			so.update({
				"company": company,
				"status": "Draft"
			})
		so.flags.ignore_mandatory = True
		so.save(ignore_permissions=True)
		so.submit()

	else:
		so = frappe.get_doc("Sales Order", so)

	frappe.db.commit()
	return so

def create_sales_invoice(shopify_order, shopify_settings, so, old_order_sync=False):
	if not frappe.db.get_value("Sales Invoice", {"shopify_order_id": shopify_order.get("id")}, "name")\
		and so.docstatus==1 and not so.per_billed and cint(shopify_settings.sync_sales_invoice):

		if old_order_sync:
			posting_date = getdate(shopify_order.get('created_at'))
		else:
			posting_date = nowdate()

		si = make_sales_invoice(so.name, ignore_permissions=True)
		si.shopify_order_id = shopify_order.get("id")
		si.shopify_order_number = shopify_order.get("name")
		si.set_posting_time = 1
		si.posting_date = posting_date
<<<<<<< HEAD
=======
		si.due_date = posting_date
>>>>>>> 34fc5285
		si.naming_series = shopify_settings.sales_invoice_series or "SI-Shopify-"
		si.flags.ignore_mandatory = True
		set_cost_center(si.items, shopify_settings.cost_center)
		si.insert(ignore_mandatory=True)
		si.submit()
		make_payament_entry_against_sales_invoice(si, shopify_settings, posting_date)
		frappe.db.commit()

def set_cost_center(items, cost_center):
	for item in items:
		item.cost_center = cost_center

def make_payament_entry_against_sales_invoice(doc, shopify_settings, posting_date=None):
	from erpnext.accounts.doctype.payment_entry.payment_entry import get_payment_entry
	payment_entry = get_payment_entry(doc.doctype, doc.name, bank_account=shopify_settings.cash_bank_account)
	payment_entry.flags.ignore_mandatory = True
	payment_entry.reference_no = doc.name
	payment_entry.posting_date = posting_date or nowdate()
	payment_entry.reference_date = posting_date or nowdate()
	payment_entry.insert(ignore_permissions=True)
	payment_entry.submit()

def create_delivery_note(shopify_order, shopify_settings, so):
	if not cint(shopify_settings.sync_delivery_note):
		return

	for fulfillment in shopify_order.get("fulfillments"):
		if not frappe.db.get_value("Delivery Note", {"shopify_fulfillment_id": fulfillment.get("id")}, "name")\
			and so.docstatus==1:

			dn = make_delivery_note(so.name)
			dn.shopify_order_id = fulfillment.get("order_id")
			dn.shopify_order_number = shopify_order.get("name")
			dn.set_posting_time = 1
			dn.posting_date = getdate(fulfillment.get("created_at"))
			dn.shopify_fulfillment_id = fulfillment.get("id")
			dn.naming_series = shopify_settings.delivery_note_series or "DN-Shopify-"
			dn.items = get_fulfillment_items(dn.items, fulfillment.get("line_items"), shopify_settings)
			dn.flags.ignore_mandatory = True
			dn.save()
			dn.submit()
			frappe.db.commit()

def get_fulfillment_items(dn_items, fulfillment_items, shopify_settings):
	return [dn_item.update({"qty": item.get("quantity")}) for item in fulfillment_items for dn_item in dn_items\
			if get_item_code(item) == dn_item.item_code]

def get_discounted_amount(order):
	discounted_amount = 0.0
	for discount in order.get("discount_codes"):
		discounted_amount += flt(discount.get("amount"))
	return discounted_amount

def get_order_items(order_items, shopify_settings, delivery_date):
	items = []
	all_product_exists = True
	product_not_exists = []

	for shopify_item in order_items:
		if not shopify_item.get('product_exists'):
			all_product_exists = False
			product_not_exists.append({'title':shopify_item.get('title'),
				'shopify_order_id': shopify_item.get('id')})
			continue

		if all_product_exists:
			item_code = get_item_code(shopify_item)
			items.append({
				"item_code": item_code,
				"item_name": shopify_item.get("name"),
				"rate": shopify_item.get("price"),
				"delivery_date": delivery_date,
				"qty": shopify_item.get("quantity"),
				"stock_uom": shopify_item.get("uom") or _("Nos"),
				"warehouse": shopify_settings.warehouse
			})
		else:
			items = []

	return items

def get_item_code(shopify_item):
	item_code = frappe.db.get_value("Item", {"shopify_variant_id": shopify_item.get("variant_id")}, "item_code")
	if not item_code:
		item_code = frappe.db.get_value("Item", {"shopify_product_id": shopify_item.get("product_id")}, "item_code")
	if not item_code:
		item_code = frappe.db.get_value("Item", {"item_name": shopify_item.get("title")}, "item_code")

	return item_code

def get_order_taxes(shopify_order, shopify_settings):
	taxes = []
	for tax in shopify_order.get("tax_lines"):
		taxes.append({
			"charge_type": _("On Net Total"),
			"account_head": get_tax_account_head(tax),
			"description": "{0} - {1}%".format(tax.get("title"), tax.get("rate") * 100.0),
			"rate": tax.get("rate") * 100.00,
			"included_in_print_rate": 1 if shopify_order.get("taxes_included") else 0,
			"cost_center": shopify_settings.cost_center
		})

	taxes = update_taxes_with_shipping_lines(taxes, shopify_order.get("shipping_lines"), shopify_settings)

	return taxes

def update_taxes_with_shipping_lines(taxes, shipping_lines, shopify_settings):
	"""Shipping lines represents the shipping details,
		each such shipping detail consists of a list of tax_lines"""
	for shipping_charge in shipping_lines:
		if shipping_charge.get("price"):
			taxes.append({
				"charge_type": _("Actual"),
				"account_head": get_tax_account_head(shipping_charge),
				"description": shipping_charge["title"],
				"tax_amount": shipping_charge["price"],
				"cost_center": shopify_settings.cost_center
			})

		for tax in shipping_charge.get("tax_lines"):
			taxes.append({
				"charge_type": _("Actual"),
				"account_head": get_tax_account_head(tax),
				"description": tax["title"],
				"tax_amount": tax["price"],
				"cost_center": shopify_settings.cost_center
			})

	return taxes

def get_tax_account_head(tax):
	tax_title = tax.get("title").encode("utf-8")

	tax_account =  frappe.db.get_value("Shopify Tax Account", \
		{"parent": "Shopify Settings", "shopify_tax": tax_title}, "tax_account")

	if not tax_account:
		frappe.throw(_("Tax Account not specified for Shopify Tax {0}").format(tax.get("title")))

	return tax_account

@frappe.whitelist(allow_guest=True)
def sync_old_orders():
	frappe.set_user('Administrator')
	shopify_settings = frappe.get_doc('Shopify Settings')

	if not shopify_settings.sync_missing_orders:
		return

	url = get_url(shopify_settings)
	session = get_request_session()

	try:
		res = session.get(url, headers=get_header(shopify_settings))
		res.raise_for_status()
		orders = res.json()["orders"]

		for order in orders:
			if is_sync_complete(shopify_settings, order):
				stop_sync(shopify_settings)
				return

			sync_sales_order(order=order, old_order_sync=True)
			last_order_id = order.get('id')

		if last_order_id:
			shopify_settings.load_from_db()
			shopify_settings.last_order_id = last_order_id
			shopify_settings.save()
			frappe.db.commit()

	except Exception as e:
		raise e

def stop_sync(shopify_settings):
	shopify_settings.sync_missing_orders = 0
	shopify_settings.last_order_id = ''
	shopify_settings.save()
	frappe.db.commit()

def get_url(shopify_settings):
	last_order_id = shopify_settings.last_order_id

	if not last_order_id:
		if shopify_settings.sync_based_on == 'Date':
			url = get_shopify_url("admin/api/2020-10/orders.json?limit=250&created_at_min={0}&since_id=0".format(
				get_datetime(shopify_settings.from_date)), shopify_settings)
		else:
			url = get_shopify_url("admin/api/2020-10/orders.json?limit=250&since_id={0}".format(
				shopify_settings.from_order_id), shopify_settings)
	else:
		url = get_shopify_url("admin/api/2020-10/orders.json?limit=250&since_id={0}".format(last_order_id), shopify_settings)

	return url

def is_sync_complete(shopify_settings, order):
	if shopify_settings.sync_based_on == 'Date':
		return getdate(shopify_settings.to_date) < getdate(order.get('created_at'))
	else:
		return cstr(order.get('id')) == cstr(shopify_settings.to_order_id)
<|MERGE_RESOLUTION|>--- conflicted
+++ resolved
@@ -149,10 +149,7 @@
 		si.shopify_order_number = shopify_order.get("name")
 		si.set_posting_time = 1
 		si.posting_date = posting_date
-<<<<<<< HEAD
-=======
 		si.due_date = posting_date
->>>>>>> 34fc5285
 		si.naming_series = shopify_settings.sales_invoice_series or "SI-Shopify-"
 		si.flags.ignore_mandatory = True
 		set_cost_center(si.items, shopify_settings.cost_center)
