patch_list = [
	{
		'patch_module': 'patches.jan_mar_2012',
		'patch_file': 'stable_branch_shift_09_01_12',
		'description': 'Various Reloads for shifting branch from master to stable'
	},
	{
		'patch_module': 'patches.jan_mar_2012',
		'patch_file': 'print_hide_totals',
		'description': 'Uncheck print_hide for RV, SO, DN and Quotation'
	},
	{
		'patch_module': 'patches.jan_mar_2012',
		'patch_file': 'rename_doctype_indent',
		'description': 'Add DocType Label: Indent to Purchase Requisition'
	},
	{
		'patch_module': 'patches.jan_mar_2012',
<<<<<<< HEAD
		'patch_file': 'production_cleanup',
		'description': 'Major changes in production module, almost rewrited the entire code'
	},
	{
		'patch_module': 'patches.jan_mar_2012',
		'patch_file': 'jan_production_patches',
		'description': 'Fixes after Major changes in production module'
=======
		'patch_file': 'allocated_to_profile',
		'description': """Change Options to "Profile" for fieldname "allocated_to"
			as this is giving improper values in Permission Engine"""
>>>>>>> 5f72836f
	}
]<|MERGE_RESOLUTION|>--- conflicted
+++ resolved
@@ -16,7 +16,6 @@
 	},
 	{
 		'patch_module': 'patches.jan_mar_2012',
-<<<<<<< HEAD
 		'patch_file': 'production_cleanup',
 		'description': 'Major changes in production module, almost rewrited the entire code'
 	},
@@ -24,10 +23,11 @@
 		'patch_module': 'patches.jan_mar_2012',
 		'patch_file': 'jan_production_patches',
 		'description': 'Fixes after Major changes in production module'
-=======
+	},
+	{
+		'patch_module': 'patches.jan_mar_2012',
 		'patch_file': 'allocated_to_profile',
 		'description': """Change Options to "Profile" for fieldname "allocated_to"
 			as this is giving improper values in Permission Engine"""
->>>>>>> 5f72836f
 	}
 ]