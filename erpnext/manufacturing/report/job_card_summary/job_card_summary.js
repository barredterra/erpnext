--- conflicted
+++ resolved
@@ -41,11 +41,7 @@
 			reqd: 1
 		},
 		{
-<<<<<<< HEAD
-			label: __("To Posting Datetime"),
-=======
 			label: __("To Posting Date"),
->>>>>>> 7af7bb83
 			fieldname:"to_date",
 			fieldtype: "Date",
 			default: frappe.defaults.get_user_default("year_end_date"),
