# -*- coding: utf-8 -*-
# Copyright (c) 2015, Frappe Technologies Pvt. Ltd. and Contributors
# See license.txt
from __future__ import unicode_literals

import frappe
import unittest
from frappe.utils import cstr, nowdate, getdate, flt, get_last_day, add_days, add_months
from erpnext.assets.doctype.asset.depreciation import post_depreciation_entries, scrap_asset, restore_asset
from erpnext.assets.doctype.asset.asset import make_sales_invoice
from erpnext.stock.doctype.purchase_receipt.test_purchase_receipt import make_purchase_receipt
from erpnext.accounts.doctype.purchase_invoice.test_purchase_invoice import make_purchase_invoice
from erpnext.stock.doctype.purchase_receipt.purchase_receipt import make_purchase_invoice as make_invoice

class TestAsset(unittest.TestCase):
	def setUp(self):
		set_depreciation_settings_in_company()
		create_asset_data()
		frappe.db.sql("delete from `tabTax Rule`")

	def test_purchase_asset(self):
		pr = make_purchase_receipt(item_code="Macbook Pro",
			qty=1, rate=100000.0, location="Test Location")

		asset_name = frappe.db.get_value("Asset", {"purchase_receipt": pr.name}, 'name')
		asset = frappe.get_doc('Asset', asset_name)
		asset.calculate_depreciation = 1

		month_end_date = get_last_day(nowdate())
		purchase_date = nowdate() if nowdate() != month_end_date else add_days(nowdate(), -15)

		asset.available_for_use_date = purchase_date
		asset.purchase_date = purchase_date
		asset.append("finance_books", {
			"expected_value_after_useful_life": 10000,
			"depreciation_method": "Straight Line",
			"total_number_of_depreciations": 3,
			"frequency_of_depreciation": 10,
			"depreciation_start_date": month_end_date
		})
		asset.submit()

		pi = make_invoice(pr.name)
		pi.supplier = "_Test Supplier"
		pi.insert()
		pi.submit()
		asset.load_from_db()
		self.assertEqual(asset.supplier, "_Test Supplier")
		self.assertEqual(asset.purchase_date, getdate(purchase_date))
		# Asset won't have reference to PI when purchased through PR
		self.assertEqual(asset.purchase_receipt, pr.name)

		expected_gle = (
			("Asset Received But Not Billed - _TC", 100000.0, 0.0),
			("Creditors - _TC", 0.0, 100000.0)
		)

		gle = frappe.db.sql("""select account, debit, credit from `tabGL Entry`
			where voucher_type='Purchase Invoice' and voucher_no = %s
			order by account""", pi.name)
		self.assertEqual(gle, expected_gle)

		pi.cancel()
		asset.cancel()
		asset.load_from_db()
		pr.load_from_db()
		pr.cancel()
		self.assertEqual(asset.docstatus, 2)

	def test_is_fixed_asset_set(self):
		asset = create_asset(is_existing_asset = 1)
		doc = frappe.new_doc('Purchase Invoice')
		doc.supplier = '_Test Supplier'
		doc.append('items', {
			'item_code': 'Macbook Pro',
			'qty': 1,
			'asset': asset.name
		})

		doc.set_missing_values()
		self.assertEqual(doc.items[0].is_fixed_asset, 1)

	def test_schedule_for_straight_line_method(self):
		pr = make_purchase_receipt(item_code="Macbook Pro",
			qty=1, rate=100000.0, location="Test Location")

		asset_name = frappe.db.get_value("Asset", {"purchase_receipt": pr.name}, 'name')
		asset = frappe.get_doc('Asset', asset_name)
		asset.calculate_depreciation = 1
		asset.available_for_use_date = '2030-01-01'
		asset.purchase_date = '2030-01-01'

		asset.append("finance_books", {
			"expected_value_after_useful_life": 10000,
			"depreciation_method": "Straight Line",
			"total_number_of_depreciations": 3,
			"frequency_of_depreciation": 12,
			"depreciation_start_date": "2030-12-31"
		})
		asset.save()

		self.assertEqual(asset.status, "Draft")
		expected_schedules = [
			["2030-12-31", 30000.00, 30000.00],
			["2031-12-31", 30000.00, 60000.00],
			["2032-12-31", 30000.00, 90000.00]
		]

		schedules = [[cstr(d.schedule_date), d.depreciation_amount, d.accumulated_depreciation_amount]
			for d in asset.get("schedules")]

		self.assertEqual(schedules, expected_schedules)

	def test_schedule_for_straight_line_method_for_existing_asset(self):
		create_asset(is_existing_asset=1)
		asset = frappe.get_doc("Asset", {"asset_name": "Macbook Pro 1"})
		asset.calculate_depreciation = 1
		asset.number_of_depreciations_booked = 1
		asset.opening_accumulated_depreciation = 40000
		asset.available_for_use_date = "2030-06-06"
		asset.append("finance_books", {
			"expected_value_after_useful_life": 10000,
			"depreciation_method": "Straight Line",
			"total_number_of_depreciations": 3,
			"frequency_of_depreciation": 12,
			"depreciation_start_date": "2030-12-31"
		})
		asset.insert()
		self.assertEqual(asset.status, "Draft")
		asset.save()
		expected_schedules = [
			["2030-12-31", 14246.58, 54246.58],
			["2031-12-31", 25000.00, 79246.58],
			["2032-06-06", 10753.42, 90000.00]
		]
		schedules = [[cstr(d.schedule_date), flt(d.depreciation_amount, 2), d.accumulated_depreciation_amount]
			for d in asset.get("schedules")]

		self.assertEqual(schedules, expected_schedules)

	def test_schedule_for_double_declining_method(self):
		pr = make_purchase_receipt(item_code="Macbook Pro",
			qty=1, rate=100000.0, location="Test Location")

		asset_name = frappe.db.get_value("Asset", {"purchase_receipt": pr.name}, 'name')
		asset = frappe.get_doc('Asset', asset_name)
		asset.calculate_depreciation = 1
		asset.available_for_use_date = '2030-01-01'
		asset.purchase_date = '2030-01-01'
		asset.append("finance_books", {
			"expected_value_after_useful_life": 10000,
			"depreciation_method": "Double Declining Balance",
			"total_number_of_depreciations": 3,
			"frequency_of_depreciation": 12,
			"depreciation_start_date": '2030-12-31'
		})
		asset.insert()
		self.assertEqual(asset.status, "Draft")
		asset.save()

		expected_schedules = [
			['2030-12-31', 66667.00, 66667.00],
			['2031-12-31', 22222.11, 88889.11],
			['2032-12-31', 1110.89, 90000.0]
		]

		schedules = [[cstr(d.schedule_date), d.depreciation_amount, d.accumulated_depreciation_amount]
			for d in asset.get("schedules")]

		self.assertEqual(schedules, expected_schedules)

	def test_schedule_for_double_declining_method_for_existing_asset(self):
		create_asset(is_existing_asset = 1)
		asset = frappe.get_doc("Asset", {"asset_name": "Macbook Pro 1"})
		asset.calculate_depreciation = 1
		asset.is_existing_asset = 1
		asset.number_of_depreciations_booked = 1
		asset.opening_accumulated_depreciation = 50000
		asset.available_for_use_date = '2030-01-01'
		asset.purchase_date = '2029-11-30'
		asset.append("finance_books", {
			"expected_value_after_useful_life": 10000,
			"depreciation_method": "Double Declining Balance",
			"total_number_of_depreciations": 3,
			"frequency_of_depreciation": 12,
			"depreciation_start_date": "2030-12-31"
		})
		asset.insert()
		self.assertEqual(asset.status, "Draft")

		expected_schedules = [
			["2030-12-31", 33333.50, 83333.50],
			["2031-12-31", 6666.50, 90000.0]
		]

		schedules = [[cstr(d.schedule_date), d.depreciation_amount, d.accumulated_depreciation_amount]
			for d in asset.get("schedules")]

		self.assertEqual(schedules, expected_schedules)

	def test_schedule_for_prorated_straight_line_method(self):
		pr = make_purchase_receipt(item_code="Macbook Pro",
			qty=1, rate=100000.0, location="Test Location")

		asset_name = frappe.db.get_value("Asset", {"purchase_receipt": pr.name}, 'name')
		asset = frappe.get_doc('Asset', asset_name)
		asset.calculate_depreciation = 1
		asset.purchase_date = '2030-01-30'
		asset.is_existing_asset = 0
		asset.available_for_use_date = "2030-01-30"
		asset.append("finance_books", {
			"expected_value_after_useful_life": 10000,
			"depreciation_method": "Straight Line",
			"total_number_of_depreciations": 3,
			"frequency_of_depreciation": 12,
			"depreciation_start_date": "2030-12-31"
		})

		asset.insert()
		asset.save()

		expected_schedules = [
			["2030-12-31", 27534.25, 27534.25],
			["2031-12-31", 30000.0, 57534.25],
			["2032-12-31", 30000.0, 87534.25],
			["2033-01-30", 2465.75, 90000.0]
		]

		schedules = [[cstr(d.schedule_date), flt(d.depreciation_amount, 2), flt(d.accumulated_depreciation_amount, 2)]
			for d in asset.get("schedules")]

		self.assertEqual(schedules, expected_schedules)

	def test_depreciation(self):
		pr = make_purchase_receipt(item_code="Macbook Pro",
			qty=1, rate=100000.0, location="Test Location")

		asset_name = frappe.db.get_value("Asset", {"purchase_receipt": pr.name}, 'name')
		asset = frappe.get_doc('Asset', asset_name)
		asset.calculate_depreciation = 1
		asset.purchase_date = '2020-01-30'
		asset.available_for_use_date = "2020-01-30"
		asset.append("finance_books", {
			"expected_value_after_useful_life": 10000,
			"depreciation_method": "Straight Line",
			"total_number_of_depreciations": 3,
			"frequency_of_depreciation": 10,
			"depreciation_start_date": "2020-12-31"
		})
		asset.insert()
		asset.submit()
		asset.load_from_db()
		self.assertEqual(asset.status, "Submitted")

		frappe.db.set_value("Company", "_Test Company", "series_for_depreciation_entry", "DEPR-")
		post_depreciation_entries(date="2021-01-01")
		asset.load_from_db()

		# check depreciation entry series
		self.assertEqual(asset.get("schedules")[0].journal_entry[:4], "DEPR")

		expected_gle = (
			("_Test Accumulated Depreciations - _TC", 0.0, 30000.0),
			("_Test Depreciations - _TC", 30000.0, 0.0)
		)

		gle = frappe.db.sql("""select account, debit, credit from `tabGL Entry`
			where against_voucher_type='Asset' and against_voucher = %s
			order by account""", asset.name)

		self.assertEqual(gle, expected_gle)
		self.assertEqual(asset.get("value_after_depreciation"), 0)

	def test_depreciation_entry_for_wdv_without_pro_rata(self):
		pr = make_purchase_receipt(item_code="Macbook Pro",
			qty=1, rate=8000.0, location="Test Location")

		asset_name = frappe.db.get_value("Asset", {"purchase_receipt": pr.name}, 'name')
		asset = frappe.get_doc('Asset', asset_name)
		asset.calculate_depreciation = 1
		asset.available_for_use_date = '2030-01-01'
		asset.purchase_date = '2030-01-01'
		asset.append("finance_books", {
			"expected_value_after_useful_life": 1000,
			"depreciation_method": "Written Down Value",
			"total_number_of_depreciations": 3,
			"frequency_of_depreciation": 12,
			"depreciation_start_date": "2030-12-31"
		})
		asset.save(ignore_permissions=True)

		self.assertEqual(asset.finance_books[0].rate_of_depreciation, 50.0)

		expected_schedules = [
			["2030-12-31", 4000.00, 4000.00],
			["2031-12-31", 2000.00, 6000.00],
			["2032-12-31", 1000.00, 7000.0],
		]

		schedules = [[cstr(d.schedule_date), flt(d.depreciation_amount, 2), flt(d.accumulated_depreciation_amount, 2)]
			for d in asset.get("schedules")]

		self.assertEqual(schedules, expected_schedules)

	def test_pro_rata_depreciation_entry_for_wdv(self):
		pr = make_purchase_receipt(item_code="Macbook Pro",
			qty=1, rate=8000.0, location="Test Location")

		asset_name = frappe.db.get_value("Asset", {"purchase_receipt": pr.name}, 'name')
		asset = frappe.get_doc('Asset', asset_name)
		asset.calculate_depreciation = 1
		asset.available_for_use_date = '2030-06-06'
		asset.purchase_date = '2030-01-01'
		asset.append("finance_books", {
			"expected_value_after_useful_life": 1000,
			"depreciation_method": "Written Down Value",
			"total_number_of_depreciations": 3,
			"frequency_of_depreciation": 12,
			"depreciation_start_date": "2030-12-31"
		})
		asset.save(ignore_permissions=True)

		self.assertEqual(asset.finance_books[0].rate_of_depreciation, 50.0)

		expected_schedules = [
			["2030-12-31", 2279.45, 2279.45],
			["2031-12-31", 2860.28, 5139.73],
			["2032-12-31", 1430.14, 6569.87],
			["2033-06-06", 430.13, 7000.0],
		]

		schedules = [[cstr(d.schedule_date), flt(d.depreciation_amount, 2), flt(d.accumulated_depreciation_amount, 2)]
			for d in asset.get("schedules")]

		self.assertEqual(schedules, expected_schedules)

	def test_depreciation_entry_cancellation(self):
		pr = make_purchase_receipt(item_code="Macbook Pro",
			qty=1, rate=100000.0, location="Test Location")

		asset_name = frappe.db.get_value("Asset", {"purchase_receipt": pr.name}, 'name')
		asset = frappe.get_doc('Asset', asset_name)
		asset.calculate_depreciation = 1
		asset.available_for_use_date = '2020-06-06'
		asset.purchase_date = '2020-06-06'
		asset.append("finance_books", {
			"expected_value_after_useful_life": 10000,
			"depreciation_method": "Straight Line",
			"total_number_of_depreciations": 3,
			"frequency_of_depreciation": 10,
			"depreciation_start_date": "2020-12-31"
		})
		asset.insert()
		asset.submit()
		post_depreciation_entries(date="2021-01-01")

		asset.load_from_db()

		# cancel depreciation entry
		depr_entry = asset.get("schedules")[0].journal_entry
		self.assertTrue(depr_entry)
		frappe.get_doc("Journal Entry", depr_entry).cancel()

		asset.load_from_db()
		depr_entry = asset.get("schedules")[0].journal_entry
		self.assertFalse(depr_entry)

	def test_scrap_asset(self):
		pr = make_purchase_receipt(item_code="Macbook Pro",
			qty=1, rate=100000.0, location="Test Location")

		asset_name = frappe.db.get_value("Asset", {"purchase_receipt": pr.name}, 'name')
		asset = frappe.get_doc('Asset', asset_name)
		asset.calculate_depreciation = 1
		asset.available_for_use_date = '2020-01-01'
		asset.purchase_date = '2020-01-01'
		asset.append("finance_books", {
			"expected_value_after_useful_life": 10000,
			"depreciation_method": "Straight Line",
			"total_number_of_depreciations": 10,
			"frequency_of_depreciation": 1
		})
		asset.insert()
		asset.submit()

		post_depreciation_entries(date=add_months('2020-01-01', 4))

		scrap_asset(asset.name)

		asset.load_from_db()
		self.assertEqual(asset.status, "Scrapped")
		self.assertTrue(asset.journal_entry_for_scrap)

		expected_gle = (
			("_Test Accumulated Depreciations - _TC", 36000.0, 0.0),
			("_Test Fixed Asset - _TC", 0.0, 100000.0),
			("_Test Gain/Loss on Asset Disposal - _TC", 64000.0, 0.0)
		)

		gle = frappe.db.sql("""select account, debit, credit from `tabGL Entry`
			where voucher_type='Journal Entry' and voucher_no = %s
			order by account""", asset.journal_entry_for_scrap)
		self.assertEqual(gle, expected_gle)

		restore_asset(asset.name)

		asset.load_from_db()
		self.assertFalse(asset.journal_entry_for_scrap)
		self.assertEqual(asset.status, "Partially Depreciated")

	def test_asset_sale(self):
		pr = make_purchase_receipt(item_code="Macbook Pro",
			qty=1, rate=100000.0, location="Test Location")

		asset_name = frappe.db.get_value("Asset", {"purchase_receipt": pr.name}, 'name')
		asset = frappe.get_doc('Asset', asset_name)
		asset.calculate_depreciation = 1
		asset.available_for_use_date = '2020-06-06'
		asset.purchase_date = '2020-06-06'
		asset.append("finance_books", {
			"expected_value_after_useful_life": 10000,
			"depreciation_method": "Straight Line",
			"total_number_of_depreciations": 3,
			"frequency_of_depreciation": 10,
			"depreciation_start_date": "2020-12-31"
		})
		asset.insert()
		asset.submit()
		post_depreciation_entries(date="2021-01-01")

		si = make_sales_invoice(asset=asset.name, item_code="Macbook Pro", company="_Test Company")
		si.customer = "_Test Customer"
		si.due_date = nowdate()
		si.get("items")[0].rate = 25000
		si.insert()
		si.submit()

		self.assertEqual(frappe.db.get_value("Asset", asset.name, "status"), "Sold")

		expected_gle = (
			("_Test Accumulated Depreciations - _TC", 20392.16, 0.0),
			("_Test Fixed Asset - _TC", 0.0, 100000.0),
			("_Test Gain/Loss on Asset Disposal - _TC", 54607.84, 0.0),
			("Debtors - _TC", 25000.0, 0.0)
		)

		gle = frappe.db.sql("""select account, debit, credit from `tabGL Entry`
			where voucher_type='Sales Invoice' and voucher_no = %s
			order by account""", si.name)

		self.assertEqual(gle, expected_gle)

		si.cancel()
		self.assertEqual(frappe.db.get_value("Asset", asset.name, "status"), "Partially Depreciated")

	def test_asset_expected_value_after_useful_life(self):
		pr = make_purchase_receipt(item_code="Macbook Pro",
			qty=1, rate=100000.0, location="Test Location")

		asset_name = frappe.db.get_value("Asset", {"purchase_receipt": pr.name}, 'name')
		asset = frappe.get_doc('Asset', asset_name)
		asset.calculate_depreciation = 1
		asset.available_for_use_date = '2020-06-06'
		asset.purchase_date = '2020-06-06'
		asset.append("finance_books", {
			"expected_value_after_useful_life": 10000,
			"depreciation_method": "Straight Line",
			"total_number_of_depreciations": 3,
			"frequency_of_depreciation": 10
		})
		asset.insert()
		accumulated_depreciation_after_full_schedule = \
			max([d.accumulated_depreciation_amount for d in asset.get("schedules")])

		asset_value_after_full_schedule = (flt(asset.gross_purchase_amount) -
			flt(accumulated_depreciation_after_full_schedule))

		self.assertTrue(asset.finance_books[0].expected_value_after_useful_life >= asset_value_after_full_schedule)

	def test_cwip_accounting(self):
		pr = make_purchase_receipt(item_code="Macbook Pro",
			qty=1, rate=5000, do_not_submit=True, location="Test Location")

		pr.set('taxes', [{
			'category': 'Total',
			'add_deduct_tax': 'Add',
			'charge_type': 'On Net Total',
			'account_head': '_Test Account Service Tax - _TC',
			'description': '_Test Account Service Tax',
			'cost_center': 'Main - _TC',
			'rate': 5.0
		}, {
			'category': 'Valuation and Total',
			'add_deduct_tax': 'Add',
			'charge_type': 'On Net Total',
			'account_head': '_Test Account Shipping Charges - _TC',
			'description': '_Test Account Shipping Charges',
			'cost_center': 'Main - _TC',
			'rate': 5.0
		}])

		pr.submit()

		expected_gle = (
			("Asset Received But Not Billed - _TC", 0.0, 5250.0),
			("CWIP Account - _TC", 5250.0, 0.0)
		)

		pr_gle = frappe.db.sql("""select account, debit, credit from `tabGL Entry`
			where voucher_type='Purchase Receipt' and voucher_no = %s
			order by account""", pr.name)

		self.assertEqual(pr_gle, expected_gle)

		pi = make_invoice(pr.name)
		pi.submit()

		expected_gle = (
			("_Test Account Service Tax - _TC", 250.0, 0.0),
			("_Test Account Shipping Charges - _TC", 250.0, 0.0),
			("Asset Received But Not Billed - _TC", 5250.0, 0.0),
			("Creditors - _TC", 0.0, 5500.0),
			("Expenses Included In Asset Valuation - _TC", 0.0, 250.0),
		)

		pi_gle = frappe.db.sql("""select account, debit, credit from `tabGL Entry`
			where voucher_type='Purchase Invoice' and voucher_no = %s
			order by account""", pi.name)

		self.assertEqual(pi_gle, expected_gle)

		asset = frappe.db.get_value('Asset',
			{'purchase_receipt': pr.name, 'docstatus': 0}, 'name')

		asset_doc = frappe.get_doc('Asset', asset)

		month_end_date = get_last_day(nowdate())
		asset_doc.available_for_use_date = nowdate() if nowdate() != month_end_date else add_days(nowdate(), -15)
		self.assertEqual(asset_doc.gross_purchase_amount, 5250.0)

		asset_doc.append("finance_books", {
			"expected_value_after_useful_life": 200,
			"depreciation_method": "Straight Line",
			"total_number_of_depreciations": 3,
			"frequency_of_depreciation": 10,
			"depreciation_start_date": month_end_date
		})
		asset_doc.submit()

		expected_gle = (
			("_Test Fixed Asset - _TC", 5250.0, 0.0),
			("CWIP Account - _TC", 0.0, 5250.0)
		)

		gle = frappe.db.sql("""select account, debit, credit from `tabGL Entry`
			where voucher_type='Asset' and voucher_no = %s
			order by account""", asset_doc.name)


		self.assertEqual(gle, expected_gle)

	def test_expense_head(self):
		pr = make_purchase_receipt(item_code="Macbook Pro",
			qty=2, rate=200000.0, location="Test Location")

		doc = make_invoice(pr.name)

		self.assertEqual('Asset Received But Not Billed - _TC', doc.items[0].expense_account)
<<<<<<< HEAD

=======
	
>>>>>>> 6bae78f4
	def test_asset_cwip_toggling_cases(self):
		cwip = frappe.db.get_value("Asset Category", "Computers", "enable_cwip_accounting")
		name = frappe.db.get_value("Asset Category Account", filters={"parent": "Computers"}, fieldname=["name"])
		cwip_acc = "CWIP Account - _TC"

		frappe.db.set_value("Asset Category", "Computers", "enable_cwip_accounting", 0)
		frappe.db.set_value("Asset Category Account", name, "capital_work_in_progress_account", "")
		frappe.db.get_value("Company", "_Test Company", "capital_work_in_progress_account", "")

		# case 0 -- PI with cwip disable, Asset with cwip disabled, No cwip account set
		pi = make_purchase_invoice(item_code="Macbook Pro", qty=1, rate=200000.0, location="Test Location", update_stock=1)
		asset = frappe.db.get_value('Asset', {'purchase_invoice': pi.name, 'docstatus': 0}, 'name')
		asset_doc = frappe.get_doc('Asset', asset)
		asset_doc.available_for_use_date = nowdate()
		asset_doc.calculate_depreciation = 0
		asset_doc.submit()
		gle = frappe.db.sql("""select name from `tabGL Entry` where voucher_type='Asset' and voucher_no = %s""", asset_doc.name)
		self.assertFalse(gle)

		# case 1 -- PR with cwip disabled, Asset with cwip enabled
		pr = make_purchase_receipt(item_code="Macbook Pro", qty=1, rate=200000.0, location="Test Location")
		frappe.db.set_value("Asset Category", "Computers", "enable_cwip_accounting", 1)
		frappe.db.set_value("Asset Category Account", name, "capital_work_in_progress_account", cwip_acc)
		asset = frappe.db.get_value('Asset', {'purchase_receipt': pr.name, 'docstatus': 0}, 'name')
		asset_doc = frappe.get_doc('Asset', asset)
		asset_doc.available_for_use_date = nowdate()
		asset_doc.calculate_depreciation = 0
		asset_doc.submit()
		gle = frappe.db.sql("""select name from `tabGL Entry` where voucher_type='Asset' and voucher_no = %s""", asset_doc.name)
		self.assertFalse(gle)

		# case 2 -- PR with cwip enabled, Asset with cwip disabled
		pr = make_purchase_receipt(item_code="Macbook Pro", qty=1, rate=200000.0, location="Test Location")
		frappe.db.set_value("Asset Category", "Computers", "enable_cwip_accounting", 0)
		asset = frappe.db.get_value('Asset', {'purchase_receipt': pr.name, 'docstatus': 0}, 'name')
		asset_doc = frappe.get_doc('Asset', asset)
		asset_doc.available_for_use_date = nowdate()
		asset_doc.calculate_depreciation = 0
		asset_doc.submit()
		gle = frappe.db.sql("""select name from `tabGL Entry` where voucher_type='Asset' and voucher_no = %s""", asset_doc.name)
		self.assertTrue(gle)

		# case 3 -- PI with cwip disabled, Asset with cwip enabled
		pi = make_purchase_invoice(item_code="Macbook Pro", qty=1, rate=200000.0, location="Test Location", update_stock=1)
		frappe.db.set_value("Asset Category", "Computers", "enable_cwip_accounting", 1)
		asset = frappe.db.get_value('Asset', {'purchase_invoice': pi.name, 'docstatus': 0}, 'name')
		asset_doc = frappe.get_doc('Asset', asset)
		asset_doc.available_for_use_date = nowdate()
		asset_doc.calculate_depreciation = 0
		asset_doc.submit()
		gle = frappe.db.sql("""select name from `tabGL Entry` where voucher_type='Asset' and voucher_no = %s""", asset_doc.name)
		self.assertFalse(gle)

		# case 4 -- PI with cwip enabled, Asset with cwip disabled
		pi = make_purchase_invoice(item_code="Macbook Pro", qty=1, rate=200000.0, location="Test Location", update_stock=1)
		frappe.db.set_value("Asset Category", "Computers", "enable_cwip_accounting", 0)
		asset = frappe.db.get_value('Asset', {'purchase_invoice': pi.name, 'docstatus': 0}, 'name')
		asset_doc = frappe.get_doc('Asset', asset)
		asset_doc.available_for_use_date = nowdate()
		asset_doc.calculate_depreciation = 0
		asset_doc.submit()
		gle = frappe.db.sql("""select name from `tabGL Entry` where voucher_type='Asset' and voucher_no = %s""", asset_doc.name)
		self.assertTrue(gle)

		frappe.db.set_value("Asset Category", "Computers", "enable_cwip_accounting", cwip)
		frappe.db.set_value("Asset Category Account", name, "capital_work_in_progress_account", cwip_acc)
		frappe.db.get_value("Company", "_Test Company", "capital_work_in_progress_account", cwip_acc)

	def test_discounted_wdv_depreciation_rate_for_indian_region(self):
		# set indian company
		company_flag = frappe.flags.company
		frappe.flags.company = "_Test Company"

		pr = make_purchase_receipt(item_code="Macbook Pro",
			qty=1, rate=8000.0, location="Test Location")

		asset_name = frappe.db.get_value("Asset", {"purchase_receipt": pr.name}, 'name')
		asset = frappe.get_doc('Asset', asset_name)
		asset.calculate_depreciation = 1
		asset.available_for_use_date = '2030-06-12'
		asset.purchase_date = '2030-01-01'
		asset.append("finance_books", {
			"expected_value_after_useful_life": 1000,
			"depreciation_method": "Written Down Value",
			"total_number_of_depreciations": 3,
			"frequency_of_depreciation": 12,
			"depreciation_start_date": "2030-12-31"
		})
		asset.save(ignore_permissions=True)

		self.assertEqual(asset.finance_books[0].rate_of_depreciation, 50.0)

		expected_schedules = [
			["2030-12-31", 1106.85, 1106.85],
			["2031-12-31", 3446.58, 4553.43],
			["2032-12-31", 1723.29, 6276.72],
			["2033-06-12", 723.28, 7000.00]
		]

		schedules = [[cstr(d.schedule_date), flt(d.depreciation_amount, 2), flt(d.accumulated_depreciation_amount, 2)]
			for d in asset.get("schedules")]

		self.assertEqual(schedules, expected_schedules)

		# reset indian company
		frappe.flags.company = company_flag

def create_asset_data():
	if not frappe.db.exists("Asset Category", "Computers"):
		create_asset_category()

	if not frappe.db.exists("Item", "Macbook Pro"):
		create_fixed_asset_item()

	if not frappe.db.exists("Location", "Test Location"):
		frappe.get_doc({
			'doctype': 'Location',
			'location_name': 'Test Location'
		}).insert()

def create_asset(**args):
	args = frappe._dict(args)

	create_asset_data()

	asset = frappe.get_doc({
		"doctype": "Asset",
		"asset_name": args.asset_name or "Macbook Pro 1",
		"asset_category": "Computers",
		"item_code": args.item_code or "Macbook Pro",
		"company": args.company or"_Test Company",
		"purchase_date": "2015-01-01",
		"calculate_depreciation": 0,
		"gross_purchase_amount": 100000,
		"purchase_receipt_amount": 100000,
		"expected_value_after_useful_life": 10000,
		"warehouse": args.warehouse or "_Test Warehouse - _TC",
		"available_for_use_date": "2020-06-06",
		"location": "Test Location",
		"asset_owner": "Company",
		"is_existing_asset": args.is_existing_asset or 0
	})

	try:
		asset.save()
	except frappe.DuplicateEntryError:
		pass

	if args.submit:
		asset.submit()

	return asset

def create_asset_category():
	asset_category = frappe.new_doc("Asset Category")
	asset_category.asset_category_name = "Computers"
	asset_category.total_number_of_depreciations = 3
	asset_category.frequency_of_depreciation = 3
	asset_category.enable_cwip_accounting = 1
	asset_category.append("accounts", {
		"company_name": "_Test Company",
		"fixed_asset_account": "_Test Fixed Asset - _TC",
		"accumulated_depreciation_account": "_Test Accumulated Depreciations - _TC",
		"depreciation_expense_account": "_Test Depreciations - _TC"
	})
	asset_category.insert()

def create_fixed_asset_item():
	meta = frappe.get_meta('Asset')
	naming_series = meta.get_field("naming_series").options.splitlines()[0] or 'ACC-ASS-.YYYY.-'
	try:
		frappe.get_doc({
			"doctype": "Item",
			"item_code": "Macbook Pro",
			"item_name": "Macbook Pro",
			"description": "Macbook Pro Retina Display",
			"asset_category": "Computers",
			"item_group": "All Item Groups",
			"stock_uom": "Nos",
			"is_stock_item": 0,
			"is_fixed_asset": 1,
			"auto_create_assets": 1,
			"asset_naming_series": naming_series
		}).insert()
	except frappe.DuplicateEntryError:
		pass

def set_depreciation_settings_in_company():
	company = frappe.get_doc("Company", "_Test Company")
	company.accumulated_depreciation_account = "_Test Accumulated Depreciations - _TC"
	company.depreciation_expense_account = "_Test Depreciations - _TC"
	company.disposal_account = "_Test Gain/Loss on Asset Disposal - _TC"
	company.depreciation_cost_center = "_Test Cost Center - _TC"
	company.save()

	# Enable booking asset depreciation entry automatically
	frappe.db.set_value("Accounts Settings", None, "book_asset_depreciation_entry_automatically", 1)<|MERGE_RESOLUTION|>--- conflicted
+++ resolved
@@ -566,11 +566,7 @@
 		doc = make_invoice(pr.name)
 
 		self.assertEqual('Asset Received But Not Billed - _TC', doc.items[0].expense_account)
-<<<<<<< HEAD
-
-=======
-	
->>>>>>> 6bae78f4
+
 	def test_asset_cwip_toggling_cases(self):
 		cwip = frappe.db.get_value("Asset Category", "Computers", "enable_cwip_accounting")
 		name = frappe.db.get_value("Asset Category Account", filters={"parent": "Computers"}, fieldname=["name"])
