--- conflicted
+++ resolved
@@ -61,7 +61,6 @@
 def search(query, limit=10, fuzzy_search=True):
 	search_results = {"from_redisearch": True, "results": []}
 
-<<<<<<< HEAD
 	if not is_search_module_loaded():
 		# Redisearch module not loaded
 		search_results["from_redisearch"] = False
@@ -126,7 +125,4 @@
 
 	search_results['results'] = [s.string for s in suggestions]
 
-	return search_results
-=======
-	return [get_item_for_list_in_html(r) for r in data]
->>>>>>> 352157c9
+	return search_results