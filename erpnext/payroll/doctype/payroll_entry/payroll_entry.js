// Copyright (c) 2017, Frappe Technologies Pvt. Ltd. and contributors
// For license information, please see license.txt

var in_progress = false;

frappe.provide("erpnext.accounts.dimensions");

frappe.ui.form.on('Payroll Entry', {
	onload: function (frm) {
		if (!frm.doc.posting_date) {
			frm.doc.posting_date = frappe.datetime.nowdate();
		}
		frm.toggle_reqd(['payroll_frequency'], !frm.doc.salary_slip_based_on_timesheet);

		frm.events.department_filters(frm);
		frm.events.payroll_payable_account_filters(frm);
	},

	department_filters: function (frm) {
		frm.set_query("department", function () {
			return {
				"filters": {
					"company": frm.doc.company,
				}
			};
		});
	},

<<<<<<< HEAD
		erpnext.accounts.dimensions.setup_dimension_filters(frm, frm.doctype);

		frm.set_query("payroll_payable_account", function() {
=======
	payroll_payable_account_filters: function (frm) {
		frm.set_query("payroll_payable_account", function () {
>>>>>>> f5708953
			return {
				filters: {
					"company": frm.doc.company,
					"root_type": "Liability",
					"is_group": 0,
				}
			};
		});
	},

	refresh: function (frm) {
		if (frm.doc.docstatus == 0) {
			if (!frm.is_new()) {
				frm.page.clear_primary_action();
				frm.add_custom_button(__("Get Employees"),
					function () {
						frm.events.get_employee_details(frm);
					}
				).toggleClass('btn-primary', !(frm.doc.employees || []).length);
			}
			if ((frm.doc.employees || []).length) {
				frm.page.clear_primary_action();
				frm.page.set_primary_action(__('Create Salary Slips'), () => {
					frm.save('Submit').then(() => {
						frm.page.clear_primary_action();
						frm.refresh();
						frm.events.refresh(frm);
					});
				});
			}
		}
		if (frm.doc.docstatus == 1) {
			if (frm.custom_buttons) frm.clear_custom_buttons();
			frm.events.add_context_buttons(frm);
		}
	},

	get_employee_details: function (frm) {
		return frappe.call({
			doc: frm.doc,
			method: 'fill_employee_details',
		}).then(r => {
			if (r.docs && r.docs[0].employees) {
				frm.employees = r.docs[0].employees;
				frm.dirty();
				frm.save();
				frm.refresh();
				if (r.docs[0].validate_attendance) {
					render_employee_attendance(frm, r.message);
				}
			}
		});
	},

	create_salary_slips: function (frm) {
		frm.call({
			doc: frm.doc,
			method: "create_salary_slips",
			callback: function () {
				frm.refresh();
				frm.toolbar.refresh();
			}
		});
	},

	add_context_buttons: function (frm) {
		if (frm.doc.salary_slips_submitted || (frm.doc.__onload && frm.doc.__onload.submitted_ss)) {
			frm.events.add_bank_entry_button(frm);
		} else if (frm.doc.salary_slips_created) {
			frm.add_custom_button(__("Submit Salary Slip"), function () {
				submit_salary_slip(frm);
			}).addClass("btn-primary");
		}
	},

	add_bank_entry_button: function (frm) {
		frappe.call({
			method: 'erpnext.payroll.doctype.payroll_entry.payroll_entry.payroll_entry_has_bank_entries',
			args: {
				'name': frm.doc.name
			},
			callback: function (r) {
				if (r.message && !r.message.submitted) {
					frm.add_custom_button("Make Bank Entry", function () {
						make_bank_entry(frm);
					}).addClass("btn-primary");
				}
			}
		});
	},

	setup: function (frm) {
		frm.add_fetch('company', 'cost_center', 'cost_center');

		frm.set_query("payment_account", function () {
			var account_types = ["Bank", "Cash"];
			return {
				filters: {
					"account_type": ["in", account_types],
					"is_group": 0,
					"company": frm.doc.company
				}
			};
		});
	},

	payroll_frequency: function (frm) {
		frm.trigger("set_start_end_dates").then( ()=> {
			frm.events.clear_employee_table(frm);
			frm.events.get_employee_with_salary_slip_and_set_query(frm);
		});
	},

	employee_filters: function (frm, emp_list) {
		frm.set_query('employee', 'employees', () => {
			return {
				filters: {
					name: ["not in", emp_list]
				}
			};
		});
	},

	get_employee_with_salary_slip_and_set_query: function (frm) {
		frappe.db.get_list('Salary Slip', {
			filters: {
				start_date: frm.doc.start_date,
				end_date: frm.doc.end_date,
				docstatus: 1,
			},
			fields: ['employee']
		}).then((emp) => {
			var emp_list = [];
			emp.forEach((employee_data) => {
				emp_list.push(Object.values(employee_data)[0]);
			});
			frm.events.employee_filters(frm, emp_list);
		});
	},

	company: function (frm) {
		frm.events.clear_employee_table(frm);
		erpnext.accounts.dimensions.update_dimension(frm, frm.doctype);
	},

	currency: function (frm) {
		var company_currency;
		if (!frm.doc.company) {
			company_currency = erpnext.get_currency(frappe.defaults.get_default("Company"));
		} else {
			company_currency = erpnext.get_currency(frm.doc.company);
		}
		if (frm.doc.currency) {
			if (company_currency != frm.doc.currency) {
				frappe.call({
					method: "erpnext.setup.utils.get_exchange_rate",
					args: {
						from_currency: frm.doc.currency,
						to_currency: company_currency,
					},
					callback: function (r) {
						frm.set_value("exchange_rate", flt(r.message));
						frm.set_df_property('exchange_rate', 'hidden', 0);
						frm.set_df_property("exchange_rate", "description", "1 " + frm.doc.currency +
							" = [?] " + company_currency);
					}
				});
			} else {
				frm.set_value("exchange_rate", 1.0);
				frm.set_df_property('exchange_rate', 'hidden', 1);
				frm.set_df_property("exchange_rate", "description", "");
			}
		}
	},

	department: function (frm) {
		frm.events.clear_employee_table(frm);
	},

	designation: function (frm) {
		frm.events.clear_employee_table(frm);
	},

	branch: function (frm) {
		frm.events.clear_employee_table(frm);
	},

	start_date: function (frm) {
		if (!in_progress && frm.doc.start_date) {
			frm.trigger("set_end_date");
		} else {
			// reset flag
			in_progress = false;
		}
		frm.events.clear_employee_table(frm);
	},

	project: function (frm) {
		frm.events.clear_employee_table(frm);
	},

	salary_slip_based_on_timesheet: function (frm) {
		frm.toggle_reqd(['payroll_frequency'], !frm.doc.salary_slip_based_on_timesheet);
	},

	set_start_end_dates: function (frm) {
		if (!frm.doc.salary_slip_based_on_timesheet) {
			frappe.call({
				method: 'erpnext.payroll.doctype.payroll_entry.payroll_entry.get_start_end_dates',
				args: {
					payroll_frequency: frm.doc.payroll_frequency,
					start_date: frm.doc.posting_date
				},
				callback: function (r) {
					if (r.message) {
						in_progress = true;
						frm.set_value('start_date', r.message.start_date);
						frm.set_value('end_date', r.message.end_date);
					}
				}
			});
		}
	},

	set_end_date: function (frm) {
		frappe.call({
			method: 'erpnext.payroll.doctype.payroll_entry.payroll_entry.get_end_date',
			args: {
				frequency: frm.doc.payroll_frequency,
				start_date: frm.doc.start_date
			},
			callback: function (r) {
				if (r.message) {
					frm.set_value('end_date', r.message.end_date);
				}
			}
		});
	},

	validate_attendance: function (frm) {
		if (frm.doc.validate_attendance && frm.doc.employees) {
			frappe.call({
				method: 'validate_employee_attendance',
				args: {},
				callback: function (r) {
					render_employee_attendance(frm, r.message);
				},
				doc: frm.doc,
				freeze: true,
				freeze_message: __('Validating Employee Attendance...')
			});
		} else {
			frm.fields_dict.attendance_detail_html.html("");
		}
	},

	clear_employee_table: function (frm) {
		frm.clear_table('employees');
		frm.refresh();
	},
});

// Submit salary slips

const submit_salary_slip = function (frm) {
	frappe.confirm(__('This will submit Salary Slips and create accrual Journal Entry. Do you want to proceed?'),
		function () {
			frappe.call({
				method: 'submit_salary_slips',
				args: {},
				callback: function () {
					frm.events.refresh(frm);
				},
				doc: frm.doc,
				freeze: true,
				freeze_message: __('Submitting Salary Slips and creating Journal Entry...')
			});
		},
		function () {
			if (frappe.dom.freeze_count) {
				frappe.dom.unfreeze();
				frm.events.refresh(frm);
			}
		}
	);
};

let make_bank_entry = function (frm) {
	var doc = frm.doc;
	if (doc.payment_account) {
		return frappe.call({
			doc: cur_frm.doc,
			method: "make_payment_entry",
			callback: function () {
				frappe.set_route(
					'List', 'Journal Entry', {
						"Journal Entry Account.reference_name": frm.doc.name
					}
				);
			},
			freeze: true,
			freeze_message: __("Creating Payment Entries......")
		});
	} else {
		frappe.msgprint(__("Payment Account is mandatory"));
		frm.scroll_to_field('payment_account');
	}
};

let render_employee_attendance = function (frm, data) {
	frm.fields_dict.attendance_detail_html.html(
		frappe.render_template('employees_to_mark_attendance', {
			data: data
		})
	);
};

frappe.ui.form.on('Payroll Employee Detail', {
	employee: function(frm) {
		frm.events.clear_employee_table(frm);
		if (!frm.doc.payroll_frequency) {
			frappe.throw(__("Please set a Payroll Frequency"));
		}
	}
});<|MERGE_RESOLUTION|>--- conflicted
+++ resolved
@@ -12,6 +12,7 @@
 		}
 		frm.toggle_reqd(['payroll_frequency'], !frm.doc.salary_slip_based_on_timesheet);
 
+		erpnext.accounts.dimensions.setup_dimension_filters(frm, frm.doctype);
 		frm.events.department_filters(frm);
 		frm.events.payroll_payable_account_filters(frm);
 	},
@@ -26,14 +27,8 @@
 		});
 	},
 
-<<<<<<< HEAD
-		erpnext.accounts.dimensions.setup_dimension_filters(frm, frm.doctype);
-
-		frm.set_query("payroll_payable_account", function() {
-=======
 	payroll_payable_account_filters: function (frm) {
 		frm.set_query("payroll_payable_account", function () {
->>>>>>> f5708953
 			return {
 				filters: {
 					"company": frm.doc.company,
