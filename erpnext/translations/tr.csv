--- conflicted
+++ resolved
@@ -1,3387 +1,3331 @@
- (Half Day), (Half Day)
- and year: , and year: 
-""" does not exists","""Mevcut değildir"
-%  Delivered,% Ulaştırıldı
-% Amount Billed,%Faturalı Tutar
-% Billed,% Faturalı
-% Completed,% Tamamlandı
-% Delivered,% Teslim Edildi
-% Installed,% Yüklendi
-% Received,% Alınan
-% of materials billed against this Purchase Order.,% Malzemeler bu Satınalma Siparişina göre faturalandırılır.
-% of materials billed against this Sales Order,% Malzemeler bu Satış Siparişine göre faturalandırılır
-% of materials delivered against this Delivery Note,% Bu İrsaliyeye göre teslim edilen malzeme
-% of materials delivered against this Sales Order,% Bu Satış Siparişine göre teslim edilen malzeme
-% of materials ordered against this Material Request,Bu Malzeme Request karşı emretti malzemelerin%
-% of materials received against this Purchase Order,% Malzemelerin bu Satınalma Siparişi karşı alınan
-'Actual Start Date' can not be greater than 'Actual End Date',"'Fiili Başlangıç ​​Tarihi', 'Gerçek Bitiş Tarihi' den büyük olamaz"
-'Based On' and 'Group By' can not be same,'Dayalı' ve 'Grup tarafından' aynı olamaz
-'Days Since Last Order' must be greater than or equal to zero,'Son Sipariş yana Gün' den büyük veya sıfıra eşit olmalıdır
-'Entries' cannot be empty,'Yazılar' boş olamaz
-'Expected Start Date' can not be greater than 'Expected End Date',"'Beklenen Başlangıç ​​Tarihi', 'Beklenen Bitiş Tarihi' den büyük olamaz"
-'From Date' is required,'Date' gereklidir
-'From Date' must be after 'To Date','Tarihten itibaren' Tarihi 'sonra olmalıdır
-'Has Serial No' can not be 'Yes' for non-stock item,'Seri No Has' non-stok kalemi için 'Evet' olamaz
-'Notification Email Addresses' not specified for recurring invoice,Faturayı yinelenen için belirlenen 'Bildirim E-posta Adresleri'
-'Profit and Loss' type account {0} not allowed in Opening Entry,'Kar ve Zarar' tipi hesap {0} kaydı Açılış izin yok
-'To Case No.' cannot be less than 'From Case No.','Dava No To' 'Dava No Kimden' den az olamaz
-'To Date' is required,'Tarihi' gereklidir
-'Update Stock' for Sales Invoice {0} must be set,Satış Fatura için 'Güncelle Stok' {0} ayarlanması gerekir
-* Will be calculated in the transaction.,* Işlem hesaplanır olacak.
-1 Currency = [?] FractionFor e.g. 1 USD = 100 Cent,1 Currency = [?] FractionFor e.g. 1 USD = 100 Cent
-1. To maintain the customer wise item code and to make them searchable based on their code use this option,1. To maintain the customer wise item code and to make them searchable based on their code use this option
-"<a href=""#Sales Browser/Customer Group"">Add / Edit</a>","<a href=""#Sales Browser/Customer Group""> Ekle / Düzenle </ a>"
-"<a href=""#Sales Browser/Item Group"">Add / Edit</a>","<a href=""#Sales Browser/Item Group""> Ekle / Düzenle </ a>"
-"<a href=""#Sales Browser/Territory"">Add / Edit</a>","<a href=""#Sales Browser/Territory""> Ekle / Düzenle </ a>"
-"<h4>Default Template</h4><p>Uses <a href=""http://jinja.pocoo.org/docs/templates/"">Jinja Templating</a> and all the fields of Address (including Custom Fields if any) will be available</p><pre><code>{{ address_line1 }}&lt;br&gt;{% if address_line2 %}{{ address_line2 }}&lt;br&gt;{% endif -%}{{ city }}&lt;br&gt;{% if state %}{{ state }}&lt;br&gt;{% endif -%}{% if pincode %} PIN:  {{ pincode }}&lt;br&gt;{% endif -%}{{ country }}&lt;br&gt;{% if phone %}Phone: {{ phone }}&lt;br&gt;{% endif -%}{% if fax %}Fax: {{ fax }}&lt;br&gt;{% endif -%}{% if email_id %}Email: {{ email_id }}&lt;br&gt;{% endif -%}</code></pre>","<h4> Standart Şablon </ h4>  <p> <a href=""http://jinja.pocoo.org/docs/templates/""> Jinja Şablon Oluşturma </ a> ve Adres tüm alanları (kullanır Özel alanlar varsa) dahil olmak üzere mevcut olacaktır </ p>  <pre> <code> {{}} address_line1 <br>  {% if address_line2%} {{}} address_line2 <br> { % endif -%}  {{şehir}} <br>  {% eğer devlet%} {{}} devlet <br> {% endif -%}  {% if pinkodu%} PIN: {{}} pinkodu <br> {% endif -%}  {{ülke}} <br>  {% if telefon%} Telefon: {{}} telefon <br> { % endif -%}  {% if%} faks Faks: {{}} faks <br> {% endif -%}  {% email_id%} E-posta ise: {{}} email_id <br> ; {% endif -%}  </ code> </ pre>"
-A Customer Group exists with same name please change the Customer name or rename the Customer Group,Aynı adda bir Müşteri Grubu bulunmaktadır. Lütfen Müşteri Grubu ismini değiştirin.
-A Customer exists with same name,Bir Müşteri aynı adla
-A Lead with this email id should exist,Bu e-posta sistemde zaten kayıtlı
-A Product or Service,Ürün veya Hizmet
-A Supplier exists with same name,Aynı isimli bir Tedarikçi mevcuttur.
-A symbol for this currency. For e.g. $,Bu para birimi için bir sembol. örn. $
-AMC Expiry Date,AMC Expiry Date
-Abbr,Kısaltma
-Abbreviation cannot have more than 5 characters,Kısaltma 5 karakterden fazla olamaz.
-Above Value,Değer Üstü
-Absent,Eksik
-Acceptance Criteria,Onaylanma Kriterleri
-Accepted,Onaylanmış
-Accepted + Rejected Qty must be equal to Received quantity for Item {0},Onaylanan ve reddedilen miktarların toplamı alınan ürün miktarına eşit olmak zorundadır. {0}
-Accepted Quantity,Kabul edilen Miktar
-Accepted Warehouse,Kabul edilen depo
-Account,Hesap
-Account Balance,Hesap Bakiyesi
-Account Created: {0},Hesap Oluşturuldu: {0}
-Account Details,Hesap Detayları
-Account Head,Hesap Başlığı
-Account Name,Hesap adı
-Account Type,Hesap Tipi
-"Account balance already in Credit, you are not allowed to set 'Balance Must Be' as 'Debit'",Bakiye alacaklı durumdaysa borçlu duruma çevrilemez.
-"Account balance already in Debit, you are not allowed to set 'Balance Must Be' as 'Credit'",Bakiye borçlu durumdaysa alacaklı duruma çevrilemez.
-Account for the warehouse (Perpetual Inventory) will be created under this Account.,Depo hesabı (Devamlı Envanter) bu hesap altında oluşturulacaktır.
-Account head {0} created,Hesap başlığı {0} oluşturuldu
-Account must be a balance sheet account,Hesabınız bir bilanço hesabı olmalıdır
-Account with child nodes cannot be converted to ledger,Alt hesapları bulunan hesaplar muhasebe defterine dönüştürülemez.
-Account with existing transaction can not be converted to group.,İşlem görmüş hesaplar gruba dönüştürülemez.
-Account with existing transaction can not be deleted,İşlem görmüş hesaplar silinemez.
-Account with existing transaction cannot be converted to ledger,İşlem görmüş hesaplar muhasebe defterine dönüştürülemez.
-Account {0} cannot be a Group,Hesap {0} Grup olamaz
-Account {0} does not belong to Company {1},Hesap {0} Şirkete ait değil {1}
-Account {0} does not belong to company: {1},Hesap {0} Şirkete ait değil: {1}
-Account {0} does not exist,Hesap {0} yok
-Account {0} has been entered more than once for fiscal year {1},Hesap {0} bir mali yıl içerisinde birden fazla girildi {1}
-Account {0} is frozen,Hesap {0} donduruldu
-Account {0} is inactive,Hesap {0} etkin değil
-Account {0} is not valid,Hesap {0} geçerli değil
-Account {0} must be of type 'Fixed Asset' as Item {1} is an Asset Item,Öğe {1} bir Varlık Öğe olduğu gibi hesap {0} türündeki 'Demirbaş' olmalı
-Account {0}: Parent account {1} can not be a ledger,Hesap {0}: Ana hesap {1} bir defter olamaz
-Account {0}: Parent account {1} does not belong to company: {2},Hesap {0}: Ana hesap {1} şirkete ait değil: {2}
-Account {0}: Parent account {1} does not exist,Hesap {0}: Ana hesap {1} yok
-Account {0}: You can not assign itself as parent account,Hesap {0}: Hesabınız ana hesabı olarak atanamıyor.
-Account: {0} can only be updated via \					Stock Transactions,Hesap: {0} sadece stok işlemler aracılığıyla güncellenebilir
-Accountant,Muhasebeci
-Accounting,Muhasebe
-"Accounting Entries can be made against leaf nodes, called",Muhasebe girişleri yaprak düğümlere karşı yapılabilir.
-"Accounting entry frozen up to this date, nobody can do / modify entry except role specified below.","Muhasebe girişi bu tarihe kadar dondurulmuş, kimse / aşağıda belirtilen görevliler dışında bir girdi değiştiremez."
-Accounting journal entries.,Muhasebe günlük girişleri.
-Accounts,Hesaplar
-Accounts Browser,Hesap Tarayıcı
-Accounts Frozen Upto,Dondurulmuş hesaplar
-Accounts Payable,Vadesi gelmiş hesaplar
-Accounts Receivable,Alacak hesapları
-Accounts Settings,Hesap ayarları
-Active,Etkin
-Active: Will extract emails from ,Etkin: E-maillerden ayrılacak
-Activity,Aktivite
-Activity Log,Etkinlik Günlüğü
-Activity Log:,Etkinlik Günlüğü:
-Activity Type,Faaliyet Türü
-Actual,Gerçek
-Actual Budget,Gerçek Bütçe
-Actual Completion Date,Fiili Bitiş Tarihi
-Actual Date,Gerçek Tarih
-Actual End Date,Fiili Bitiş Tarihi
-Actual Invoice Date,Gerçek Fatura Tarihi
-Actual Posting Date,Gerçek Gönderme Tarihi
-Actual Qty,Gerçek Adet
-Actual Qty (at source/target),Fiili Miktar (kaynak / hedef)
-Actual Qty After Transaction,İşlem sonrası gerçek Adet
-Actual Qty: Quantity available in the warehouse.,Gerçek Adet: depoda mevcut miktar.
-Actual Quantity,Gerçek Miktar
-Actual Start Date,Fiili Başlangıç ​​Tarihi
-Add,Ekle
-Add / Edit Taxes and Charges,Ekle / Düzenle Vergi ve Harçlar
-Add Child,Alt öğe ekle
-Add Serial No,Seri No ekle
-Add Taxes,Vergi Ekle
-Add Taxes and Charges,Vergi ve Masraflar ekle
-Add or Deduct,Ekle veya Azalt
-Add rows to set annual budgets on Accounts.,Hesaplardaki yıllık bütçeler ayarlamak için satırları ekleyin.
-Add to Cart,Sepete ekle
-Add to calendar on this date,Bu tarihte Takvime ekle
-Add/Remove Recipients,Alıcıları Ekle / Kaldır 
-Address,Adres
-Address & Contact,Adres ve İletişim
-Address & Contacts,Adres ve İletişim
-Address Desc,Adres Detaylar
-Address Details,Adres Bilgileri
-Address HTML,HTML Adres
-Address Line 1,Adres Satırı 1
-Address Line 2,Adres Satırı 2
-Address Template,Adres Şablon
-Address Title,Adres Başlığı
-Address Title is mandatory.,Adres Başlık zorunludur.
-Address Type,Adres Türü
-Address master.,Adres usta.
-Administrative Expenses,Yönetim Giderleri
-Administrative Officer,İdari Memur
-Advance Amount,Avans Tutarı
-Advance amount,Avans miktarı
-Advances,Avanslar
-Advertisement,Reklam
-Advertising,Reklamcılık
-Aerospace,Havacılık ve Uzay
-After Sale Installations,Satış Tesisatları Sonrası
-Against,Against
-Against Account,Against Account
-Against Bill {0} dated {1},Bill {0} tarihli karşı {1}
-Against Docname,Against Docname
-Against Doctype,Against Doctype
-Against Document Detail No,Against Document Detail No
-Against Document No,Against Document No
-Against Expense Account,Against Expense Account
-Against Income Account,Against Income Account
-Against Journal Entry,Against Journal Entry
-Against Journal Entry {0} does not have any unmatched {1} entry,Dergi Çeki karşı {0} herhangi bir eşsiz {1} girdi yok
-Against Purchase Invoice,Against Purchase Invoice
-Against Sales Invoice,Against Sales Invoice
-Against Sales Order,Satış Siparişi karşı
-Against Voucher,Against Voucher
-Against Voucher Type,Against Voucher Type
-Ageing Based On,Dayalı Yaşlanma
-Ageing Date is mandatory for opening entry,Üyelik Yaşlanma girişi açılması için zorunludur
-Ageing date is mandatory for opening entry,Tarih Yaşlanma girişi açılması için zorunludur
-Agent,Acente
-Aging Date,Tarih Yaşlanma
-Aging Date is mandatory for opening entry,Üyelik Yaşlanma girişi açılması için zorunludur
-Agriculture,Tarım
-Airline,Havayolu
-All Addresses.,Tüm adresler.
-All Contact,Tüm Kişiler.
-All Contacts.,Tüm Kişiler.
-All Customer Contact,Tüm Müşteri İletişim
-All Customer Groups,Tüm Müşteri Grupları
-All Day,Tüm Gün
-All Employee (Active),Tüm Çalışan (Aktif)
-All Item Groups,Tüm Ürün Grupları
-All Lead (Open),Tüm Liderler (Açık)
-All Products or Services.,Tüm Ürünler ve Hizmetler.
-All Sales Partner Contact,Tüm Satış Ortağı İletişim
-All Sales Person,Tüm Satış Elemanı
-All Supplier Contact,Tüm Tedarikçi İletişim
-All Supplier Types,Tüm Tedarikçi Türleri
-All Territories,Tüm Bölgeleri
-"All export related fields like currency, conversion rate, export total, export grand total etc are available in Delivery Note, POS, Quotation, Sales Invoice, Sales Order etc.","Para, dönüşüm oranı, ihracat, toplam ihracat genel toplam vb gibi tüm ihracat ile ilgili alanlar İrsaliye, POS, Teklifi, Satış Fatura, Satış Siparişi vb mevcuttur"
-"All import related fields like currency, conversion rate, import total, import grand total etc are available in Purchase Receipt, Supplier Quotation, Purchase Invoice, Purchase Order etc.","Para, dönüşüm oranı, ithalat, toplam ithalat genel toplam vb gibi tüm ithalat ile ilgili alanlar Satın Alındı, Tedarikçi Teklifi, Satınalma Fatura, Sipariş vb mevcuttur"
-All items have already been invoiced,Tüm öğeler zaten faturalı edilmiştir
-All these items have already been invoiced,Tüm bu öğeler zaten faturalı edilmiştir
-Allocate,Dağıtım
-Allocate leaves for a period.,Bir süre için yaprakları ayırın.
-Allocate leaves for the year.,Yıl boyunca yaprakları ayırın.
-Allocated Amount,Dağıtılan Tutar
-Allocated Budget,Dağıtılan Bütçe
-Allocated amount,Ayrılan miktarı
-Allocated amount can not be negative,Ayrılan miktar negatif olamaz
-Allocated amount can not greater than unadusted amount,Ayrılan miktarı unadusted değerinden daha yüksek olamaz
-Allow Bill of Materials,Malzeme Faturasına İzin ver
-Allow Bill of Materials should be 'Yes'. Because one or many active BOMs present for this item,"Malzeme Bill 'Evet' olmalıdır izin verir. Çünkü, bir veya bu öğe için mevcut pek çok aktif BOMs"
-Allow Children,Çocuklara izin
-Allow Dropbox Access,Dropbox erişime izin
-Allow Google Drive Access,Google Drive erişimine izin
-Allow Negative Balance,Negatif Denge izin
-Allow Negative Stock,Negatif Stoğa İzin ver
-Allow Production Order,Üretim Siparişine izin ver
-Allow User,Kullanıcıya izin
-Allow Users,Kullanıcılar izin
-Allow the following users to approve Leave Applications for block days.,Aşağıdaki kullanıcılar blok gün boyunca bırak Uygulamaları onaylamak için izin verir.
-Allow user to edit Price List Rate in transactions,Kullanıcı işlemlerinde Fiyat Listesi Oranı düzenlemek için izin
-Allowance Percent,İzin Verilen Yüzde
-Allowance for over-{0} crossed for Item {1},Ödeneği fazla {0} Ürün için geçti için {1}
-Allowance for over-{0} crossed for Item {1}.,Ödeneği fazla {0} Ürün için geçti için {1}.
-Allowed Role to Edit Entries Before Frozen Date,Dondurulmuş Tarihten Önce Düzenle Girişlerine İzin Rolü
-Amended From,Değişiliği yapan
-Amount,Miktar
-Amount (Company Currency),Tutar (Şirket Para Birimi)
-Amount Paid,Ödenen Tutar
-Amount to Bill,Bill tutarı
-An Customer exists with same name,Bir Müşteri aynı adla
-"An Item Group exists with same name, please change the item name or rename the item group","Bir Ürün Grubu aynı adla, öğe adını değiştirmek veya madde grubu yeniden adlandırmak lütfen"
-"An item exists with same name ({0}), please change the item group name or rename the item","Bir öğe ({0}), madde grubu adını değiştirmek veya öğeyi yeniden adlandırmak lütfen aynı adla"
-Analyst,Analist
-Annual,Yıllık
-Another Period Closing Entry {0} has been made after {1},Başka Dönem Kapanış Giriş {0} sonra yapılmış olan {1}
-Another Salary Structure {0} is active for employee {0}. Please make its status 'Inactive' to proceed.,Başka Maaş Yapısı {0} çalışan için aktif olan {0}. Devam etmek durumunu 'Etkin' olun.
-"Any other comments, noteworthy effort that should go in the records.","Başka yorum, kayıtları gitmek gerekir kayda değer bir çaba."
-Apparel & Accessories,Giyim ve Aksesuar
-Applicability,Uygulanabilirlik
-Applicable For,İçin Uygulanabilir
-Applicable Holiday List,Uygulanabilir Tatil Listesi
-Applicable Territory,Uygulanabilir Territory
-Applicable To (Designation),Için Uygulanabilir (adlandırması)
-Applicable To (Employee),Için Uygulanabilir (Çalışan)
-Applicable To (Role),Için Uygulanabilir (Role)
-Applicable To (User),Için Uygulanabilir (Kullanıcı)
-Applicant Name,Başvuranın Adı
-Applicant for a Job.,Bir iş için Başvuru.
-Application of Funds (Assets),Fon uygulaması (Varlıklar)
-Applications for leave.,Izni için başvurular.
-Applies to Company,Şirket için geçerlidir
-Apply On,On Uygula
-Appraisal,Değerlendirme
-Appraisal Goal,Değerleme Hedefi
-Appraisal Goals,Değerleme Hedefleri
-Appraisal Template,Değerleme Şablon
-Appraisal Template Goal,Değerleme Şablon Hedefi
-Appraisal Template Title,Değerleme Şablon Başlığı
-Appraisal {0} created for Employee {1} in the given date range,Değerleme {0} {1} verilen tarih aralığında Çalışan için oluşturulan
-Apprentice,Çırak
-Approval Status,Onay Durumu
-Approval Status must be 'Approved' or 'Rejected',Onay Durumu 'Onaylandı' veya 'Reddedildi' olmalı
-Approved,Onaylı
-Approver,Onaylayan
-Approving Role,Rol Onaylanıyor
-Approving Role cannot be same as role the rule is Applicable To,Rolü Onaylanmasının kural Uygulanabilir olduğu rol olarak aynı olamaz
-Approving User,Kullanıcı Onaylanıyor
-Approving User cannot be same as user the rule is Applicable To,Kullanıcı Onaylanmasının kural Uygulanabilir olduğu kullanıcı olarak aynı olamaz
-Are you sure you want to STOP ,Are you sure you want to STOP 
-Are you sure you want to UNSTOP ,Are you sure you want to UNSTOP 
-Arrear Amount,Geciken Tutar
-"As Production Order can be made for this item, it must be a stock item.","Üretim Sipariş Bu öğe için yapılabilir gibi, bir stok kalemi olmalıdır."
-As per Stock UOM,Stok Ölçü Birimi (ÖB) başı olarak
-"As there are existing stock transactions for this item, you can not change the values of 'Has Serial No', 'Is Stock Item' and 'Valuation Method'","Bu öğe için mevcut hisse senedi işlemleri olduğu gibi, sen 'Seri No Has' değerlerini değiştiremez, ve 'Değerleme Yöntemi' Stok Ürün mı '"
-Asset,Varlık
-Assistant,Asistan
-Associate,Ortak
-Atleast one of the Selling or Buying must be selected,Satış veya Alış en az biri seçilmelidir
-Atleast one warehouse is mandatory,En az bir depo zorunludur
-Attach Image,Resmi takın
-Attach Letterhead,Antetli takın
-Attach Logo,Logo takın
-Attach Your Picture,Kişisel Resim takın
-Attendance,Katılım
-Attendance Date,Katılım Tarihi
-Attendance Details,Katılım Detaylar
-Attendance From Date,Bu tarihten itibaren katılım
-Attendance From Date and Attendance To Date is mandatory,Tarihi Tarih ve Katılım itibaren katılım zorunludur
-Attendance To Date,Bu tarihe kadar katılım
-Attendance can not be marked for future dates,Seyirci gelecek tarihler için işaretlenmiş edilemez
-Attendance for employee {0} is already marked,Çalışan Devam {0} zaten işaretlenmiş
-Attendance record.,Katılımcı kayıtları
-Authorization Control,Yetki Kontrolü
-Authorization Rule,Yetkilendirme Kuralı
-Auto Accounting For Stock Settings,Stok Ayarları için Otomatik Muhasebe
-Auto Material Request,Otomatik Malzeme Talebi
-Auto-raise Material Request if quantity goes below re-order level in a warehouse,Otomatik zam Malzeme Talebi miktarı bir depoda yeniden sipariş seviyesinin altında giderse
-Automatically compose message on submission of transactions.,Otomatik işlemlerin sunulmasına ilişkin mesaj oluşturabilirsiniz.
-Automatically extract Job Applicants from a mail box ,Automatically extract Job Applicants from a mail box 
-Automatically extract Leads from a mail box e.g.,Otomatik olarak bir posta kutusu örneğin itibaren İlanlar ayıklamak
-Automatically updated via Stock Entry of type Manufacture/Repack,Üretim veya yeniden paketleme stok girişi ile otomatik olarak güncellendi
-Automotive,Otomotiv
-Autoreply when a new mail is received,Yeni bir posta alındığında Otomatik yanıt ver
-Available,Uygun
-Available Qty at Warehouse,Stoktaki Mevcut Miktar
-Available Stock for Packing Items,Ürünleri Ambalaj Stok kullanılabilir
-"Available in BOM, Delivery Note, Purchase Invoice, Production Order, Purchase Order, Purchase Receipt, Sales Invoice, Sales Order, Stock Entry, Timesheet","BOM, İrsaliye, Fatura Satınalma, Üretim Emri, Sipariş, Satın Alma Makbuzu, Satış Fatura, Satış Siparişi, Stok Girişi, Çizelgesi mevcuttur"
-Average Age,Ortalama Yaş
-Average Commission Rate,Ortalama Komisyon Oranı
-Average Discount,Ortalama İndirim
-Awesome Products,Başar Ürünler
-Awesome Services,Başar Hizmetleri
-BOM Detail No,BOM Detay yok
-BOM Explosion Item,Patlatılmış Malzeme Listesi
-BOM Item,BOM Ürün
-BOM No,BOM numarası
-BOM No. for a Finished Good Item,Biten İyi Ürün için BOM numarası
-BOM Operation,BOM Operasyonu
-BOM Operations,BOM İşlemleri
-BOM Replace Tool,BOM Aracı değiştirin
-BOM number is required for manufactured Item {0} in row {1},BOM numarası imal edılecek ürün için gereklidir {0} satır{1}
-BOM number not allowed for non-manufactured Item {0} in row {1},Üretilemez ürün için BOM numarası verilmez{0} satır {1}
-BOM recursion: {0} cannot be parent or child of {2},BOM özyineleme: {0} ebeveyn veya çocuk olamaz {2}
-BOM replaced,BOM yerine
-BOM {0} for Item {1} in row {2} is inactive or not submitted,BOM {0} öğesi için {1} üste {2} teslim inaktif ya da değildir
-BOM {0} is not active or not submitted,BOM {0} aktif değil veya eklenmemiş
-BOM {0} is not submitted or inactive BOM for Item {1},BOM {0} teslim veya değildir inaktif BOM Ürün için {1}
-Backup Manager,Yedek Yöneticisi
-Backup Right Now,Yedek Kullanılabilir
-Backups will be uploaded to,Yedekler yüklenecek
-Balance Qty,Denge Adet
-Balance Sheet,Bilanço
-Balance Value,Denge Değeri
-Balance for Account {0} must always be {1},Hesap {0} her zaman dengede olmalı {1}
-Balance must be,Hesap olmalı
-"Balances of Accounts of type ""Bank"" or ""Cash""",Banka ve Nakit denge hesapları
-Bank,Banka
-Bank / Cash Account,Banka / Kasa Hesabı
-Bank A/C No.,Bank A / C No
-Bank Account,Banka Hesabı
-Bank Account No.,Banka Hesap No
-Bank Accounts,Banka Hesapları
-Bank Clearance Summary,Banka Gümrükleme Özet
-Bank Draft,Banka poliçesi
-Bank Name,Banka Adı
-Bank Overdraft Account,Banka Kredili Mevduat Hesabı
-Bank Reconciliation,Banka Uzlaşma
-Bank Reconciliation Detail,Banka Uzlaşma Detay
-Bank Reconciliation Statement,Banka Uzlaşma Bildirimi
-Bank Entry,Banka Çeki
-Bank/Cash Balance,Banka / Nakit Dengesi
-Banking,Bankacılık
-Barcode,Barkod
-Barcode {0} already used in Item {1},Barkod {0} zaten öğede kullanılmakta{1}
-Based On,Göre
-Basic,Temel
-Basic Info,Temel Bilgiler
-Basic Information,Temel  Bilgi
-Basic Rate,Temel Oran
-Basic Rate (Company Currency),Temel oran (Şirket para birimi)
-Batch,Yığın
-Batch (lot) of an Item.,Bir Öğe toplu (lot).
-Batch Finished Date,Günü biten Batch
-Batch ID,Batch ID
-Batch No,Parti No
-Batch Started Date,Parti başlangıç tarihi
-Batch Time Logs for billing.,Fatura için parti kayıt zamanı
-Batch-Wise Balance History,Toplu-Wise Dengesi Tarihi
-Batched for Billing,Fatura için gruplanmış
-Better Prospects,Iyi Beklentiler
-Bill Date,Fatura tarihi
-Bill No,Fatura No
-Bill No {0} already booked in Purchase Invoice {1},Fatura No {0} Alım faturası zaten kayıtlı {1}
-Bill of Material,Ürün Ağacı
-Bill of Material to be considered for manufacturing,Üretim için dikkate alınacak Ürün Ağacı
-Bill of Materials (BOM),Ürün Ağacı (BOM)
-Billable,Faturalandırılabilir
-Billed,Faturalanmış
-Billed Amount,Faturalı Tutar
-Billed Amt,Faturalı Tutarı
-Billing,Faturalama
-Billing Address,Faturalama  Adresi
-Billing Address Name,Fatura Adresi Adı
-Billing Status,Fatura Durumu
-Bills raised by Suppliers.,Tedarikçiler tarafından artırılan faturalar
-Bills raised to Customers.,Müşterilere artırılan faturalar
-Bin,Kutu
-Bio,Bio
-Biotechnology,Biyoteknoloji
-Birthday,Doğum günü
-Block Date,Blok Tarih
-Block Days,Blok Gün
-Block leave applications by department.,Departman tarafından engellenen uygulamalar.
-Blog Post,Blog postası
-Blog Subscriber,Blog Abone
-Blood Group,Kan grubu
-Both Warehouse must belong to same Company,Her iki Depoda aynı şirkete ait olmalı
-Box,Kutu
-Branch,Şube
-Brand,Marka
-Brand Name,Marka Adı
-Brand master.,Ana Marka.
-Brands,Markalar
-Breakdown,Arıza
-Broadcasting,Yayın
-Brokerage,Komisyonculuk
-Budget,Bütçe
-Budget Allocated,Ayrılan Bütçe
-Budget Detail,Bütçe Detay
-Budget Details,Bütçe Ayrıntıları
-Budget Distribution,Bütçe Dağılımı
-Budget Distribution Detail,Bütçe Dağıtım Detayı
-Budget Distribution Details,Bütçe Dağıtım Detayları
-Budget Variance Report,Bütçe Fark Raporu
-Budget cannot be set for Group Cost Centers,Bütçe Grubu Maliyet Merkezleri için ayarlanamaz
-Build Report,Rapor Oluştur
-Bundle items at time of sale.,Satış sırasında ürünleri birleştir.
-Business Development Manager,İş Geliştirme Müdürü
-Buying,Satınalma
-Buying & Selling,Satınalma & Pazarlama
-Buying Amount,Alış Tutarı
-Buying Settings,Satınalma Ayarları
-"Buying must be checked, if Applicable For is selected as {0}","Uygulanabilir için seçilmiş ise satın alma, kontrol edilmelidir {0}"
-C-Form,C-Formu
-C-Form Applicable,Uygulanabilir C-Formu
-C-Form Invoice Detail,C-Form Fatura Ayrıntısı
-C-Form No,C-Form No
-C-Form records,C-Form kayıtları
-CENVAT Capital Goods,CENVAT Sermaye Malı
-CENVAT Edu Cess,CENVAT Edu Cess
-CENVAT SHE Cess,CENVAT SHE Cess
-CENVAT Service Tax,CENVAT Hizmet Vergisi
-CENVAT Service Tax Cess 1,CENVAT Hizmet Vergisi Cess 1
-CENVAT Service Tax Cess 2,CENVAT Hizmet Vergisi Vergisi 2
-Calculate Based On,Tabanlı hesaplayın
-Calculate Total Score,Toplam Puan Hesapla
-Calendar Events,Takvim etkinlikleri
-Call,Çağrı
-Calls,Aramalar
-Campaign,Kampanya
-Campaign Name,Kampanya Adı
-Campaign Name is required,Kampanya Adı gereklidir
-Campaign Naming By,Kampanya ... tarafından isimlendirilmiştir.
-Campaign-.####,Kampanya-.####
-Can be approved by {0},{0} tarafından onaylanmış
-"Can not filter based on Account, if grouped by Account","Hesap tarafından gruplandırma yapılmışsa, süzme hesap tabanlı yapılamaz."
-"Can not filter based on Voucher No, if grouped by Voucher","Gruplandırma çek tarafından yapılmışsa, çek numarası tabanlı süzme yapılamaz."
-Can refer row only if the charge type is 'On Previous Row Amount' or 'Previous Row Total',Şarj tipi sadece 'Sıra Önceki Toplamı' ya da 'Sıra Önceki Tutar Açık' ise sıra ile ilgilidir.
-Cancel Material Visit {0} before cancelling this Customer Issue,İptal Malzemesi ziyareti {0} bu Müşteri Sayısının iptalinden önce
-Cancel Material Visits {0} before cancelling this Maintenance Visit,İptal materyali ziyareti {0} tamir ziyaretinden önce iptal edilir.
-Cancelled,İptal Edilmiş
-Cancelling this Stock Reconciliation will nullify its effect.,"Stok uzlaşma iptali, bunun etkisini geçersiz kılacaktır."
-Cannot Cancel Opportunity as Quotation Exists,Teklif var ise imkan iptal edilemez.
-Cannot approve leave as you are not authorized to approve leaves on Block Dates,Blok Tarihlerde  
-Cannot cancel because Employee {0} is already approved for {1},Çalışan {0} zaten onaylanmış olduğundan iptal edemez {1}
-Cannot cancel because submitted Stock Entry {0} exists,Sunulan Stok Giriş {0} varolduğundan iptal edilemiyor
-Cannot carry forward {0},Ileriye taşıyamaz {0}
-Cannot change Fiscal Year Start Date and Fiscal Year End Date once the Fiscal Year is saved.,Mali Yıl Başlangıç ​​Tarihi ve Mali Yılı kaydedildikten sonra Mali Yıl Sonu Tarihi değiştiremezsiniz.
-"Cannot change company's default currency, because there are existing transactions. Transactions must be cancelled to change the default currency.","Mevcut işlemler olduğundan, şirketin varsayılan para birimini değiştiremezsiniz. İşlemler Varsayılan para birimini değiştirmek için iptal edilmelidir."
-Cannot convert Cost Center to ledger as it has child nodes,Muhasebedeki Maliyet merkezi çocuk düğümlere sahipse değiştirilemez.
-Cannot covert to Group because Master Type or Account Type is selected.,Master Tip veya Hesap Tipi seçildiği için Grup gizlenemez.
-Cannot deactive or cancle BOM as it is linked with other BOMs,Diğer BOMlarla linklenmiş bir BOM iptal edilemez ya da değiştirilemez.
-"Cannot declare as lost, because Quotation has been made.","Kayıp olarak Kotasyon yapılmış çünkü, ilan edemez."
-Cannot deduct when category is for 'Valuation' or 'Valuation and Total',"Kategori 'Değerleme' veya 'Değerleme ve Toplamı' ise, neticelendirilemez."
-"Cannot delete Serial No {0} in stock. First remove from stock, then delete.",Stoktaki seri no silinemez {0} Önce stoktan kaldırın sonra silin.
-"Cannot directly set amount. For 'Actual' charge type, use the rate field","Doğrudan, miktarını ayarla seçilemez. 'Gerçek' ücret türü için, oran alanını kullanın."
-"Cannot overbill for Item {0} in row {0} more than {1}. To allow overbilling, please set in Stock Settings","Ürün için {0} bir sırada {0} 1den fazla fiyat yükseltme olamaz {1}. Fiyat yükseltmeye izin vermek için, Stok Ayarlarını değiştirin."
-Cannot produce more Item {0} than Sales Order quantity {1},Daha Öğe üretemez {0} Satış Sipariş miktarı {1}
-Cannot refer row number greater than or equal to current row number for this Charge type,"Bu ödeme türü için satır numarası, mevcut satır numarasından büyük ya da eşit olamaz."
-Cannot return more than {0} for Item {1},Dönüş olamaz {0} öğesi için {1}
-Cannot select charge type as 'On Previous Row Amount' or 'On Previous Row Total' for first row,"Ilk satır için 'Önceki Satır Toplamı', 'Önceki Satır Tutar' şeklinde ödeme türü seçemezsiniz."
-Cannot select charge type as 'On Previous Row Amount' or 'On Previous Row Total' for valuation. You can select only 'Total' option for previous row amount or previous row total,"Değerleme için 'Önceki Satır Toplamında', 'Önceki Satır Tutar Toplamı' gibi ödeme türü seçemezsiniz. Daha önceki satır miktarı veya önceki satır toplamda sadece 'Total' seçeneğini seçebilirsiniz."
-Cannot set as Lost as Sales Order is made.,"Satış yapılmış sipariş, kayıp olarak ayarlanamaz."
-Cannot set authorization on basis of Discount for {0},İndirim bazında yetkilendirme ayarlanamaz {0}
-Capacity,Kapasite
-Capacity Units,Kapasite Birimleri
-Capital Account,Sermaye hesabı
-Capital Equipments,Sermaye Ekipmanları
-Carry Forward,Nakletmek
-Carry Forwarded Leaves,Yönlendirilen Yapraklar Carry
-Case No(s) already in use. Try from Case No {0},Örnek numaraları zaten kullanılıyor. Örnek numarasından deneyin {0}
-Case No. cannot be 0,Örnek Numarası  0 olamaz
-Cash,Nakit
-Cash In Hand,Kasa mevcudu
-Cash Entry,Para yerine geçen belge
-Cash or Bank Account is mandatory for making payment entry,Kasa veya Banka Hesabı ödeme girişi yapmak için zorunludur
-Cash/Bank Account,Kasa / Banka Hesabı
-Casual Leave,Casual bırak
-Cell Number,Hücre sayısı
-Change UOM for an Item.,Bir madde için uom değiştirin.
-Change the starting / current sequence number of an existing series.,Varolan bir serinin başlangıç ​​/ geçerli sıra numarasını değiştirin.
-Channel Partner,Kanal Ortağı
-Charge of type 'Actual' in row {0} cannot be included in Item Rate,"Hesap tipi {0} 'Gerçek' ise, Ürün Oranı içeremez."
-Chargeable,Ücretli
-Charity and Donations,Yardım ve Bağışlar
-Chart Name,Grafik Adı
-Chart of Accounts,Hesap Tablosu
-Chart of Cost Centers,Maliyet Merkezlerinin tablosu
-Check how the newsletter looks in an email by sending it to your email.,Check how the newsletter looks in an email by sending it to your email.
-"Check if recurring invoice, uncheck to stop recurring or put proper End Date","Eğer tekrarlanan faturalar varsa, kontrol özelliğini kaldırın veya bitiş tarihini kaldırın."
-"Check if you need automatic recurring invoices. After submitting any sales invoice, Recurring section will be visible.","Otomatik yinelenen faturalara gerek olduğunda kontrol edin. Herhangi bir satış faturası gönderdikten sonra, Tekrarlanan bölüm görünür olacaktır."
-Check if you want to send salary slip in mail to each employee while submitting salary slip,Check if you want to send salary slip in mail to each employee while submitting salary slip
-Check this if you want to force the user to select a series before saving. There will be no default if you check this.,Check this if you want to force the user to select a series before saving. There will be no default if you check this.
-Check this if you want to show in website,Check this if you want to show in website
-Check this to disallow fractions. (for Nos),Kesirlere izin vermemek için kontrol edin. (Nos için)
-Check this to pull emails from your mailbox,Check this to pull emails from your mailbox
-Check to activate,Etkinleştirmek için kontrol edin
-Check to make Shipping Address,Sevkıyat Adresi kontrol et
-Check to make primary address,Birincil adresi olmak için kontrol edin
-Chemical,Kimyasal
-Cheque,Çek
-Cheque Date,Çek Tarih
-Cheque Number,Çek Numarası
-Child account exists for this account. You can not delete this account.,Bu hesapta çocuk hesap vardır. Bu hesabı silemezsiniz.
-City,İl
-City/Town,İl / İlçe
-Claim Amount,Hasar Tutarı
-Claims for company expense.,Şirket gideri için alacaklar.
-Class / Percentage,Sınıf / Yüzde
-Classic,Klasik
-Clear Table,Temizle Tablo
-Clearance Date,Gümrükleme Tarih
-Clearance Date not mentioned,Gümrükleme Tarih belirtilmeyen
-Clearance date cannot be before check date in row {0},"Gümrükleme tarihi satırda ,onay tarihinden önce olamaz {0}"
-Click on 'Make Sales Invoice' button to create a new Sales Invoice.,Yeni Satış Faturası oluşturmak için 'Satış Fatura Yap' butonuna tıklayın.
-Click on a link to get options to expand get options ,Seçenekleri görmek ve açıklama almak için linke tıklayın.
-Client,Müşteri:
-Close Balance Sheet and book Profit or Loss.,Bilanço belgesi ve kar-zarar kitabı
-Closed,Kapalı
-Closing (Cr),Kapanış (Cr)
-Closing (Dr),Kapanış (Dr)
-Closing Account Head,Kapanış Hesap Başkanı
-Closing Account {0} must be of type 'Liability',Hesap Kapanış {0} türü 'borçlu' olmalıdır.
-Closing Date,Kapanış Tarihi
-Closing Fiscal Year,Mali Yılı Kapanış
-Closing Qty,Kapanış Adet
-Closing Value,Kapanış Değeri
-CoA Help,CoA Yardım
-Code,Kod
-Cold Calling,Soğuk Arama
-Color,Renk
-Column Break,Sütun Arası
-Comma separated list of email addresses,E-posta adreslerinin virgülle ayrılmış listesi
-Comment,Yorum
-Comments,Yorumlar
-Commercial,Ticari
-Commission,Komisyon
-Commission Rate,Komisyon Oranı
-Commission Rate (%),Komisyon Oranı (%)
-Commission on Sales,Satış Komisyonu
-Commission rate cannot be greater than 100,Komisyon oranı 100'den fazla olamaz
-Communication,Iletişim becerisi
-Communication HTML,Haberleşme HTML
-Communication History,İletişim Tarihi
-Communication log.,Iletişim günlüğü.
-Communications,İletişim
-Company,Şirket
-Company (not Customer or Supplier) master.,Şirket (değil Müşteri veya alanı) usta.
-Company Abbreviation,Şirket Kısaltma
-Company Details,Şirket Detayı
-Company Email,Şirket e-posta
-"Company Email ID not found, hence mail not sent","Şirket e-posta kimliği bulunamadı, bu nedenle mail gönderilemedi"
-Company Info,Şirket Bilgisi
-Company Name,Firma Adı
-Company Settings,Firma Ayarları
-Company is missing in warehouses {0},Şirket depolarda eksik {0}
-Company is required,Firma gereklidir
-Company registration numbers for your reference. Example: VAT Registration Numbers etc.,Referans için şirket kayıt numaraları. Örnek: KDV Sicil Numaraları vs
-Company registration numbers for your reference. Tax numbers etc.,Referans için şirket kayıt numaraları. Vergi numaraları vb
-"Company, Month and Fiscal Year is mandatory","Şirket, mali ay ve yıl için zorunludur."
-Compensatory Off,Telafi izni
-Complete,Tamamlandı
-Complete Setup,Kurulum Tamamlandı
-Completed,Tamamlandı
-Completed Production Orders,Tamamlanan Üretim Siparişleri
-Completed Qty,Tamamlanan Adet
-Completion Date,Bitiş Tarihi
-Completion Status,Tamamlanma Durumu
-Computer,Bilgisayar
-Computers,Bilgisayarlar
-Confirmation Date,Onay Tarihi
-Confirmed orders from Customers.,Müşteriler Siparişi Onaylandı.
-Consider Tax or Charge for,Vergi veya Charge düşünün
-Considered as Opening Balance,Açılış bakiyesi olarak kabul edilmiş
-Considered as an Opening Balance,Bir Açılış bakiyesi olarak kabul edilmiş.
-Consultant,Danışman
-Consulting,Danışmanlık
-Consumable,Tüketilir
-Consumable Cost,Sarf Maliyeti
-Consumable cost per hour,Saatte Sarf maliyet
-Consumed Qty,Tüketilen Adet
-Consumer Products,Tüketici Ürünleri
-Contact,İletişim
-Contact Control,İletişim Kontrolü
-Contact Desc,İrtibat Kişisi Detaylar
-Contact Details,İletişim Bilgileri
-Contact Email,İletişim E-Posta
-Contact HTML,İletişim HTML
-Contact Info,İletişim Bilgileri
-Contact Mobile No,Cep No
-Contact Name,İletişim İsmi
-Contact No.,İletişim No
-Contact Person,İrtibat Kişi
-Contact Type,İletişim türü
-Contact master.,İletişim ustası.
-Contacts,İletişimler
-Content,İçerik
-Content Type,İçerik Türü
-Contra Entry,Contra Çeki
-Contract,Sözleşme
-Contract End Date,Sözleşme Bitiş Tarihi
-Contract End Date must be greater than Date of Joining,Sözleşme Bitiş Tarihi Katılma tarihinden daha büyük olmalıdır
-Contribution (%),Katkı Payı (%)
-Contribution to Net Total,Net Toplam Katkı
-Conversion Factor,Katsayı
-Conversion Factor is required,Katsayı gereklidir
-Conversion factor cannot be in fractions,Dönüşüm faktörü kesirler olamaz
-Conversion factor for default Unit of Measure must be 1 in row {0},Tedbir varsayılan Birimi için dönüşüm faktörü satırda 1 olmalıdır {0}
-Conversion rate cannot be 0 or 1,Dönüşüm oranı 0 veya 1 olamaz
-Convert into Recurring Invoice,Tekrarlayan Faturaya dönüştürün
-Convert to Group,Gruba dönüştür
-Convert to Ledger,Muhasebe defterine dönüştür
-Converted,Dönüştürülmüş
-Copy From Item Group,Ürün grubu kopyası
-Cosmetics,Bakım ürünleri
-Cost Center,Maliyet Merkezi
-Cost Center Details,Maliyet Merkezi Detayları
-Cost Center Name,Maliyet Merkezi Adı
-Cost Center is required for 'Profit and Loss' account {0},Maliyet Merkezi 'Kar ve Zarar hesabı için gerekli olan {0}
-Cost Center is required in row {0} in Taxes table for type {1},Maliyet Merkezi satırda gereklidir {0} Vergi tablosu tür için tabloda {1}
-Cost Center with existing transactions can not be converted to group,"Mevcut işlemli maliyet merkezi, gruba dönüştürülemez."
-Cost Center with existing transactions can not be converted to ledger,Mevcut işlemler ile maliyet Center defterine dönüştürülemez.
-Cost Center {0} does not belong to Company {1},Maliyet Merkezi {0} Şirkete ait değil {1}
-Cost of Goods Sold,Satışların Maliyeti
-Costing,Maliyetlendirme
-Country,Ülke
-Country Name,Ülke Adı
-Country wise default Address Templates,Ülke bilge varsayılan Adres Şablonları
-"Country, Timezone and Currency","Ülke, Saat Dilimi ve Döviz"
-Create Bank Entry for the total salary paid for the above selected criteria,Yukarıda seçilen ölçütler için ödenen toplam maaş için Banka Çeki oluştur
-Create Customer,Müşteri Oluştur
-Create Material Requests,Malzeme İstekleri Oluştur
-Create New,Yeni Oluştur
-Create Opportunity,Fırsat oluştur
-Create Production Orders,Üretim Emirleri Oluştur
-Create Quotation,Teklif oluşturma
-Create Receiver List,Alıcı listesi oluşturma
-Create Salary Slip,Maaş kuponu oluştur
-Create Stock Ledger Entries when you submit a Sales Invoice,"Bir Satış Faturası gönderdiğinizde, muhasebe stok girdileri tasarlar."
-"Create and manage daily, weekly and monthly email digests.","Günlük, haftalık ve aylık mailler düzenleyin."
-Create rules to restrict transactions based on values.,Değerlere dayalı işlemleri kısıtlamak için kurallar oluşturun.
-Created By,Oluşturan
-Creates salary slip for above mentioned criteria.,Yukarıda belirtilen kriterlere göre maaş slip oluşturur.
-Creation Date,Oluşturulma Tarihi
-Creation Document No,Kreasyon Belge No
-Creation Document Type,Kreasyon Belge Türü
-Creation Time,Oluşturma Zamanı
-Credentials,Kimlik Bilgileri
-Credit,Kredi
-Credit Amt,Kredi Tutarı
-Credit Card,Kredi kartı
-Credit Card Entry,Kredi Kartı Çeki
-Credit Controller,Kredi Kontrolör
-Credit Days,Kredi Gün
-Credit Limit,Kredi Limiti
-Credit Note,Kredi mektubu
-Credit To,Kredi için
-Currency,Para birimi
-Currency Exchange,Döviz
-Currency Name,Para Birimi Adı
-Currency Settings,Döviz Ayarları
-Currency and Price List,Döviz ve Fiyat Listesi
-Currency exchange rate master.,Döviz kuru oranı başkanı
-Current Address,Mevcut Adresi
-Current Address Is,Güncel Adresi
-Current Assets,Mevcut Varlıklar
-Current BOM,Güncel BOM
-Current BOM and New BOM can not be same,Cari BOM ve Yeni BOM aynı olamaz
-Current Fiscal Year,Cari Mali Yılı
-Current Liabilities,Kısa Vadeli Borçlar
-Current Stock,Güncel Stok
-Current Stock UOM,Cari Stok UOM
-Current Value,Mevcut değer
-Custom,Özel
-Custom Autoreply Message,Özel Autoreply Mesaj
-Custom Message,Özel Mesaj
-Customer,Müşteri
-Customer (Receivable) Account,Müşteri (Alacak) Hesap
-Customer / Item Name,Müşteri / Ürün İsmi
-Customer / Lead Address,Müşteri / Sorumlu Adresi
-Customer / Lead Name,Müşteri / Sorumlu İsmi
-Customer > Customer Group > Territory,Müşteri> Müşteri Grubu> Eyalet
-Customer Account Head,Müşteri Hesap Başkanı
-Customer Acquisition and Loyalty,Müşteri Edinme ve Sadakat
-Customer Address,Müşteri Adresi
-Customer Addresses And Contacts,Müşteri Adresleri Ve İletişim
-Customer Addresses and Contacts,Müşteri Adresler ve İletişim
-Customer Code,Müşteri Kodu
-Customer Codes,Müşteri Kodları
-Customer Details,Müşteri Detayları
-Customer Feedback,Müşteri Görüşleri
-Customer Group,Müşteri Grubu
-Customer Group / Customer,Müşteri Grup / Müşteri
-Customer Group Name,Müşteri Grup Adı
-Customer Intro,Müşteri Giriş
-Customer Issue,Müşteri Sorunu
-Customer Issue against Serial No.,Seri Numarasına karşı Müşteri sayısı
-Customer Name,Müşteri Adı
-Customer Naming By,Müşteri ... tarafından adlandırılmaktadır.
-Customer Service,Müşteri Hizmetleri
-Customer database.,Müşteri veritabanı.
-Customer is required,Müşteri gereklidir
-Customer master.,Müşteri usta.
-Customer required for 'Customerwise Discount','Customerwise İndirimi' için gerekli Müşteri
-Customer {0} does not belong to project {1},Müşteri {0} projeye ait değil {1}
-Customer {0} does not exist,Müşteri {0} yok
-Customer's Item Code,Müşterinin Ürün Kodu
-Customer's Purchase Order Date,Müşterinin Sipariş Tarihi
-Customer's Purchase Order No,Müşterinin Sipariş Numarası
-Customer's Purchase Order Number,Müşterinin Sipariş Numarası
-Customer's Vendor,Müşteri Satıcı
-Customers Not Buying Since Long Time,Müşteriler uzun zamandır alım yapmıyor.
-Customerwise Discount,Customerwise İndirim
-Customize,Özelleştirme
-Customize the Notification,Bildirim özelleştirin
-Customize the introductory text that goes as a part of that email. Each transaction has a separate introductory text.,Bu e-posta bir parçası olarak gider tanıtım metni özelleştirin. Her işlem ayrı bir giriş metni vardır.
-DN Detail,DN Detay
-Daily,Günlük
-Daily Time Log Summary,Günlük Saat Günlük Özet
-Database Folder ID,Veritabanı Klasör Kimliği
-Database of potential customers.,Potansiyel müşterilerin Veritabanı.
-Date,Tarih
-Date Format,Tarih Biçimi
-Date Of Retirement,Emeklilik Tarihiniz
-Date Of Retirement must be greater than Date of Joining,"Emeklilik Tarihi, Katılma tarihinden daha büyük olmalıdır"
-Date is repeated,Tarih tekrarlanır
-Date of Birth,Doğum tarihi
-Date of Issue,Veriliş tarihi
-Date of Joining,Katılma Tarihi
-Date of Joining must be greater than Date of Birth,Katılma Tarihi Doğum tarihinden daha büyük olmalıdır
-Date on which lorry started from supplier warehouse,Tarih hangi kamyon tedarikçisi depodan başladı
-Date on which lorry started from your warehouse,Tarih hangi kamyon depo başladı
-Dates,Tarihler
-Days Since Last Order,Son siparişten bu yana geçen gün sayısı
-Days for which Holidays are blocked for this department.,Bu departmanın kapatılmadığı Tatil günleri
-Dealer,Satıcı
-Debit,Borç
-Debit Amt,Bankamatik Tutarı
-Debit Note,Borç dekontu
-Debit To,Için Bankamatik
-Debit and Credit not equal for this voucher. Difference is {0}.,Borç ve kredi bu çek/senet için eşit değildir. Farklılık {0}.
-Deduct,Düşmek
-Deduction,Kesinti
-Deduction Type,Kesinti Türü
-Deduction1,Kesinti1
-Deductions,Kesintiler
-Default,Varsayılan
-Default Account,Varsayılan Hesap
-Default Address Template cannot be deleted,Varsayılan Adres Şablon silinemez
-Default Amount,Standart Tutar
-Default BOM,Standart Malzeme Listesi (ML)
-Default Bank / Cash account will be automatically updated in POS Invoice when this mode is selected.,Bu mod seçildiğinde Varsayılan Banka / Kasa hesabı otomatik olarak POS faturada güncellenecektir.
-Default Bank Account,Varsayılan Banka Hesabı
-Default Buying Cost Center,Standart Alış Maliyet Merkezi
-Default Buying Price List,Standart Alış Fiyat Listesi
-Default Cash Account,Standart Kasa Hesabı
-Default Company,Varsayılan Şirket
-Default Currency,Geçerli Para Birimi
-Default Customer Group,Varsayılan Müşteri Grubu
-Default Expense Account,Varsayılan Gider Hesabı
-Default Income Account,Varsayılan Gelir Hesabı
-Default Item Group,Varsayılan Ürün Grubu
-Default Price List,Standart Fiyat Listesi
-Default Purchase Account in which cost of the item will be debited.,Standart Satın Alma Hesabı (ürünün maliyetinin borçlandırılacağı hesap)
-Default Selling Cost Center,Standart Satış Maliyet Merkezi
-Default Settings,Varsayılan Ayarlar
-Default Source Warehouse,Varsayılan Kaynak Deposu
-Default Stock UOM,Varsayılan Stok Ölçü BİRİMİ (OB)
-Default Supplier,Standart Tedarikçi
-Default Supplier Type,Standart Tedarikçi Türü
-Default Target Warehouse,Varsayılan Hedef Deposu
-Default Territory,Standart Territory
-Default Unit of Measure,Varsayılan Ölçü Birimi (ÖB)
-"Default Unit of Measure can not be changed directly because you have already made some transaction(s) with another UOM. To change default UOM, use 'UOM Replace Utility' tool under Stock module.","Zaten başka UOM ile bazı işlem (ler) yaptık çünkü Ölçü Varsayılan Birim doğrudan değiştirilemez. Varsayılan uom değiştirmek için, Stok modülü altında 'UoM Faydalı değiştirin' aracını kullanın."
-Default Valuation Method,Standart Değerleme Yöntemi
-Default Warehouse,Standart Depo
-Default Warehouse is mandatory for stock Item.,Standart Depo stok Ürün için zorunludur.
-Default settings for accounting transactions.,Muhasebe işlemleri için varsayılan ayarlar.
-Default settings for buying transactions.,Işlemleri satın almak için varsayılan ayarlar.
-Default settings for selling transactions.,Satımın için varsayılan ayarlar.
-Default settings for stock transactions.,Hisse senedi işlemleri için varsayılan ayarlar.
-Defense,Savunma
-"Define Budget for this Cost Center. To set budget action, see <a href=""#!List/Company"">Company Master</a>","Bu Maliyet Merkezi için Bütçe tanımlayın. Bütçe eylemi ayarlamak için, bir href <bakın = ""#!Liste / Şirket ""> Şirket Usta </ ​​a>"
-Del,Del
-Delete,Silmek
-Delete {0} {1}?,Sil {0} {1}?
-Delivered,Teslim edildi
-Delivered Items To Be Billed,Faturalanmış teslim edilen ürünler
-Delivered Qty,Teslim Miktarı
-Delivered Serial No {0} cannot be deleted,Teslim Seri No {0} silinemez
-Delivery Date,Teslim Tarihi
-Delivery Details,Teslimat Detayları
-Delivery Document No,Teslimat Belge No
-Delivery Document Type,Teslim Belge Türü
-Delivery Note,Teslim Alındı ​​fişi
-Delivery Note Item,Teslimat Not Ürünler
-Delivery Note Items,Teslimat Not Ürünler
-Delivery Note Message,Teslimat Not İleti
-Delivery Note No,Teslimat Not No
-Delivery Note Required,Teslimat Not Gerekli
-Delivery Note Trends,İrsaliye Trendler
-Delivery Note {0} is not submitted,İrsaliye {0} teslim edilmez
-Delivery Note {0} must not be submitted,İrsaliye {0} teslim edilmemelidir
-Delivery Notes {0} must be cancelled before cancelling this Sales Order,Teslim Notları {0} bu Satış Siparişi iptal etmeden önce iptal edilmelidir
-Delivery Status,Teslimat Durumu
-Delivery Time,Teslim Süresi
-Delivery To,Için teslim
-Department,Departman
-Department Stores,Alışveriş Merkezleri
-Depends on LWP,Depends on LWP
-Depreciation,Amortisman
-Description,Tanım
-Description HTML,Açıklama HTML
-Designation,Atama
-Designer,Tasarlayıcı
-Detailed Breakup of the totals,Toplamlarının Ayrıntılı Dağılımı
-Details,Ayrıntılar
-Difference (Dr - Cr),Fark (Dr - Cr)
-Difference Account,Fark Hesabı
-"Difference Account must be a 'Liability' type account, since this Stock Reconciliation is an Opening Entry","Bu Stok Uzlaşma bir açılış girdisi olduğundan Fark Hesabı, bir 'Sorumluluk' tipi hesabı olmalıdır"
-Different UOM for items will lead to incorrect (Total) Net Weight value. Make sure that Net Weight of each item is in the same UOM.,Öğeler için farklı UOM yanlış (Toplam) Net Ağırlık değerine yol açacaktır. Her öğenin Net Ağırlık aynı UOM olduğundan emin olun.
-Direct Expenses,Doğrudan Giderler
-Direct Income,Doğrudan Gelir
-Disable,Devre dışı bırak
-Disable Rounded Total,Yuvarlak toplam devre dışı
-Disabled,Pasif
-Discount  %,İndirim%
-Discount %,İndirim%
-Discount (%),İndirim (%)
-Discount Amount,İndirim Tutarı
-"Discount Fields will be available in Purchase Order, Purchase Receipt, Purchase Invoice","İndirim Alanlar Sipariş, Satın Alma Makbuzu, Satınalma Fatura sunulacak"
-Discount Percentage,İndirim Yüzdesi
-Discount Percentage can be applied either against a Price List or for all Price List.,İndirim Yüzde Fiyat Listesi karşı veya tüm Fiyat Listesi için ya uygulanabilir.
-Discount must be less than 100,İndirim az 100 olmalıdır
-Discount(%),İndirim (%)
-Dispatch,Sevk
-Display all the individual items delivered with the main items,Ana ürün ile birlikte olan tüm tekil ürünleri görüntüler
-Distribute transport overhead across items.,Distribute transport overhead across items.
-Distribution,Dağıtım
-Distribution Id,Dağıtım Kimliği
-Distribution Name,Dağıtım Adı
-Distributor,Dağıtıcı
-Divorced,Boşanmış
-Do Not Contact,İletişim Etmeyin
-Do not show any symbol like $ etc next to currencies.,Sonraki paralara $ vb gibi herhangi bir sembol görünmüyor.
-Do really want to unstop production order: ,Do really want to unstop production order: 
-Do you really want to STOP ,Do you really want to STOP 
-Do you really want to STOP this Material Request?,Eğer gerçekten bu Malzeme İsteği durdurmak istiyor musunuz?
-Do you really want to Submit all Salary Slip for month {0} and year {1},Eğer gerçekten {0} ve yıl {1} ​​ay boyunca tüm Maaş Kayma Gönder istiyor musunuz
-Do you really want to UNSTOP ,Do you really want to UNSTOP 
-Do you really want to UNSTOP this Material Request?,Eğer gerçekten bu Malzeme İsteği unstop istiyor musunuz?
-Do you really want to stop production order: ,Do you really want to stop production order: 
-Doc Name,Doküman Adı
-Doc Type,Dok Türü
-Document Description,Belge Açıklama
-Document Type,Belge Türü
-Documents,Evraklar
-Domain,Etki Alanı
-Don't send Employee Birthday Reminders,Çalışan Doğum Günü Hatırlatmalar göndermek yok
-Download Materials Required,Gerekli Malzemeler indirin
-Download Reconcilation Data,Mutabakatı veri indir
-Download Template,Şablon İndir
-Download a report containing all raw materials with their latest inventory status,En son envanter durumu ile tüm hammadde içeren bir rapor indirin
-"Download the Template, fill appropriate data and attach the modified file.","Şablon indir, uygun veri doldurmak ve değiştirilmiş dosya eklemek."
-"Download the Template, fill appropriate data and attach the modified file.All dates and employee combination in the selected period will come in the template, with existing attendance records","Şablon indir, uygun veri doldurmak ve değiştirilmiş dosya eklemek. Seçilen dönemde tüm tarihler ve çalışanların kombinasyon mevcut katılım kayıtları ile, şablonda gelecek"
-Draft,Taslak
-Dropbox,Dropbox
-Dropbox Access Allowed,İzin Dropbox Erişim
-Dropbox Access Key,Dropbox Erişim Anahtarı
-Dropbox Access Secret,Dropbox Erişim Gizli
-Due Date,Due Date
-Due Date cannot be after {0},Due Date sonra olamaz {0}
-Due Date cannot be before Posting Date,Due Date tarihi gönderdiği önce olamaz
-Duplicate Entry. Please check Authorization Rule {0},Girişi çoğaltın. Yetkilendirme Kuralı kontrol edin {0}
-Duplicate Serial No entered for Item {0},Çoğaltın Seri No Ürün için girilen {0}
-Duplicate entry,Girişini çoğaltmak
-Duplicate row {0} with same {1},Yinelenen satır {0} ile aynı {1}
-Duties and Taxes,Görev ve Vergiler
-ERPNext Setup,ERPNext Kur
-Earliest,En erken
-Earnest Money,Kaparo
-Earning,Kazanç
-Earning & Deduction,Kazanç & Kesintisi
-Earning Type,Kazanç Tipi
-Earning1,Earning1
-Edit,Düzenle
-Edu. Cess on Excise,Edu. Vergi ile ilgili Cess
-Edu. Cess on Service Tax,Edu. Hizmet Vergisi Cess
-Edu. Cess on TDS,Edu. TDS ile ilgili Cess
-Education,Eğitim
-Educational Qualification,Eğitim Kalifikasyonu
-Educational Qualification Details,Eğitim Kalifikasyon Ayrıntıları
-Eg. smsgateway.com/api/send_sms.cgi,Örn. smsgateway.com / api / send_sms.cgi
-Either debit or credit amount is required for {0},Banka veya kredi tutarı Ya için gereklidir {0}
-Either target qty or target amount is mandatory,Hedef Adet Adet veya hedef tutar Ya zorunludur
-Either target qty or target amount is mandatory.,Hedef Adet Adet veya hedef tutar Ya zorunludur.
-Electrical,Elektrik
-Electricity Cost,Elektrik Maliyeti
-Electricity cost per hour,Saat başına elektrik maliyeti
-Electronics,Elektronik
-Email,E-posta
-Email Digest,E-Posta Özeti
-Email Digest Settings,E-posta Yayını Ayarları
-Email Digest: ,Email Digest: 
-Email Id,E-posta Kimliği
-"Email Id where a job applicant will email e.g. ""jobs@example.com""","Bir iş başvurusu e-posta göndereceğiz E-posta Kimliği örneğin ""jobs@example.com"""
-Email Notifications,E-posta Bildirimleri
-Email Sent?,Gönderilen e-posta?
-"Email id must be unique, already exists for {0}","E-posta id benzersiz olmalıdır, zaten var {0}"
-Email ids separated by commas.,E-posta kimlikleri virgülle ayırarak.
-"Email settings to extract Leads from sales email id e.g. ""sales@example.com""","Satış e-posta id örneğin ""sales@example.com"" den İlanlar ayıklamak için e-posta ayarları"
-Emergency Contact,Acil İletişim
-Emergency Contact Details,Acil İletişim Detayları
-Emergency Phone,Acil Telefon
-Employee,Çalışan
-Employee Birthday,Çalışan Doğum Günü
-Employee Details,Çalışan Ayrıntıları
-Employee Education,Çalışan Eğitim
-Employee External Work History,Çalışan Dış İş Geçmişi
-Employee Information,Çalışan Bilgi
-Employee Internal Work History,Çalışan İç Çalışma Planları
-Employee Internal Work Historys,Çalışan İç Çalışma geçmişi
-Employee Leave Approver,Çalışan bırak Approver
-Employee Leave Balance,Çalışan bırak Dengesi
-Employee Name,Çalışan Adı
-Employee Number,Çalışan No
-Employee Records to be created by,Çalışan Records tarafından oluşturulacak
-Employee Settings,Çalışan Ayarları
-Employee Type,Çalışan Tipi
-"Employee designation (e.g. CEO, Director etc.).","Çalışan atama (ör. CEO, Müdür vb.)"
-Employee master.,Çalışan usta.
-Employee record is created using selected field. ,Çalışan kayıt seçili alanını kullanarak oluşturulur.
-Employee records.,Çalışan kayıtları.
-Employee relieved on {0} must be set as 'Left',{0} üzerinde rahatlamış Çalışan 'Sol' olarak ayarlanmış olmalıdır
-Employee {0} has already applied for {1} between {2} and {3},Çalışan {0} zaten arasındaki {1} için başvurdu {2} ve {3}
-Employee {0} is not active or does not exist,Çalışan {0} aktif değil veya yok
-Employee {0} was on leave on {1}. Cannot mark attendance.,Çalışan {0} {1} tarihinde izinli oldu. Katılım işaretlemek olamaz.
-Employees Email Id,Çalışan E-posta Kimliği
-Employment Details,İstihdam Detayları
-Employment Type,İstihdam Tipi
-Enable / disable currencies.,Para birimi etkinleştirin / devre dışı bırakın.
-Enabled,Etkin
-Encashment Date,Nakde Çevrilme Tarihi
-End Date,Bitiş Tarihi
-End Date can not be less than Start Date,"Bitiş Tarihi, Başlangıç ​​Tarihinden daha az olamaz"
-End date of current invoice's period,Cari faturanın dönem sonu tarihi
-End of Life,End of Life
-Energy,Enerji
-Engineer,Mühendis
-Enter Verification Code,Doğrulama kodunu girin
-Enter campaign name if the source of lead is campaign.,Enter campaign name if the source of lead is campaign.
-Enter department to which this Contact belongs,Enter department to which this Contact belongs
-Enter designation of this Contact,Enter designation of this Contact
-"Enter email id separated by commas, invoice will be mailed automatically on particular date","Virgülle ayrılmış e-posta id girin, fatura belirli bir tarihte otomatik olarak gönderilecek olacak"
-Enter items and planned qty for which you want to raise production orders or download raw materials for analysis.,Enter items and planned qty for which you want to raise production orders or download raw materials for analysis.
-Enter name of campaign if source of enquiry is campaign,Enter name of campaign if source of enquiry is campaign
-"Enter static url parameters here (Eg. sender=ERPNext, username=ERPNext, password=1234 etc.)","Burada statik url parametreleri girin (Örn. gönderen = ERPNext, username = ERPNext, şifre = 1234 vb)"
-Enter the company name under which Account Head will be created for this Supplier,Enter the company name under which Account Head will be created for this Supplier
-Enter url parameter for message,Enter url parameter for message
-Enter url parameter for receiver nos,Enter url parameter for receiver nos
-Entertainment & Leisure,Eğlence ve Boş Zaman
-Entertainment Expenses,Eğlence Giderleri
-Entries,Entries
-Entries against ,Entries against 
-Entries are not allowed against this Fiscal Year if the year is closed.,Entries are not allowed against this Fiscal Year if the year is closed.
-Equity,Özkaynak
-Error: {0} > {1},Hata: {0}> {1}
-Estimated Material Cost,Tahmini Malzeme Maliyeti
-"Even if there are multiple Pricing Rules with highest priority, then following internal priorities are applied:","En yüksek önceliğe sahip birden Fiyatlandırması Kuralları olsa bile, o zaman aşağıdaki iç öncelikler uygulanır:"
-Everyone can read,Herkes okuyabilir
-"Example: ABCD.#####If series is set and Serial No is not mentioned in transactions, then automatic serial number will be created based on this series. If you always want to explicitly mention Serial Nos for this item. leave this blank.",". Örnek: ABCD # # # # #  serisi ayarlanır ve Seri No işlemlerde söz değilse, o zaman otomatik seri numarası bu dizi dayalı oluşturulur. Eğer her zaman açıkça bu öğe için Seri Nos bahsetmek istiyorum. Bu boş bırakın."
-Exchange Rate,Döviz kuru
-Excise Duty 10,Özel Tüketim Vergisi 10
-Excise Duty 14,Özel Tüketim Vergisi 14
-Excise Duty 4,Tüketim Vergisi 4
-Excise Duty 8,ÖTV 8
-Excise Duty @ 10,@ 10 Özel Tüketim Vergisi
-Excise Duty @ 14,14 @ ÖTV
-Excise Duty @ 4,@ 4 Özel Tüketim Vergisi
-Excise Duty @ 8,@ 8 Özel Tüketim Vergisi
-Excise Duty Edu Cess 2,ÖTV Edu Cess 2
-Excise Duty SHE Cess 1,ÖTV SHE Cess 1
-Excise Page Number,Tüketim Sayfa Numarası
-Excise Entry,Tüketim Çeki
-Execution,Yerine Getirme
-Executive Search,Executive Search
-Exemption Limit,Muafiyet Sınırı
-Exhibition,Sergi
-Existing Customer,Mevcut Müşteri
-Exit,Çıkış
-Exit Interview Details,Röportaj Ayrıntılar Çık
-Expected,Beklenen
-Expected Completion Date can not be less than Project Start Date,Beklenen Bitiş Tarihi Proje Başlangıç ​​Tarihi az olamaz
-Expected Date cannot be before Material Request Date,Beklenen Tarih Malzeme Talep Tarihi önce olamaz
-Expected Delivery Date,Beklenen Teslim Tarihi
-Expected Delivery Date cannot be before Purchase Order Date,Beklenen Teslim Tarihi Sipariş Tarihinden önce olamaz
-Expected Delivery Date cannot be before Sales Order Date,Beklenen Teslim Tarihi önce Satış Sipariş Tarihi olamaz
-Expected End Date,Beklenen Bitiş Tarihi
-Expected Start Date,Beklenen Başlangıç ​​Tarihi
-Expense,Gider
-Expense / Difference account ({0}) must be a 'Profit or Loss' account,"Gider / Farkı hesabı ({0}), bir 'Kar veya Zarar' hesabı olmalıdır"
-Expense Account,Gider Hesabı
-Expense Account is mandatory,Gider Hesabı zorunludur
-Expense Claim,Gider Talebi
-Expense Claim Approved,Gideri Talep Onaylandı
-Expense Claim Approved Message,Gideri Talep Mesaj Onaylı
-Expense Claim Detail,Gideri Talep Detayı
-Expense Claim Details,Gideri Talep Detayları
-Expense Claim Rejected,Gideri Talebi Reddedildi
-Expense Claim Rejected Message,Gideri Talep İleti Reddedildi
-Expense Claim Type,Gideri Talep Türü
-Expense Claim has been approved.,Gideri Talep onaylandı.
-Expense Claim has been rejected.,Gideri Talep reddedildi.
-Expense Claim is pending approval. Only the Expense Approver can update status.,Gideri Talep onayı bekliyor. Sadece Gider Approver durumunu güncelleyebilirsiniz.
-Expense Date,Gideri Tarih
-Expense Details,Gider Detayları
-Expense Head,Gideri Hesabı
-Expense account is mandatory for item {0},Gider hesap kalemi için zorunludur {0}
-Expense or Difference account is mandatory for Item {0} as it impacts overall stock value,Gider veya Fark hesabı zorunludur Ürün için {0} etkilediğini genel stok değeri olarak
-Expenses,Giderler
-Expenses Booked,Giderleri rezervasyonu
-Expenses Included In Valuation,Giderleri Değerleme Dahil
-Expenses booked for the digest period,Sindirmek dönemi için rezervasyonu Giderleri
-Expiry Date,Son Kullanma Tarihi
-Exports,İhracat
-External,Dış
-Extract Emails,E-postalar ayıklayın
-FCFS Rate,FCFS Rate
-Failed: ,Failed: 
-Family Background,Aile Arka Plan
-Fax,Faks
-Features Setup,Özellikler Kurulum
-Feed,Beslemek
-Feed Type,Besleme Türü
-Feedback,Geribesleme
-Female,Kadın
-Fetch exploded BOM (including sub-assemblies),(Alt-montajlar dahil) patladı BOM Fetch
-"Field available in Delivery Note, Quotation, Sales Invoice, Sales Order","İrsaliye, Teklif, Satış Fatura, Satış Siparişi kullanılabilir alan"
-Files Folder ID,Dosyalar Klasör Kimliği
-Fill the form and save it,Formu doldurun ve bunu kaydetmek
-Filter based on customer,Müşteri filtre
-Filter based on item,Ürün filtre
-Financial / accounting year.,Finans / Muhasebe yıl.
-Financial Analytics,Finansal Analytics
-Financial Services,Finansal Hizmetler
-Financial Year End Date,Mali Yıl Bitiş Tarihi
-Financial Year Start Date,Mali Yıl Başlangıç ​​Tarihi
-Finished Goods,Mamüller
-First Name,Ad
-First Responded On,İlk Yanıtlanan
-Fiscal Year,Mali Yıl
-Fiscal Year Start Date and Fiscal Year End Date are already set in Fiscal Year {0},Mali Yılı Başlangıç ​​Tarihi ve Mali Yıl Bitiş Tarihi zaten Mali Yılı ayarlanır {0}
-Fiscal Year Start Date and Fiscal Year End Date cannot be more than a year apart.,Mali Yılı Başlangıç ​​Tarihi ve Mali Yıl Bitiş Tarihi dışında bir yıldan fazla olamaz.
-Fiscal Year Start Date should not be greater than Fiscal Year End Date,Mali Yıl Başlangıç ​​Tarihi Mali Yıl Sonu tarihden olmamalıdır
-Fixed Asset,Sabit Kıymet
-Fixed Assets,Duran Varlıklar
-Follow via Email,E-posta ile takip
-"Following table will show values if items are sub - contracted. These values will be fetched from the master of ""Bill of Materials"" of sub - contracted items.","Maddeleri alt iseniz aşağıdaki tablo değerleri gösterecektir - daralmıştır. Bu değerler alt ""Malzeme Listesi"" nin ustadan getirilecek - öğeleri sözleşmeli."
-Food,Yiyecek Grupları
-"Food, Beverage & Tobacco","Gıda, İçecek ve Tütün"
-"For 'Sales BOM' items, Warehouse, Serial No and Batch No will be considered from the 'Packing List' table. If Warehouse and Batch No are same for all packing items for any 'Sales BOM' item, those values can be entered in the main Item table, values will be copied to 'Packing List' table.","'Satış BOM' öğeleri, Depo, Seri No ve Toplu Hayır 'Paketleme Listesi' tablosundan kabul edilecektir. Depo ve Toplu Hayır herhangi bir 'Satış BOM' öğe için tüm ambalaj öğeler için aynı ise, bu değerler ana Öğe tabloda girilebilir, değerler 'Ambalaj' List tabloya kopyalanır."
-For Company,Şirket için
-For Employee,Çalışan için
-For Employee Name,Çalışan Adı İçin
-For Price List,Fiyat Listesi
-For Production,Üretim için
-For Reference Only.,Başvuru için sadece.
-For Sales Invoice,Satış Faturası için
-For Server Side Print Formats,Server Side Baskı Biçimleri
-For Supplier,Tedarikçi için
-For Warehouse,Depo için
-For Warehouse is required before Submit,Depo gereklidir için önce Gönder
-"For e.g. 2012, 2012-13","Örneğin 2012 için, 2012-13"
-For reference,başvuru için
-For reference only.,Sadece referans.
-"For the convenience of customers, these codes can be used in print formats like Invoices and Delivery Notes","Müşterilerinin rahatlığı için, bu kodları Faturalar ve Teslimat notları gibi baskı biçimleri kullanılabilir"
-Fraction,kesir
-Fraction Units,Kesir Üniteleri
-Freeze Stock Entries,Freeze Stok Yazılar
-Freeze Stocks Older Than [Days],Freeze Stoklar Daha Eski [Gün]
-Freight and Forwarding Charges,Yük ve Yönlendirme Ücretleri
-Friday,Cuma
-From,Itibaren
-From Bill of Materials,Malzeme Bill
-From Company,Şirket Gönderen
-From Currency,Para Gönderen
-From Currency and To Currency cannot be same,Para itibaren ve Para için aynı olamaz
-From Customer,Müşteri Gönderen
-From Customer Issue,Müşteri Sayı Gönderen
-From Date,Tarih Gönderen
-From Date cannot be greater than To Date,Tarihten itibaren için daha büyük olamaz
-From Date must be before To Date,Tarih
-From Date should be within the Fiscal Year. Assuming From Date = {0},Tarih Mali Yılı içinde olmalıdır. Tarihten itibaren varsayarsak = {0}
-From Delivery Note,Teslim Not
-From Employee,Çalışan Gönderen
-From Lead,Kurşun gelen
-From Maintenance Schedule,Bakım Programı Gönderen
-From Material Request,Malzeme istek
-From Opportunity,Fırsat
-From Package No.,Paket No Gönderen
-From Purchase Order,Satınalma Siparişi Gönderen
-From Purchase Receipt,Satın Alındı ​​Gönderen
-From Quotation,Teklifimizin Gönderen
-From Sales Order,Satış Siparişi Gönderen
-From Supplier Quotation,Tedarikçi Teklifimizin Gönderen
-From Time,Time
-From Value,Değer itibaren
-From and To dates required,Gerekli tarihleri ​​Başlangıç ​​ve
-From value must be less than to value in row {0},Değerden üst üste değerine daha az olmalıdır {0}
-Frozen,Kitlendi
-Frozen Accounts Modifier,Dondurulmuş Hesapları Değiştirici
-Fulfilled,Karşılanan
-Full Name,Tam Adı
-Full-time,Tam gün
-Fully Billed,Tamamen Faturalı
-Fully Completed,Tamamen Tamamlandı
-Fully Delivered,Tamamen Teslim
-Furniture and Fixture,Mobilya ve Fikstürü
-Further accounts can be made under Groups but entries can be made against Ledger,Ek hesaplar Gruplar altında yapılabilir ancak girdiler Ledger karşı yapılabilir
-"Further accounts can be made under Groups, but entries can be made against Ledger","Ek hesaplar Gruplar altında yapılabilir, ancak girdiler Ledger karşı yapılabilir"
-Further nodes can be only created under 'Group' type nodes,Dahası düğümleri sadece 'Grup' tipi düğüm altında oluşturulabilir
-GL Entry,GL Girişi
-Gantt Chart,Gantt Şeması
-Gantt chart of all tasks.,Tüm görevlerin Gantt şeması
-Gender,Cinsiyet
-General,Genel
-General Ledger,Genel Muhasebe
-Generate Description HTML,Açıklama HTML Oluştur
-Generate Material Requests (MRP) and Production Orders.,Malzeme İstekleri (MRP) ve Üretim Emirleri oluşturun.
-Generate Salary Slips,Maaş Fişi Üret
-Generate Schedule,Takvim Oluştur
-Generates HTML to include selected image in the description,Açıklamasında seçilen görüntü eklemek için HTML üretir
-Get Advances Paid,Ödenmiş Avanslar
-Get Advances Received,Alınan Avanslar
-Get Current Stock,Güncel Stok
-Get Items,Ürünler
-Get Items From Sales Orders,Satış Siparişleri Öğeleri alın
-Get Items from BOM,BOM Öğeleri alın
-Get Last Purchase Rate,Son Alış Fiyatı
-Get Outstanding Invoices,Get Outstanding Invoices
-Get Relevant Entries,İlgili başlıklar alın
-Get Sales Orders,Satış Siparişleri
-Get Specification Details,Teknik Detaylar
-Get Stock and Rate,Stok ve Fiyat
-Get Template,Şablon
-Get Terms and Conditions,Şartlar ve Koşullar
-Get Unreconciled Entries,Uzlaşmayan başlıklar alın
-Get Weekly Off Dates,Haftalık Çalışılmayan Günler
-"Get valuation rate and available stock at source/target warehouse on mentioned posting date-time. If serialized item, please press this button after entering serial nos.","Sözü gönderme tarih-zaman kaynak / hedef depoda değerleme oranı ve mevcut stok alın. Öğeyi tefrika varsa, seri nos girdikten sonra bu düğmeye basınız."
-Global Defaults,Genel Varsayılan Değerler
-Global POS Setting {0} already created for company {1},Küresel POS Ayar {0} zaten oluşturulan şirket {1}
-Global Settings,Genel Ayarlar
-"Go to the appropriate group (usually Application of Funds > Current Assets > Bank Accounts and create a new Account Ledger (by clicking on Add Child) of type ""Bank""","Uygun gruba (Fon genellikle Uygulama> Dönen Varlıklar> Banka Hesapları gidin ve ""Bankası"" türü Child ekle tıklayarak yeni Hesabı Ledger () oluşturmak"
-"Go to the appropriate group (usually Source of Funds > Current Liabilities > Taxes and Duties and create a new Account Ledger (by clicking on Add Child) of type ""Tax"" and do mention the Tax rate.","Uygun gruba (Fon genellikle Kaynağı> Yükümlülükler> Vergi ve Görevleri gidin ve türü ""Vergi"" ve Ledger (tıklayarak Çocuk ekle) yeni bir hesap oluşturmak ve Vergi oranı söz yok."
-Goal,Hedef
-Goals,Hedefler
-Goods received from Suppliers.,Tedarikçilerden alınan Ürünler 
-Google Drive,Google Drive
-Google Drive Access Allowed,Google Drive Erişim İzin
-Government,Devlet
-Graduate,Lisansüstü
-Grand Total,Genel Toplam
-Grand Total (Company Currency),Genel Toplam (Şirket para birimi)
-"Grid ""","Izgara """
-Grocery,Bakkal
-Gross Margin %,Brüt Kar Marjı%
-Gross Margin Value,Brüt Kar Marjı
-Gross Pay,Brüt Ücret
-Gross Pay + Arrear Amount +Encashment Amount - Total Deduction,Brüt Ücret + geciken Tutar + Nakde Çevrilmelerinde Tutarı - Toplam Kesintisi
-Gross Profit,Brüt kazanç
-Gross Profit (%),Brüt Kar (%)
-Gross Weight,Brüt Ağırlık
-Gross Weight UOM,Brüt Ağırlık Ölçü Birim (ÖB)
-Group,Grup
-Group by Account,Hesap tarafından Grup
-Group by Voucher,Çeki ile grup
-Group or Ledger,Grup veya Ledger
-Groups,Gruplar
-HR Manager,İK Yöneticisi
-HR Settings,İK Ayarları
-HTML / Banner that will show on the top of product list.,Ürün listesinin üstünde gösterecektir HTML / Banner.
-Half Day,Yarım Gün
-Half Yearly,Yarı Yıllık
-Half-yearly,Yarıyıllık
-Happy Birthday!,Doğum günün kutlu olsun!
-Hardware,Donanım
-Has Batch No,Batch No var
-Has Child Node,Alt Düğüm var
-Has Serial No,Seri No var
-Head of Marketing and Sales,Pazarlama ve Satış Müdürü
-Header,Başlık
-Health Care,Sağlık hizmeti
-Health Concerns,Sağlık Kaygıları
-Health Details,Sağlık Bilgileri
-Held On,Açık Tutulacak
-Help HTML,HTML Help
-"Help: To link to another record in the system, use ""#Form/Note/[Note Name]"" as the Link URL. (don't use ""http://"")","Yardım: sistemindeki başka bir kayda bağlamak için, ""# Form / Not / [İsim Not]"" Bağlantı URL olarak kullanın. (""Http://"" kullanmayın)"
-"Here you can maintain family details like name and occupation of parent, spouse and children","Burada ebeveyn, eş ve çocukların isim ve meslek gibi aile ayrıntıları koruyabilirsiniz"
-"Here you can maintain height, weight, allergies, medical concerns etc","Burada boy, kilo, alerji, tıbbi endişeler vb koruyabilirsiniz"
-Hide Currency Symbol,Para birimi simgesi gizle
-High,Yüksek
-History In Company,Şirketimiz Tarihçesi
-Hold,Tutmak
-Holiday,Tatil
-Holiday List,Tatil Listesi
-Holiday List Name,Tatil Listesi Adı
-Holiday master.,Tatil usta.
-Holidays,Bayram
-Home,Ev
-Host,Evsahibi
-"Host, Email and Password required if emails are to be pulled","E-postalar çekti isteniyorsa konak, E-posta ve Şifre gereklidir"
-Hour,Saat
-Hour Rate,Saat Hızı
-Hour Rate Labour,Saat Hızı Çalışma
-Hours,Saat
-How Pricing Rule is applied?,Nasıl Fiyatlandırma Kural uygulanır?
-How frequently?,Ne kadar sıklıkta?
-"How should this currency be formatted? If not set, will use system defaults","Bu nasıl para biçimlendirilmiş olmalıdır? Set değilse, sistem varsayılan kullanacak"
-Human Resources,İnsan Kaynakları
-Identification of the package for the delivery (for print),Teslimat için paketin tanımlanması (baskı için)
-If Income or Expense,Eğer Gelir veya Gider
-If Monthly Budget Exceeded,Aylık Bütçe aşıldıysa
-"If Sale BOM is defined, the actual BOM of the Pack is displayed as table. Available in Delivery Note and Sales Order","Satış BOM tanımlanmış ise, Pack gerçek BOM tablo olarak görüntülenir. İrsaliye ve Satış Sipariş mevcuttur"
-"If Supplier Part Number exists for given Item, it gets stored here","Tedarikçi Parça Numarası verilen parçanın varsa, burada depolanır"
-If Yearly Budget Exceeded,Yıllık Bütçe aşıldıysa
-"If checked, BOM for sub-assembly items will be considered for getting raw materials. Otherwise, all sub-assembly items will be treated as a raw material.","Eğer işaretli ise, alt-montaj kalemleri için BOM hammadde almak için kabul edilecektir. Aksi takdirde, tüm alt-montaj öğeler bir hammadde olarak kabul edilecektir."
-"If checked, Total no. of Working Days will include holidays, and this will reduce the value of Salary Per Day","Eğer seçilirse, toplam yok. Çalışma gün ve tatiller dahil olacak ve bu Maaş Günlük değerini azaltacaktır"
-"If checked, the tax amount will be considered as already included in the Print Rate / Print Amount","Kontrol eğer zaten Baskı Hızı / Baskı Tutar dahil olarak, vergi tutarı olarak kabul edilecektir"
-If different than customer address,Eğer müşteri adres farklı
-"If disable, 'Rounded Total' field will not be visible in any transaction","Devre dışı ise, 'Yuvarlak Total' alanı herhangi bir işlem görünür olmayacak"
-"If enabled, the system will post accounting entries for inventory automatically.","Etkinse, sistem otomatik olarak envanter için muhasebe kayıtları yayınlayacağız."
-If more than one package of the same type (for print),Aynı türdeki birden fazla paket (baskı)
-"If multiple Pricing Rules continue to prevail, users are asked to set Priority manually to resolve conflict.","Birden Fiyatlandırma Kurallar hakim devam ederse, kullanıcılar çatışmayı çözmek için el Öncelik ayarlamanız istenir."
-"If no change in either Quantity or Valuation Rate, leave the cell blank.","Miktar veya Değerleme Oranı da hiçbir değişiklik, hücre boş bırakırsanız."
-If not applicable please enter: NA,Geçerli değilse NA giriniz
-"If not checked, the list will have to be added to each Department where it has to be applied.","Kontrol edilmez ise, liste bu uygulanması gereken her bölüm için ilave edilmesi gerekecektir."
-"If selected Pricing Rule is made for 'Price', it will overwrite Price List. Pricing Rule price is the final price, so no further discount should be applied. Hence, in transactions like Sales Order, Purchase Order etc, it will be fetched in 'Rate' field, rather than 'Price List Rate' field.","Seçilen Fiyatlandırma Kural 'Fiyat' için yapılmış ise, Fiyat Listesi üzerine yazılır. Fiyatlandırma Kural fiyat nihai fiyat, yani başka hiçbir indirim uygulanmalıdır. Bu nedenle, Satış Emri, Sipariş vb gibi işlemlerde, oldukça 'Fiyat Listesi Derece' alanına daha, 'Derece' alanına getirilecek."
-"If specified, send the newsletter using this email address","Belirtilen varsa, bu e-posta adresini kullanarak bülten göndermek"
-"If the account is frozen, entries are allowed to restricted users.","Hesap donmuş ise, girişleri sınırlı kullanıcılara izin verilir."
-"If this Account represents a Customer, Supplier or Employee, set it here.","Bu Hesap Müşteri, tedarikçi ya da çalışan temsil ediyorsa, burada ayarlayın."
-"If two or more Pricing Rules are found based on the above conditions, Priority is applied. Priority is a number between 0 to 20 while default value is zero (blank). Higher number means it will take precedence if there are multiple Pricing Rules with same conditions.","Iki veya daha fazla Fiyatlandırması Kuralları yukarıdaki koşullara dayalı bulunursa, Öncelik uygulanır. Varsayılan değer sıfır (boş) ise Öncelik 0-20 arasında bir sayıdır. Daha fazla sayıda aynı koşullarda birden Fiyatlandırması Kuralları vardır eğer öncelik alacak demektir."
-If you follow Quality Inspection. Enables Item QA Required and QA No in Purchase Receipt,Kalite Tetkiki izleyin. Hayır Satın Alma Makbuzu Öğe QA Gerekli ve QA sağlar
-If you have Sales Team and Sale Partners (Channel Partners)  they can be tagged and maintain their contribution in the sales activity,Eğer Satış Ekibi ve Satış Ortakları (Kanal Ortakları) varsa onlar etiketlendi ve satış faaliyetleri kendi katkılarını sürdürmek olabilir
-"If you have created a standard template in Purchase Taxes and Charges Master, select one and click on the button below.","Eğer Satınalma Vergi ve Masraflar Master standart bir şablon oluşturduk varsa, birini seçin ve aşağıdaki butona tıklayın."
-"If you have created a standard template in Sales Taxes and Charges Master, select one and click on the button below.","Eğer Satış Vergi ve Masraflar Master standart bir şablon oluşturduk varsa, birini seçin ve aşağıdaki butona tıklayın."
-"If you have long print formats, this feature can be used to split the page to be printed on multiple pages with all headers and footers on each page","Uzun baskı biçimleri varsa, bu özellik, her sayfada tüm üstbilgi ve altbilgi ile birden fazla sayfa yazdırılacak sayfayı bölmek için kullanılabilir"
-If you involve in manufacturing activity. Enables Item 'Is Manufactured',Eğer üretim faaliyeti dahil edin. Öğe sağlayan 'Üretildi'
-Ignore,Yoksay
-Ignore Pricing Rule,Fiyatlandırma Kuralı Yoksay
-Ignored: ,Ignored: 
-Image,Resim
-Image View,Resim Görüntüle
-Implementation Partner,Uygulama Ortağı
-Import Attendance,İthalat Devam
-Import Failed!,İthalat Başarısız!
-Import Log,Log alma
-Import Successful!,Başarılı İthalat!
-Imports,Ithalat
-In Hours,Saatleri
-In Process,Proses
-In Qty,Adet
-In Value,Değer
-In Words,Kelimeler
-In Words (Company Currency),Kelimeler (Firma para birimi) olarak
-In Words (Export) will be visible once you save the Delivery Note.,İrsaliyeyi kaydettiğnizde Kelimeler (İhracat) görünür olacaktır.
-In Words will be visible once you save the Delivery Note.,İrsaliye kaydettiğinizde Kelimeler görünür olacaktır.
-In Words will be visible once you save the Purchase Invoice.,Alış Faturasını kaydettiğinizde Kelimeler görünür olacaktır.
-In Words will be visible once you save the Purchase Order.,Alış Siparişini kaydettiğinizde Kelimeler görünür olacaktır.
-In Words will be visible once you save the Purchase Receipt.,Alış Kabulünü kaydettiğinizde Kelimeler görünür olacaktır.
-In Words will be visible once you save the Quotation.,Talebi kaydettiğinizde Kelimeler görünür olacaktır.
-In Words will be visible once you save the Sales Invoice.,Satış Faturasını kaydettiğinizde Kelimeler görünür olacaktır.
-In Words will be visible once you save the Sales Order.,Satış Siparişini kaydettiğinizde Kelimeler görünür olacaktır.
-Incentives,Teşvikler
-Include Reconciled Entries,Uzlaşılan başlıklar şunlardır
-Include holidays in Total no. of Working Days,Hiçbir Toplam tatilleri dahil. Çalışma Günleri
-Income,Gelir
-Income / Expense,Gelir / Gider
-Income Account,Gelir Hesabı
-Income Booked,Gelir rezervasyonu
-Income Tax,Gelir vergisi
-Income Year to Date,Tarih Gelir Yıl
-Income booked for the digest period,Sindirmek dönemi için rezervasyonu Gelir
-Incoming,Gelen
-Incoming Rate,Gelen Puan
-Incoming quality inspection.,Gelen kalite kontrol.
-Incorrect number of General Ledger Entries found. You might have selected a wrong Account in the transaction.,Genel Muhasebe Yazılar Yanlış sayısı bulundu. Siz işlemde yanlış Hesabı seçmiş olabilirsiniz.
-Incorrect or Inactive BOM {0} for Item {1} at row {2},Yanlış veya Kapalı BOM {0} öğesi için {1} satırdaki {2}
-Indicates that the package is a part of this delivery (Only Draft),Paketi Bu teslim bir parçası olduğunu gösterir (Sadece Taslak)
-Indirect Expenses,Dolaylı Giderler
-Indirect Income,Dolaylı Gelir
-Individual,Bireysel
-Industry,Endüstri
-Industry Type,Endüstri Tipi
-Inspected By,Denetleyen
-Inspection Criteria,Denetim Kriterleri
-Inspection Required,Denetim Gerekli
-Inspection Type,Muayene Türü
-Installation Date,Kurulum Tarihi
-Installation Note,Kurulum Not
-Installation Note Item,Kurulum Not Ürün
-Installation Note {0} has already been submitted,Kurulum Not {0} zaten gönderildi
-Installation Status,Yükleme Durumu
-Installation Time,Kurulum Zaman
-Installation date cannot be before delivery date for Item {0},Kurulum tarih Ürün için teslim tarihinden önce olamaz {0}
-Installation record for a Serial No.,Seri No için yükleme kaydı
-Installed Qty,Yüklünen Miktar
-Instructions,Talimatlar
-Integrate incoming support emails to Support Ticket,Ticket Destek gelen destek e-postaları entegre
-Interested,Ilgili
-Intern,Stajyer
-Internal,Iç
-Internet Publishing,İnternet Yayıncılık
-Introduction,Giriş
-Invalid Barcode,Geçersiz Barkod
-Invalid Barcode or Serial No,Geçersiz Barkod veya Seri No
-Invalid Mail Server. Please rectify and try again.,Geçersiz Mail Server. Düzeltmek ve tekrar deneyin.
-Invalid Master Name,Geçersiz Usta İsmi
-Invalid User Name or Support Password. Please rectify and try again.,Geçersiz Kullanıcı Adı veya Şifre Destek. Düzeltmek ve tekrar deneyin.
-Invalid quantity specified for item {0}. Quantity should be greater than 0.,Öğesi için belirtilen geçersiz miktar {0}. Miktar 0'dan büyük olmalıdır.
-Inventory,Envanter
-Inventory & Support,Envanter ve Destek
-Investment Banking,Yatırım Bankacılığı
-Investments,Yatırımlar
-Invoice Date,Fatura Tarihi
-Invoice Details,Fatura Ayrıntıları
-Invoice No,Fatura No
-Invoice Number,Fatura Numarası
-Invoice Period From,Gönderen Fatura Dönemi
-Invoice Period From and Invoice Period To dates mandatory for recurring invoice,Faturayı yinelenen zorunlu tarihler için ve Fatura Dönemi itibaren Fatura Dönemi
-Invoice Period To,Için Fatura Dönemi
-Invoice Type,Fatura Türü
-Invoice/Journal Entry Details,Fatura / Dergi Çeki Detayları
-Invoiced Amount (Exculsive Tax),Faturalanan Tutar (Exculsive Vergisi)
-Is Active,Aktif mi
-Is Advance,Peşin mi
-Is Cancelled,İptal Edilmiştir
-Is Carry Forward,İleri Devam mı
-Is Default,Standart mı
-Is Encash,Bozdurmak mı
-Is Fixed Asset Item,Sabit Kıymet öğedir
-Is LWP,YSP mi
-Is Opening,Açıklıyor mu
-Is Opening Entry,Entry Açılış mı
-Is POS,POS mu
-Is Primary Contact,Birincil İletişim mi
-Is Purchase Item,Satınalma ürünü mü
-Is Sales Item,Satış ürünü mü
-Is Service Item,Hizmet Ürünü mü
-Is Stock Item,Stok Ürünü mü
-Is Sub Contracted Item,Alt Sözleşmeli ürün mü
-Is Subcontracted,Taşeron firmaya mı vrildi
-Is this Tax included in Basic Rate?,Bu Vergi Birim Fiyata dahil mi?
-Issue,Konu
-Issue Date,Yayın Tarihi
-Issue Details,Sorun Ayrıntıları
-Issued Items Against Production Order,Üretim Emri Karşı İhraç Ürünleri
-It can also be used to create opening stock entries and to fix stock value.,Ayrıca açılış stok girişleri oluşturmak ve stok değerini düzeltmek için kullanılabilir.
-Item,Ürün
-Item Advanced,Ürün Gelişmiş
-Item Barcode,Ürün Barkodu
-Item Batch Nos,Ürün Batch No
-Item Code,Ürün Kodu
-Item Code > Item Group > Brand,Ürün Kodu> Ürün Grubu> Marka
-Item Code and Warehouse should already exist.,Ürün Kodu ve Depo zaten var.
-Item Code cannot be changed for Serial No.,Ürün Kodu Seri No için değiştirilemez
-Item Code is mandatory because Item is not automatically numbered,Ürün otomatik olarak numaralandırılmış değil çünkü Ürün Kodu zorunludur
-Item Code required at Row No {0},Sıra No gerekli Ürün Kodu {0}
-Item Customer Detail,Ürün Müşteri Detay
-Item Description,Ürün Açıklaması
-Item Desription,Ürün Oy Ver Açıklama
-Item Details,Ürün Detayları
-Item Group,Ürün Grubu
-Item Group Name,Ürün Grup Adı
-Item Group Tree,Ürün Grubu Ağacı
-Item Group not mentioned in item master for item {0},Öğe için öğe ana belirtilmeyen Ürün Grubu {0}
-Item Groups in Details,Ayrıntılar Ürün Grupları
-Item Image (if not slideshow),Ürün Resmi (değilse slayt)
-Item Name,Ürün Adı
-Item Naming By,Ürün adlandırma By
-Item Price,Ürün Fiyatı
-Item Prices,Ürün Fiyatları
-Item Quality Inspection Parameter,Ürün Kalite Kontrol Parametre
-Item Reorder,Ürün Reorder
-Item Serial No,Ürün Seri No
-Item Serial Nos,Ürün Seri Noları
-Item Shortage Report,Ürün yetersizliği Raporu
-Item Supplier,Ürün Tedarikçisi
-Item Supplier Details,Ürün Tedarikçi Ayrıntıları
-Item Tax,Ürün Vergisi
-Item Tax Amount,Ürün Vergi Tutarı
-Item Tax Rate,Ürün Vergi Oranı
-Item Tax Row {0} must have account of type Tax or Income or Expense or Chargeable,Ürün Vergi Row {0} türü Vergisi veya Gelir veya gider veya Ücretli bir hesabınız olması gerekir
-Item Tax1,Ürün Vergi1
-Item To Manufacture,Üretim Ürün
-Item UOM,Ürün Ölçü Birimi (ÖB)
-Item Website Specification,Ürün Web Sitesi Özellikleri
-Item Website Specifications,Ürün Web Sitesi Özellikleri
-Item Wise Tax Detail,Ürün Vergi Detayı
-Item Wise Tax Detail ,
-Item is required,Ürün gereklidir
-Item is updated,Ürün güncellenir
-Item master.,Ürün usta.
-"Item must be a purchase item, as it is present in one or many Active BOMs","Bu bir veya birçok Active reçetelerde mevcut olduğu gibi öğe, bir satın alma öğe olmalı"
-Item or Warehouse for row {0} does not match Material Request,Satır için öğe veya Depo {0} Malzeme İsteği eşleşmiyor
-Item table can not be blank,Ürün masa boş olamaz
-Item to be manufactured or repacked,Ürün imal edilmiş veya paketlenmiş
-Item valuation updated,Ürün değerleme güncellendi
-Item will be saved by this name in the data base.,Ürün veri tabanına bu isimle kaydedilecektir.
-Item {0} appears multiple times in Price List {1},Item {0} Fiyat Listesi birden çok kez görüntülenir {1}
-Item {0} does not exist,Ürün {0} yok
-Item {0} does not exist in the system or has expired,Item {0} sistemde yoksa veya süresi doldu
-Item {0} does not exist in {1} {2},Item {0} yok {1} {2}
-Item {0} has already been returned,Item {0} zaten iade edilmiş
-Item {0} has been entered multiple times against same operation,Item {0} aynı operasyona karşı birden çok kez girildi
-Item {0} has been entered multiple times with same description or date,Item {0} aynı açıklama ya da tarih ile birden çok kez girildi
-Item {0} has been entered multiple times with same description or date or warehouse,Item {0} aynı açıklama veya tarihe depo ile birden çok kez girildi
-Item {0} has been entered twice,Item {0} kez girildi
-Item {0} has reached its end of life on {1},Item {0} üzerindeki ömrünün sonuna gelmiştir {1}
-Item {0} ignored since it is not a stock item,Bir stok kalemi olmadığı Item {0} yok
-Item {0} is cancelled,Item {0} iptal edilir
-Item {0} is not Purchase Item,Item {0} Öğe satın değil
-Item {0} is not a serialized Item,Item {0} bir tefrika değil Öğe
-Item {0} is not a stock Item,"Item {0}, bir hisse senedi değil Öğe"
-Item {0} is not active or end of life has been reached,Item {0} aktif değil ise veya hayatın sonuna gelindi
-Item {0} is not setup for Serial Nos. Check Item master,Item {0} Seri No Kontrol Ürün usta için kurulum değil
-Item {0} is not setup for Serial Nos. Column must be blank,Item {0} Seri No Kolon için kurulum boş olmalı değil
-Item {0} must be Sales Item,Item {0} Satış Ürün olmalı
-Item {0} must be Sales or Service Item in {1},Item {0} Satış veya Servis Ürün olmalıdır {1}
-Item {0} must be Service Item,Item {0} Service Ürün olmalı
-Item {0} must be a Purchase Item,Item {0} Satınalma Ürün olmalı
-Item {0} must be a Sales Item,Item {0} Satış Ürün olmalı
-Item {0} must be a Service Item.,Item {0} Service Ürün olmalıdır.
-Item {0} must be a Sub-contracted Item,Item {0} bir taşeronluk Ürün olmalı
-Item {0} must be a stock Item,Item {0} bir stok Ürün olmalı
-Item {0} must be manufactured or sub-contracted,Item {0} imal edilmeli veya taşeronluk
-Item {0} not found,Item {0} bulunamadı
-Item {0} with Serial No {1} is already installed,Item {0} Seri No ile {1} zaten yüklü
-Item {0} with same description entered twice,Item {0} aynı açıklama ile iki kez girdi
-"Item, Warranty, AMC (Annual Maintenance Contract) details will be automatically fetched when Serial Number is selected.","Seri Numarası seçildiğinde Öğe, Garanti, AMC (Yıllık Bakım Sözleşme) bilgilerini otomatik olarak zorlama olacaktır."
-Item-wise Price List Rate,Madde-bilge Fiyat Listesi Oranı
-Item-wise Purchase History,Madde-bilge Satın Alma Geçmişi
-Item-wise Purchase Register,Madde-bilge Alım Kayıt
-Item-wise Sales History,Madde-bilge Satış Tarihi
-Item-wise Sales Register,Madde-bilge Satış Kayıt
-"Item: {0} managed batch-wise, can not be reconciled using \					Stock Reconciliation, instead use Stock Entry","Ürün: {0} toplu-bilge yönetilen kullanarak mutabakat olamaz \ Stock Uzlaşma yerine, stok girişi kullanın"
-Item: {0} not found in the system,Ürün: {0} sistemde bulunamadı
-Items,Ürünler
-Items To Be Requested,İstenen To Be ürün
-Items required,Gerekli Öğeler
-"Items to be requested which are ""Out of Stock"" considering all warehouses based on projected qty and minimum order qty","""Stokta"" olan talep edilecek kalemler öngörülen qty ve minimum sipariş adet dayalı tüm depolar dikkate"
-Items which do not exist in Item master can also be entered on customer's request,Ana ürün listesinde olmayan ürünlerde müşterinin isteği üzerine girilebilir
-Itemwise Discount,Itemwise İndirim
-Itemwise Recommended Reorder Level,Itemwise Yeniden Sipariş Seviye Önerilen
-Job Applicant,İş Başvuru
-Job Opening,Is Firsatlari
-Job Profile,İş Profili
-Job Title,Meslek
-"Job profile, qualifications required etc.","Gerekli iş profili, nitelikleri vb"
-Jobs Email Settings,İş E-posta Ayarları
-<<<<<<< HEAD
-Journal Entries,Alacak/Borç Girişleri
-Journal Entry,Alacak/Borç Girişleri
-Journal Entry,Alacak/Borç Çeki
-Journal Entry Account,Alacak/Borç Fiş Detay
-Journal Entry Account No,Alacak/Borç Fiş Detay No
-Journal Entry {0} does not have account {1} or already matched,Dergi Çeki {0} hesabı yok {1} ya da zaten eşleşti
-Journal Entries {0} are un-linked,Dergi Fişler {0} un-bağlantılı
-=======
-Journal Entries,Yevmiye Girişleri
-Journal Entry,Yevmiye Girişi
-Journal Voucher,Yevmiye Fişi
-Journal Voucher Detail,Alacak/Borç Fiş Detay
-Journal Voucher Detail No,Alacak/Borç Fiş Detay No
-Journal Voucher {0} does not have account {1} or already matched,Dergi Çeki {0} hesabı yok {1} ya da zaten eşleşti
-Journal Vouchers {0} are un-linked,Dergi Fişler {0} un-bağlantılı
->>>>>>> eac82039
-Keep a track of communication related to this enquiry which will help for future reference.,Gelecekte başvurulara yardımcı olmak için bu soruşturma ile ilgili bir iletişim takip edin.
-Keep it web friendly 900px (w) by 100px (h),100px tarafından web dostu 900px (w) it Keep (h)
-Key Performance Area,Anahtar Performans Alan
-Key Responsibility Area,Anahtar Sorumluluk Alanı
-Kg,Kilogram
-LR Date,LR Tarihi
-LR No,LR yok
-Label,Etiket
-Landed Cost Item,İndirilmiş Maliyet Kalemi
-Landed Cost Items,İndirilmiş Maliyet Kalemleri
-Landed Cost Purchase Receipt,İndirilmiş Maliyet Satın Alma Makbuzu
-Landed Cost Purchase Receipts,İndirilmiş Maliyet Satın Alma Makbuzları
-Landed Cost Wizard,İndirilmiş Maliyet Sihirbazı
-Landed Cost updated successfully,Indi Maliyet başarıyla güncellendi
-Language,Dil
-Last Name,Soyadı
-Last Purchase Rate,Son Satış Fiyatı
-Latest,Son
-Lead,Aday
-Lead Details,Lead Details
-Lead Id,Kurşun Kimliği
-Lead Name,Lead Name
-Lead Owner,Lead Owner
-Lead Source,Aday Kaynak
-Lead Status,Aday Durumu
-Lead Time Date,Lead Time Date
-Lead Time Days,Lead Time Days
-Lead Time days is number of days by which this item is expected in your warehouse. This days is fetched in Material Request when you select this item.,"Lead Time gün bu öğe depoda beklenen hangi gün sayısıdır. Bu öğeyi seçtiğinizde, bu gün Malzeme İsteği getirildi."
-Lead Type,Lead Type
-Lead must be set if Opportunity is made from Lead,Fırsat Lead yapılmış ise kurşun ayarlanmalıdır
-Leave Allocation,İzin Tahsis
-Leave Allocation Tool,İzin Tahsis  aracı
-Leave Application,İzin başvurusu
-Leave Approver,İzin onay mercii
-Leave Approvers,Onaylayanlar bırakın
-Leave Balance Before Application,Leave Balance Before Application
-Leave Block List,Blok Listesi bırakın
-Leave Block List Allow,Blok Liste İzin bırakın
-Leave Block List Allowed,Blok Liste İzin bırakın
-Leave Block List Date,Blok Liste Tarihi bırakın
-Leave Block List Dates,Blok Liste Tarihler bırakın
-Leave Block List Name,Blok Liste Adını bırak
-Leave Blocked,Bırakın Engellendi
-Leave Control Panel,Leave Control Panel
-Leave Encashed?,Leave Encashed?
-Leave Encashment Amount,Leave Encashment Amount
-Leave Type,Leave Type
-Leave Type Name,Leave Type Name
-Leave Without Pay,Leave Without Pay
-Leave application has been approved.,Bırak başvuru onaylandı.
-Leave application has been rejected.,Bırak başvuru reddedildi.
-Leave approver must be one of {0},Bırakın onaylayan biri olmalıdır {0}
-Leave blank if considered for all branches,Leave blank if considered for all branches
-Leave blank if considered for all departments,Leave blank if considered for all departments
-Leave blank if considered for all designations,Leave blank if considered for all designations
-Leave blank if considered for all employee types,Leave blank if considered for all employee types
-"Leave can be approved by users with Role, ""Leave Approver""","Bırakın Rolü kullanıcılar tarafından onaylanmış olabilir, ""Onaylayan bırakın"""
-Leave of type {0} cannot be longer than {1},Türü bırak {0} daha uzun olamaz {1}
-Leaves Allocated Successfully for {0},Yapraklar Başarıyla Ayrılan {0}
-Leaves for type {0} already allocated for Employee {1} for Fiscal Year {0},Yapraklar türü için {0} zaten Çalışanlara için tahsis {1} Mali Yılı için {0}
-Leaves must be allocated in multiples of 0.5,Yapraklar 0.5 katları tahsis edilmelidir
-Ledger,Defteri kebir
-Ledgers,Defterleri
-Left,Sol
-Legal,Yasal
-Legal Expenses,Yasal Giderler
-Letter Head,Antet
-Letter Heads for print templates.,Baskı şablonları için mektup Başkanları.
-Level,Seviye
-Lft,Lft
-Liability,Borç
-List a few of your customers. They could be organizations or individuals.,Müşterilerinizin birkaç listeleyin. Onlar kuruluşlar veya bireyler olabilir.
-List a few of your suppliers. They could be organizations or individuals.,Lütfen tedarikçilerin az listeleyin. Onlar kuruluşlar veya bireyler olabilir.
-List items that form the package.,Paket oluşturur Listesi ürün.
-List this Item in multiple groups on the website.,Bu Ürünü Web sitesinde birden çok grupta  listeleyin.
-"List your products or services that you buy or sell. Make sure to check the Item Group, Unit of Measure and other properties when you start.","Ürün ya da satın almak veya satmak hizmetleri sıralayın. Başlattığınızda Ürün Grubu, Ölçü ve diğer özellikleri Birimi kontrol ettiğinizden emin olun."
-"List your tax heads (e.g. VAT, Excise; they should have unique names) and their standard rates. This will create a standard template, which you can edit and add more later.","Ve standart oranları; vergi başlarını (onlar benzersiz adları olması gerekir, örneğin KDV, Özel Tüketim) listeleyin. Bu düzenlemek ve daha sonra ekleyebileceğiniz standart bir şablon oluşturmak olacaktır."
-Loading...,Yükleniyor...
-Loans (Liabilities),Krediler (Yükümlülükler)
-Loans and Advances (Assets),Krediler ve avanslar (Varlıklar)
-Local,Yerel
-Login,Giriş
-Login with your new User ID,Yeni Kullanıcı ID ile giriş
-Logo,Logo
-Logo and Letter Heads,Logo ve Letter Başkanları
-Lost,Kayıp
-Lost Reason,Kayıp Nedeni
-Low,Düşük
-Lower Income,Alt Gelir
-MTN Details,MTN Detayları
-Main,Ana
-Main Reports,Ana Raporlar
-Maintain Same Rate Throughout Sales Cycle,Satış döngüsü boyunca aynı puanla koruyun
-Maintain same rate throughout purchase cycle,Satın alma döngüsü boyunca aynı oranda koruyun
-Maintenance,Bakım
-Maintenance Date,Bakım Tarih
-Maintenance Details,Bakım Detayları
-Maintenance Schedule,Bakım Programı
-Maintenance Schedule Detail,Bakım Programı Detayı
-Maintenance Schedule Item,Bakım Programı Ürün
-Maintenance Schedule is not generated for all the items. Please click on 'Generate Schedule',Bakım Programı tüm öğeler için oluşturulur. 'Oluştur Takviminde tıklayınız
-Maintenance Schedule {0} exists against {0},Bakım Programı {0} karşı var {0}
-Maintenance Schedule {0} must be cancelled before cancelling this Sales Order,Bakım Programı {0} bu Satış Siparişi iptal etmeden önce iptal edilmelidir
-Maintenance Schedules,Bakım Çizelgeleri
-Maintenance Status,Bakım Durumu
-Maintenance Time,Bakım Zamanı
-Maintenance Type,Bakım Türü
-Maintenance Visit,Bakım Ziyareti
-Maintenance Visit Purpose,Bakım ziyaret Amacı
-Maintenance Visit {0} must be cancelled before cancelling this Sales Order,Bakım ziyaret {0} bu Satış Siparişi iptal etmeden önce iptal edilmelidir
-Maintenance start date can not be before delivery date for Serial No {0},Bakım başlangıç ​​tarihi Seri No için teslim tarihinden önce olamaz {0}
-Major/Optional Subjects,Zorunlu / Opsiyonel Konular
-Make ,Make 
-Make Accounting Entry For Every Stock Movement,Her Stok Hareketi İçin Muhasebe kaydı yapmak
-Make Bank Entry,Banka Çeki Yap
-Make Credit Note,Kredi Not Yap
-Make Debit Note,Banka Not Yap
-Make Delivery,Teslim olun
-Make Difference Entry,Fark Giriş Yap
-Make Excise Invoice,Tüketim Fatura Yap
-Make Installation Note,Kurulum Not olun
-Make Invoice,Fatura olun
-Make Maint. Schedule,Bakým olun. Program
-Make Maint. Visit,Bakým olun. Ziyaret
-Make Maintenance Visit,Bakım Ziyaret olun
-Make Packing Slip,Ambalaj Slip olun
-Make Payment,Ödeme Yap
-Make Payment Entry,Ödeme Girişi yapın
-Make Purchase Invoice,Satınalma fatura yapmak
-Make Purchase Order,Yapmak Sipariş
-Make Purchase Receipt,Alım yapmak Makbuz
-Make Salary Slip,Maaş Kayma olun
-Make Salary Structure,Maaş Yapısı olun
-Make Sales Invoice,Satış Faturası olun
-Make Sales Order,Make Satış Sipariş
-Make Supplier Quotation,Tedarikçi Teklif Yap
-Make Time Log Batch,Saat Günlük Toplu olun
-Male,Erkek
-Manage Customer Group Tree.,Müşteri Grup Ağacını Yönet.
-Manage Sales Partners.,Satış Ortakları yönetmek.
-Manage Sales Person Tree.,Satış Elemanı Ağacını Yönet.
-Manage Territory Tree.,Eyalet Ağacını Yönet.
-Manage cost of operations,Operasyonel maliyetleri yönetin
-Management,Yönetim
-Manager,Yönetici
-"Mandatory if Stock Item is ""Yes"". Also the default warehouse where reserved quantity is set from Sales Order.","Zorunlu eğer Stok Ürün ""Evet"". Ayrıca saklıdır miktar Satış Siparişi ayarlanır varsayılan depo."
-Manufacture against Sales Order,Satış Sipariş imalatı
-Manufacture/Repack,Üret /Paketle
-Manufactured Qty,Üretim Miktar
-Manufactured quantity will be updated in this warehouse,Üretilmiş miktar bu depoda verilerini güncelleyecektir
-Manufactured quantity {0} cannot be greater than planned quanitity {1} in Production Order {2},Üretilmiş miktar {0} planlanan quanitity daha büyük olamaz {1} Üretim Sipariş {2}
-Manufacturer,İmalatçı
-Manufacturer Part Number,İmalatçı Ürün Numarası
-Manufacturing,İmalat
-Manufacturing Quantity,Üretim Miktarı
-Manufacturing Quantity is mandatory,Üretim Miktarı zorunludur
-Margin,Kenar
-Marital Status,Medeni Durum
-Market Segment,Piyasa Segmenti
-Marketing,Pazarlama
-Marketing Expenses,Pazarlama Giderleri
-Married,Evli
-Mass Mailing,Toplu E-Posta
-Master Name,Ana Kaynak Adı
-Master Name is mandatory if account type is Warehouse,Hesap türü Depo ise usta ismi zorunludur
-Master Type,Ana Kaynak Türü
-Masters,Ana Kaynaklar
-Match non-linked Invoices and Payments.,İlişkilendirilmemiş Fatura ve Ödemeleri eşleştirin
-Material Issue,Malzeme Sayı
-Material Receipt,Malzeme Alındı
-Material Request,Malzeme Talebi
-Material Request Detail No,Malzeme Talebi Detay yok
-Material Request For Warehouse,Depo için Malzeme Talebi
-Material Request Item,Malzeme Talebi Ürün
-Material Request Items,Malzeme Talebi Öğeler
-Material Request No,Malzeme Talebi Yok
-Material Request Type,Malzeme İstek Türü
-Material Request of maximum {0} can be made for Item {1} against Sales Order {2},Maksimum Malzeme Talebi {0} öğesi için {1} karşı yapılabilir Satış Sipariş {2}
-Material Request used to make this Stock Entry,Malzeme Talebi Bu stok girişi yapmak için kullanılır
-Material Request {0} is cancelled or stopped,Malzeme Talebi {0} iptal veya durdurulur
-Material Requests for which Supplier Quotations are not created,Tedarikçi Özlü Sözler oluşturulan olmadığı için malzeme isteği
-Material Requests {0} created,Malzeme İstekler {0} oluşturuldu
-Material Requirement,Malzeme İhtiyaç
-Material Transfer,Materyal Transfer
-Materials,Malzemeler
-Materials Required (Exploded),Gerekli Malzemeler (Ayrılmış)
-Max 5 characters,Max 5 karakter
-Max Days Leave Allowed,Max İzin gün sayısı
-Max Discount (%),Max İndirim (%)
-Max Qty,Max Adet
-Max discount allowed for item: {0} is {1}%,Max indirim kalemi için izin: {0} {1}% ve
-Maximum Amount,Maksimum Tutar
-Maximum allowed credit is {0} days after posting date,Maksimum izin verilen kredi tarihini yazdıktan sonra {0} gün
-Maximum {0} rows allowed,Maksimum {0} satırlar izin
-Maxiumm discount for Item {0} is {1}%,Ürün için Maxiumm indirimli {0} {1}% olan
-Medical,Tıbbi
-Medium,Orta
-"Merging is only possible if following properties are same in both records. Group or Ledger, Root Type, Company","Aşağıdaki özelliklerin her ikisi, kayıtlar aynı ise birleştirme mümkündür. Grup veya Ledger, Kök Tipi, Şirket"
-Message,Mesaj
-Message Parameter,Mesaj Parametreleri
-Message Sent,Gönderilen Mesaj
-Message updated,Mesaj güncellendi
-Messages,Mesajlar
-Messages greater than 160 characters will be split into multiple messages,160 karakterden daha büyük mesajlar birden fazla mesaj bölünecektir
-Middle Income,Orta Gelir
-Milestone,Kilometre Taşı
-Milestone Date,Kilometre Taşı Tarihi
-Milestones,Kilometre Taşları
-Milestones will be added as Events in the Calendar,Kilometre Taşları Takvime Faaliyet olarak eklenecektir
-Min Order Qty,Min Sipariş Adedi
-Min Qty,Minimum Adet
-Min Qty can not be greater than Max Qty,Minimum Adet Max Miktar daha büyük olamaz
-Minimum Amount,Minimum Tutar
-Minimum Order Qty,Minimum Sipariş Miktar
-Minute,Dakika
-Misc Details,Çeşitli Detaylar
-Miscellaneous Expenses,Çeşitli Giderler
-Miscelleneous,Miscelleneous
-Mobile No,Cep No
-Mobile No.,Cep No
-Mode of Payment,Ödeme Şekli
-Modern,Çağdaş
-Monday,Pazartesi
-Month,Ay
-Monthly,Aylık
-Monthly Attendance Sheet,Aylık Hazirun Cetveli
-Monthly Earning & Deduction,Aylık Kazanç & Kesintisi
-Monthly Salary Register,Aylık Maaş Ol
-Monthly salary statement.,Aylık maaş beyanı.
-More Details,Daha Fazla Bilgi
-More Info,Daha Fazla Bilgi
-Motion Picture & Video,Motion Picture & Video
-Moving Average,Hareketli Ortalama
-Moving Average Rate,Hareketli Ortalama Fiyatı
-Mr,Bay
-Ms,Bayan
-Multiple Item prices.,Çoklu Ürün fiyatları.
-"Multiple Price Rule exists with same criteria, please resolve \			conflict by assigning priority. Price Rules: {0}","Çoklu Fiyat Kural aynı kriterler ile var, çözmek lütfen \ öncelik atayarak çatışma. Fiyat Kuralları: {0}"
-Music,müzik
-Must be Whole Number,Tüm Numarası olmalı
-Name,Isim
-Name and Description,Ad ve Açıklama
-Name and Employee ID,Ad ve Çalışan kimliği
-"Name of new Account. Note: Please don't create accounts for Customers and Suppliers, they are created automatically from the Customer and Supplier master","Yeni Hesap adı. Not: Müşteriler ve Tedarikçiler için hesap oluşturmak etmeyin, onlar Müşteri ve Tedarikçi ustadan otomatik olarak oluşturulur"
-Name of person or organization that this address belongs to.,Name of person or organization that this address belongs to.
-Name of the Budget Distribution,Name of the Budget Distribution
-Naming Series,İsim Serisi
-Negative Quantity is not allowed,Negatif Miktar izin verilmez
-Negative Stock Error ({6}) for Item {0} in Warehouse {1} on {2} {3} in {4} {5},Negatif Stok Hata ({6}) Ürün için {0} Atölyesi {1} tarihinde {2} {3} de {4} {5}
-Negative Valuation Rate is not allowed,Negatif Değerleme Oranı izin verilmez
-Negative balance in Batch {0} for Item {1} at Warehouse {2} on {3} {4},Toplu Negatif denge {0} öğesi için {1} Warehouse {2} tarihinde {3} {4}
-Net Pay,Net Ücret
-Net Pay (in words) will be visible once you save the Salary Slip.,Maaş kuponunu kaydettiğinizde Net Ücret (yazılı olarak) görünür olacak.
-Net Profit / Loss,Net Kar / Zararı
-Net Total,Net Toplam
-Net Total (Company Currency),Net Toplam (Şirket para birimi)
-Net Weight,Net Ağırlık
-Net Weight UOM,Net Ağırlık Ölçü Birimi (ÖB)
-Net Weight of each Item,Her Ürünün Net Ağırlığı
-Net pay cannot be negative,Net ödeme negatif olamaz
-Never,Asla
-New ,Yeni
-New Account,Yeni Hesap
-New Account Name,Yeni Hesap Adı
-New BOM,Yeni Malzeme Listesi (ML)
-New Communications,Yeni İletişim
-New Company,Yeni Şirket
-New Cost Center,Yeni Maliyet Merkezi
-New Cost Center Name,Yeni Maliyet Merkezi Adı
-New Delivery Notes,Yeni Kargo Slibi
-New Enquiries,Yeni Sorular
-New Leads,Yeni İlanlar
-New Leave Application,Yeni bırak Uygulama
-New Leaves Allocated,New Leaves Allocated
-New Leaves Allocated (In Days),New Leaves Allocated (In Days)
-New Material Requests,Yeni Malzeme İstekler
-New Projects,Yeni Projeler
-New Purchase Orders,Yeni Satınalma Siparişleri
-New Purchase Receipts,Yeni Satınalma Makbuzlar
-New Quotations,Yeni Talepler
-New Sales Orders,Yeni Satış Siparişleri
-New Serial No cannot have Warehouse. Warehouse must be set by Stock Entry or Purchase Receipt,Yeni Seri No Warehouse olamaz. Depo Stok Giriş veya Satın Alma Makbuzu tarafından ayarlanması gerekir
-New Stock Entries,Yeni Stok Girişleri
-New Stock UOM,Yeni Stok Ölçü Birimi (ÖB)
-New Stock UOM is required,Yeni Stok UoM gereklidir
-New Stock UOM must be different from current stock UOM,Yeni Stok UOM mevcut stok UOM farklı olmalıdır
-New Supplier Quotations,Yeni Tedarikçi Talepleri
-New Support Tickets,Yeni Destek Talepleri
-New UOM must NOT be of type Whole Number,Yeni UOM tipi tam sayı olması OLMAMALI
-New Workplace,Yeni İşyeri
-Newsletter,Bülten
-Newsletter Content,Bülten İçerik
-Newsletter Status,Bülten Durum
-Newsletter has already been sent,Haber zaten gönderildi
-"Newsletters to contacts, leads.","Kişilere haber bültenleri, yol açar."
-Newspaper Publishers,Gazete Yayıncılar
-Next,Sonraki
-Next Contact By,Next Contact By
-Next Contact Date,Sonraki İletişim Tarihi
-Next Date,Sonraki Tarih
-Next email will be sent on:,Sonraki e-posta bu tarihte gönderilecek:
-No,Hayır
-No Customer Accounts found.,Hiçbir Müşteri Hesapları bulunamadı.
-No Customer or Supplier Accounts found,Hiçbir müşteri veya Faaliyet Hesapları bulundu
-No Expense Approvers. Please assign 'Expense Approver' Role to atleast one user,Hiçbir Gider Onaylayanlar. En az bir kullanıcı için 'Gider Approver Rolü atayın
-No Item with Barcode {0},Barkod ile hayır Ürün {0}
-No Item with Serial No {0},Seri No No Kalem {0}
-No Items to pack,Paketi yok Öğeler
-No Leave Approvers. Please assign 'Leave Approver' Role to atleast one user,Hayır bırak Onaylayanlar. En az bir kullanıcıya 'bırak editör'ün Rolü atayın
-No Permission,No Permission
-No Production Orders created,Oluşturulan Hayır Üretim Siparişleri
-No Supplier Accounts found. Supplier Accounts are identified based on 'Master Type' value in account record.,Hiçbir Tedarikçi Hesapları bulunamadı. Tedarikçi Hesapları hesap kayıtlarında 'Usta Type' değerine göre tespit edilir.
-No accounting entries for the following warehouses,Aşağıdaki depolar için hiçbir muhasebe kayıtları
-No addresses created,Yarattığı hiçbir adresleri
-No contacts created,Yaratılan kişi yok
-No default Address Template found. Please create a new one from Setup > Printing and Branding > Address Template.,Hayır varsayılan Adres Şablon bulundu. Ayarlar> Baskı ve Markalaşma bir yenisini> Adres şablonu oluşturun.
-No default BOM exists for Item {0},Hayır Varsayılan BOM var Ürün için {0}
-No description given,Verilen hiçbir açıklaması
-No employee found,Hiçbir işçi
-No employee found!,Hiçbir çalışan bulunamadı!
-No of Requested SMS,İstenen SMS
-No of Sent SMS,Gönderilen SMS
-No of Visits,Ziyaretçi Sayısı
-No permission,Izni yok
-No record found,Kayıt bulunamadı
-No records found in the Invoice table,Fatura tablosunda kayıt bulunamadı
-No records found in the Payment table,Ödeme tablosunda kayıt bulunamadı
-No salary slip found for month: ,No salary slip found for month: 
-Non Profit,Kar
-Nos,Nos
-Not Active,Aktif değil
-Not Applicable,Uygulanamaz
-Not Available,Mevcut değil
-Not Billed,Faturalı Değil
-Not Delivered,Teslim Edilmedi
-Not Set,Not Set
-Not allowed to update stock transactions older than {0},Daha hisse senedi işlemleri büyük güncellemek için izin {0}
-Not authorized to edit frozen Account {0},Dondurulmuş Hesabı düzenlemek için yetkiniz yok {0}
-Not authroized since {0} exceeds limits,{0} sınırlarını aştığı Authroized değil
-Not permitted,İzin yok
-Note,Not
-Note User,Not Kullanıcı
-"Note: Backups and files are not deleted from Dropbox, you will have to delete them manually.","Not: Yedekleme ve dosyaları Dropbox silinmez, bunları elle silmeniz gerekir."
-"Note: Backups and files are not deleted from Google Drive, you will have to delete them manually.","Not: Yedekleme ve dosyalar Google Drive silinmez, bunları elle silmeniz gerekir."
-Note: Due Date exceeds the allowed credit days by {0} day(s),Not: Due Date {0} gün (ler) tarafından izin verilen kredi gün aşıyor
-Note: Email will not be sent to disabled users,Not: E-posta engelli kullanıcılara gönderilmeyecek
-Note: Item {0} entered multiple times,Not: Ürün {0} birden çok kez girilmiş
-Note: Payment Entry will not be created since 'Cash or Bank Account' was not specified,Not: Ödeme Entry 'Kasa veya Banka Hesabı' belirtilmedi bu yana oluşturulmuş olmayacak
-Note: System will not check over-delivery and over-booking for Item {0} as quantity or amount is 0,Not: Sistem Ürün için teslimat ve aşırı-rezervasyon kontrol olmaz {0} nicelik ya da miktar olarak 0'dır
-Note: There is not enough leave balance for Leave Type {0},Not: bırak türü için yeterli izni denge yok {0}
-Note: This Cost Center is a Group. Cannot make accounting entries against groups.,Not: Bu Maliyet Merkezi bir Grup. Gruplara karşı muhasebe kayıtlarını yapamazsınız.
-Note: {0},Not: {0}
-Notes,Notlar
-Notes:,Notlar:
-Nothing to request,Istemek için hiçbir şey
-Notice (days),Bildirimi (gün)
-Notification Control,Bildirim Kontrolü
-Notification Email Address,Bildirim E-posta Adresi
-Notify by Email on creation of automatic Material Request,Otomatik Malzeme Talebi oluşturulması üzerinde e-posta ile bildir
-Number Format,Sayı Biçimi
-Offer Date,Teklif Tarihi
-Office,Ofis
-Office Equipments,Büro Gereçleri
-Office Maintenance Expenses,Büro Bakım ve Onarım Giderleri
-Office Rent,Ofis Kiraları
-Old Parent,Old Parent
-On Net Total,Net Toplam
-On Previous Row Amount,On Previous Row Amount
-On Previous Row Total,On Previous Row Total
-Online Auctions,Online Müzayede
-Only Leave Applications with status 'Approved' can be submitted,Sadece teslim edilebilir 'Onaylı' statüsü ile Uygulamalar bırakın
-"Only Serial Nos with status ""Available"" can be delivered.","Durumu ile yalnızca Seri Nos ""Available"" teslim edilebilir."
-Only leaf nodes are allowed in transaction,Only leaf nodes are allowed in transaction
-Only the selected Leave Approver can submit this Leave Application,Sadece seçilen bırak Approver bu bırak Uygulama sunabilirsiniz
-Open,Açık
-Open Production Orders,Açık Üretim Siparişleri
-Open Tickets,Open Tickets
-Opening (Cr),Açılış (Cr)
-Opening (Dr),Açılış (Dr)
-Opening Date,Açılış Tarihi
-Opening Entry,Giriş deliği
-Opening Qty,Açılış Adet
-Opening Time,Açılış Saati
-Opening Value,Açılış Değer
-Opening for a Job.,Opening for a Job.
-Operating Cost,İşletim Maliyeti
-Operation Description,Operasyon Açıklaması
-Operation No,Operasyon No
-Operation Time (mins),Çalışma Süresi (dakika)
-Operation {0} is repeated in Operations Table,Çalışma {0} Operations Tablo tekrarlanır
-Operation {0} not present in Operations Table,Operasyon Tablo Operasyon {0} mevcut değil
-Operations,Operasyonlar
-Opportunity,Fırsat
-Opportunity Date,Fırsat Tarihi
-Opportunity From,Fırsat Gönderen
-Opportunity Item,Fırsat Ürün
-Opportunity Items,Fırsat Ürünleri
-Opportunity Lost,Kaybedilen Fırsatlar
-Opportunity Type,Fırsat Türü
-Optional. This setting will be used to filter in various transactions.,"İsteğe bağlı. Bu ayar, çeşitli işlemler filtrelemek için kullanılacaktır."
-Order Type,Sipariş Türü
-Order Type must be one of {0},Sipariş Tipi biri olmalıdır {0}
-Ordered,Sipariş Edildi
-Ordered Items To Be Billed,Faturalandırılmış Ürünler
-Ordered Items To Be Delivered,Teslim Edilmiş Ürünler
-Ordered Qty,Sipariş Miktarı
-"Ordered Qty: Quantity ordered for purchase, but not received.","Adet emretti: Miktar satın almak için sipariş, ama almadım."
-Ordered Quantity,Sipariş Miktarı
-Orders released for production.,Orders released for production.
-Organization Name,Kuruluş Adı
-Organization Profile,Şirket Profili
-Organization branch master.,Organizasyon şube usta.
-Organization unit (department) master.,Organizasyon birimi (bölge) usta.
-Other,Diğer
-Other Details,Diğer Detaylar
-Others,Diğer
-Out Qty,Miktar Out
-Out Value,Değer Out
-Out of AMC,AMC Out
-Out of Warranty,Garanti Dışı
-Outgoing,Giden
-Outstanding Amount,Outstanding Amount
-Outstanding for {0} cannot be less than zero ({1}),Üstün {0} en az sıfır olamaz için ({1})
-Overhead,Overhead
-Overheads,Genel giderler
-Overlapping conditions found between:,Arasında bulunan örtüşen durumlar:
-Overview,Genel Bakış
-Owned,Owned
-Owner,Sahibi
-P L A - Cess Portion,PLA - Cess Porsiyon
-PL or BS,PL veya BS
-PO Date,PO Tarihi
-PO No,PO yok
-POP3 Mail Server,POP3 Mail Server
-POP3 Mail Settings,POP3 Posta Ayarları
-POP3 mail server (e.g. pop.gmail.com),POP3 Mail Server (ör. pop.gmail.com)
-POP3 server e.g. (pop.gmail.com),POP3 sunucusu ör. (Pop.gmail.com)
-POS Setting,POS Ayarı
-POS Setting required to make POS Entry,POS giriş yapmak için gerekli POS Ayarı
-POS Setting {0} already created for user: {1} and company {2},POS Ayar {0} zaten kullanıcı için oluşturulan: {1} ve şirket {2}
-POS View,POS görüntüle
-PR Detail,PR Detay
-Package Item Details,Paket Ürün Detayları
-Package Items,Paket Ürünler
-Package Weight Details,Paket Ağırlığı Detayları
-Packed Item,Paketli Ürün
-Packed quantity must equal quantity for Item {0} in row {1},{0} üst üste {1} Paketli miktar Ürün için bir miktar eşit olmalıdır
-Packing Details,Ambalaj Detayları
-Packing List,Paketleme Listesi
-Packing Slip,Paketleme Listesi slibi
-Packing Slip Item,Paketleme Listesi slibi ürünü
-Packing Slip Items,Paketleme Listesi slibi ürünleri
-Packing Slip(s) cancelled,Ambalaj Kayma (ler) iptal
-Page Break,Page Break
-Page Name,Sayfa Adı
-Paid Amount,Ödenen Tutar
-Paid amount + Write Off Amount can not be greater than Grand Total,Ödenen miktar + Tutar yaz Off Büyük Toplam daha büyük olamaz
-Pair,Çift
-Parameter,Parametre
-Parent Account,Parent Account
-Parent Cost Center,Parent Cost Center
-Parent Customer Group,Parent Customer Group
-Parent Detail docname,Parent Detail docname
-Parent Item,Parent Item
-Parent Item Group,Parent Item Group
-Parent Item {0} must be not Stock Item and must be a Sales Item,Üst Öğe {0} Hazır değil Öğe olmalı ve Satış Ürün olmalı
-Parent Party Type,Veli Parti Türü
-Parent Sales Person,Parent Sales Person
-Parent Territory,Parent Territory
-Parent Website Page,Veli Web Sayfası
-Parent Website Route,Ebeveyn Sitesi Rota
-Parenttype,Parenttype
-Part-time,Part time
-Partially Completed,Kısmen Tamamlandı
-Partly Billed,Parçalı Faturalı
-Partly Delivered,Kısmen Teslim
-Partner Target Detail,Partner Hedef Detayları
-Partner Type,Ortak Türü
-Partner's Website,Ortağın Sitesi
-Party,Parti
-Party Account,Parti Hesap
-Party Type,Parti Türü
-Party Type Name,Parti Tür Ad
-Passive,Pasif
-Passport Number,Pasaport Numarası
-Password,Şifre
-Pay To / Recd From,Gönderen / RECD Pay To
-Payable,Ödenecek
-Payables,Borçlar
-Payables Group,Borçlar Grubu
-Payment Days,Ödeme günleri
-Payment Due Date,Son Ödeme Tarihi
-Payment Period Based On Invoice Date,Fatura Tarihi Dayalı Ödeme Süresi
-Payment Reconciliation,Ödeme Uzlaşma
-Payment Reconciliation Invoice,Ödeme Uzlaşma Fatura
-Payment Reconciliation Invoices,Ödeme Uzlaşma Faturalar
-Payment Reconciliation Payment,Ödeme Uzlaşma Ödeme
-Payment Reconciliation Payments,Ödeme Uzlaşma Ödemeler
-Payment Type,Ödeme Şekli
-Payment cannot be made for empty cart,Ödeme boş sepeti için yapılmış olamaz
-Payment of salary for the month {0} and year {1},Ay için maaş ödeme {0} ve yıl {1}
-Payments,Ödemeler
-Payments Made,Yapılan Ödemeler
-Payments Received,Alınan Ödemeler
-Payments made during the digest period,Sindirmek dönemde yapılan ödemeler
-Payments received during the digest period,Sindirmek döneminde alınan ödemeler
-Payroll Settings,Bordro Ayarları
-Pending,Bekleniyor
-Pending Amount,Bekleyen Tutar
-Pending Items {0} updated,Bekleyen Öğeler {0} güncellendi
-Pending Review,İnceleme Bekleniyor
-Pending SO Items For Purchase Request,Satınalma İste SO Öğeler Bekliyor
-Pension Funds,Emeklilik Fonları
-Percent Complete,Komple Yüzde
-Percentage Allocation,Yüzde Tahsisi
-Percentage Allocation should be equal to 100%,Yüzde Tahsis% 100'e eşit olmalıdır
-Percentage variation in quantity to be allowed while receiving or delivering this item.,Percentage variation in quantity to be allowed while receiving or delivering this item.
-Percentage you are allowed to receive or deliver more against the quantity ordered. For example: If you have ordered 100 units. and your Allowance is 10% then you are allowed to receive 110 units.,Eğer miktar karşı daha fazla almak veya teslim etmek için izin Yüzde emretti. Örneğin: 100 adet sipariş varsa. ve Ödeneği sonra 110 adet almak için 10% izin edilir.
-Performance appraisal.,Performans değerlendirme.
-Period,Dönem
-Period Closing Voucher,Dönem Kapanış Fişi
-Periodicity,Periyodik olarak tekrarlanma
-Permanent Address,Kalıcı Adres
-Permanent Address Is,Kalıcı Adres mı
-Permission,Izin
-Personal,Kişisel
-Personal Details,Kişisel Bilgileri
-Personal Email,Kişisel E-posta
-Pharmaceutical,İlaç
-Pharmaceuticals,İlaç sekt
-Phone,Telefon
-Phone No,Telefon No
-Piecework,Parça başı iş
-Pincode,Posta kodu
-Place of Issue,Place of Issue
-Plan for maintenance visits.,Bakım ziyaretleri planlıyoruz.
-Planned Qty,Planlanan Miktar
-"Planned Qty: Quantity, for which, Production Order has been raised, but is pending to be manufactured.","Planlanan Miktar: Miktar, bunun için, Üretim Sipariş gündeme gelmiştir, ancak imal edilecek beklemede."
-Planned Quantity,Planlanan Miktar
-Planning,Planlama
-Plant,Tesis
-Plant and Machinery,Bitki ve Makina
-Please Enter Abbreviation or Short Name properly as it will be added as Suffix to all Account Heads.,Please Enter Abbreviation or Short Name properly as it will be added as Suffix to all Account Heads.
-Please Update SMS Settings,SMS Ayarlarını Güncelleme Lütfen
-Please add expense voucher details,Gider pusulası ayrıntılarını ekleyin
-Please add to Modes of Payment from Setup.,Kur dan Ödeme Şekilleri ekleyiniz.
-Please check 'Is Advance' against Account {0} if this is an advance entry.,Hesap karşı 'Advance mi' kontrol edin {0} bu bir avans girdi ise.
-Please click on 'Generate Schedule','Oluştur Takviminde tıklayınız
-Please click on 'Generate Schedule' to fetch Serial No added for Item {0},Seri No Ürün için eklenen getirmek için 'Oluştur Takviminde tıklayınız {0}
-Please click on 'Generate Schedule' to get schedule,Programı almak için 'Oluştur Takviminde tıklayınız
-Please create Customer from Lead {0},Lead adlı Müşteri yaratmak Lütfen {0}
-Please create Salary Structure for employee {0},Çalışan Maaş Yapı oluşturmak Lütfen {0}
-Please create new account from Chart of Accounts.,Hesap Planı yeni bir hesap oluşturun.
-Please do NOT create Account (Ledgers) for Customers and Suppliers. They are created directly from the Customer / Supplier masters.,Müşteriler ve Tedarikçiler için Hesabı (Defterler) oluşturmak etmeyin lütfen. Onlar Müşteri / Tedarikçi ustalardan doğrudan oluşturulur.
-Please enter 'Expected Delivery Date','Beklenen Teslim Tarihi' girin
-Please enter 'Is Subcontracted' as Yes or No,Girin Evet veya Hayır olarak 'Taşeron mı'
-Please enter 'Repeat on Day of Month' field value,Alan değerinin 'ayın günü Repeat' girin
-Please enter Account Receivable/Payable group in company master,Şirket master Hesap Alacak / Borç grup girin
-Please enter Approving Role or Approving User,Rolü Onaylanmasının veya Kullanıcı Onaylanmasının giriniz
-Please enter BOM for Item {0} at row {1},Ürün için BOM giriniz {0} satırdaki {1}
-Please enter Company,Şirket girin
-Please enter Cost Center,Maliyet Merkezi giriniz
-Please enter Delivery Note No or Sales Invoice No to proceed,Devam etmek İrsaliye No veya Satış Fatura No girin
-Please enter Employee Id of this sales parson,Bu satış Parson Çalışan Kimliği girin
-Please enter Expense Account,Gider Hesabı girin
-Please enter Item Code to get batch no,Hiçbir toplu almak için Ürün Kodu girin
-Please enter Item Code.,Ürün Kodu girin.
-Please enter Item first,İlk Öğe girin
-Please enter Maintaince Details first,Maintaince Ayrıntıları İlk giriniz
-Please enter Master Name once the account is created.,Hesap oluşturulduktan sonra Usta Adı girin.
-Please enter Planned Qty for Item {0} at row {1},Ürün için Planlanan Adet giriniz {0} satırdaki {1}
-Please enter Production Item first,İlk Üretim Ürün giriniz
-Please enter Purchase Receipt No to proceed,Hayır devam Satınalma Faturası giriniz
-Please enter Reference date,Başvuru tarihi girin
-Please enter Warehouse for which Material Request will be raised,Malzeme Talebi yükseltilmiş olacaktır hangi Depo giriniz
-Please enter Write Off Account,Hesap Kapalı yaz giriniz
-Please enter atleast 1 invoice in the table,Tabloda en az 1 fatura girin
-Please enter company first,İlk şirketi girin
-Please enter company name first,İlk şirket adını giriniz
-Please enter default Unit of Measure,Tedbir varsayılan Birimi giriniz
-Please enter default currency in Company Master,Şirket Master varsayılan para birimini girin
-Please enter email address,E-posta adresinizi girin
-Please enter item details,Öğesi ayrıntılarını girin
-Please enter message before sending,Göndermeden önce mesaj giriniz
-Please enter parent account group for warehouse account,Depo hesabı için ana hesap grubu girin
-Please enter parent cost center,Ebeveyn maliyet merkezi giriniz
-Please enter quantity for Item {0},Ürün için bir miktar giriniz {0}
-Please enter relieving date.,Tarihi giderici girin.
-Please enter sales order in the above table,Yukarıdaki tabloda satış siparişi giriniz
-Please enter valid Company Email,Geçerli Şirket E-posta giriniz
-Please enter valid Email Id,Geçerli bir e-posta id girin
-Please enter valid Personal Email,Geçerli Kişisel E-posta giriniz
-Please enter valid mobile nos,Geçerli bir cep telefonu nos giriniz
-Please find attached Sales Invoice #{0},Ektedir Satış Faturası # {0}
-Please install dropbox python module,Dropbox python modülü kurun
-Please mention no of visits required,Belirtin gerekli ziyaret hayır
-Please pull items from Delivery Note,İrsaliye öğeleri çekin lütfen
-Please save the Newsletter before sending,Göndermeden önce Haber saklayın
-Please save the document before generating maintenance schedule,Bakım programı oluşturmadan önce belgeyi saklayın
-Please see attachment,Eki bakın
-Please select Bank Account,Banka Hesabı seçiniz
-Please select Carry Forward if you also want to include previous fiscal year's balance leaves to this fiscal year,Please select Carry Forward if you also want to include previous fiscal year's balance leaves to this fiscal year
-Please select Category first,İlk Kategori seçiniz
-Please select Charge Type first,Şarj Tipi İlk seçiniz
-Please select Fiscal Year,Mali Yıl seçiniz
-Please select Group or Ledger value,Grup veya Ledger değer seçiniz
-Please select Incharge Person's name,Incharge Kişinin adı seçiniz
-Please select Invoice Type and Invoice Number in atleast one row,En az bir satırda Fatura Tipi ve Fatura Numarası seçiniz
-"Please select Item where ""Is Stock Item"" is ""No"" and ""Is Sales Item"" is ""Yes"" and there is no other Sales BOM","""Stok Öğe mi"" ""Hayır"" ve ""Satış Item mi"" ""Evet"" ve başka hiçbir Satış BOM var Öğe seçiniz"
-Please select Price List,Fiyat Listesi Lütfen seçiniz
-Please select Start Date and End Date for Item {0},Başlangıç ​​Tarihi ve Öğe için Bitiş Tarihi seçiniz {0}
-Please select Time Logs.,Zaman Kayıtlar seçiniz.
-Please select a csv file,Bir csv dosya seçiniz
-Please select a valid csv file with data,Veri ile geçerli bir csv dosya seçiniz
-Please select a value for {0} quotation_to {1},Için bir değer seçiniz {0} quotation_to {1}
-"Please select an ""Image"" first","Ilk önce bir ""Image"" seçiniz"
-Please select charge type first,İlk şarj türünü seçiniz
-Please select company first,İlk şirketi seçiniz
-Please select company first.,İlk şirketi seçiniz.
-Please select item code,Ürün kodu seçiniz
-Please select month and year,Ay ve yılı seçiniz
-Please select prefix first,İlk önek seçiniz
-Please select the document type first,İlk belge türünü seçiniz
-Please select weekly off day,Haftalık kapalı bir gün seçiniz
-Please select {0},Lütfen seçin {0}
-Please select {0} first,İlk {0} seçiniz
-Please select {0} first.,İlk {0} seçiniz.
-Please set Dropbox access keys in your site config,Siteniz config Dropbox erişim tuşlarını ayarlamak Lütfen
-Please set Google Drive access keys in {0},Google Drive erişim tuşlarını ayarlamak Lütfen {0}
-Please set default Cash or Bank account in Mode of Payment {0},Ödeme Şekilleri varsayılan Kasa veya Banka hesabı ayarlamak Lütfen {0}
-Please set default value {0} in Company {0},Varsayılan değeri ayarlamak Lütfen {0} Şirketi {0}
-Please set {0},Set Lütfen {0}
-Please setup Employee Naming System in Human Resource > HR Settings,İnsan Kaynakları Lütfen kurulum Çalışan İsimlendirme Sistemi> HR Ayarları
-Please setup numbering series for Attendance via Setup > Numbering Series,Kurulum> Numaralandırma Serisi yoluyla Katılım için lütfen kurulum numaralandırma serisi
-Please setup your chart of accounts before you start Accounting Entries,Eğer Muhasebe başlıklar başlamadan önce Kur hesapları sizin grafik Lütfen
-Please specify,Lütfen belirtiniz
-Please specify Company,Şirket belirtiniz
-Please specify Company to proceed,Devam etmek için Firma belirtin
-Please specify Default Currency in Company Master and Global Defaults,Şirket Lisans ve Global Varsayılanlarını Standart Para belirtiniz
-Please specify a,Lütfen belirtiniz
-Please specify a valid 'From Case No.','Dava No Kimden' geçerli bir belirtin
-Please specify a valid Row ID for {0} in row {1},Arka arkaya {0} için geçerli bir satır kimliğini belirtin {1}
-Please specify either Quantity or Valuation Rate or both,Miktar veya Değerleme Oranı ya da her ikisini de belirtiniz
-Please submit to update Leave Balance.,Bırak Denge güncellemek için gönderin.
-Plot,Konu
-Plot By,By arsa
-Point of Sale,Point of Sale
-Point-of-Sale Setting,Point-of-Sale Ayarı
-Post Graduate,Lisansüstü
-Postal,Posta
-Postal Expenses,Posta Giderleri
-Posting Date,Gönderme Tarihi
-Posting Time,Gönderme Zamanı
-Posting date and posting time is mandatory,Gönderme tarih ve gönderme zamanı zorunludur
-Posting timestamp must be after {0},Gönderme timestamp sonra olmalıdır {0}
-Potential opportunities for selling.,Satış için potansiyel fırsatlar.
-Preferred Billing Address,Tercih Fatura Adresi
-Preferred Shipping Address,Tercih Teslimat Adresi
-Prefix,Önek
-Present,Tanıt
-Prevdoc DocType,Prevdoc DocType
-Prevdoc Doctype,Prevdoc Doctype
-Preview,Önizleme
-Previous,Önceki
-Previous Work Experience,Önceki İş Deneyimi
-Price,Fiyat
-Price / Discount,Fiyat / İndirim
-Price List,Fiyat listesi
-Price List Currency,Fiyat Listesi Para Birimi
-Price List Currency not selected,Fiyat Listesi Döviz seçili değil
-Price List Exchange Rate,Fiyat Listesi Kur
-Price List Name,Fiyat Listesi Adı
-Price List Rate,Fiyat Listesi Oranı
-Price List Rate (Company Currency),Fiyat Listesi Oranı (Şirket para birimi)
-Price List master.,Fiyat Listesi usta.
-Price List must be applicable for Buying or Selling,Fiyat Listesi Alış veya Satış için geçerli olmalı
-Price List not selected,Fiyat Listesi seçili değil
-Price List {0} is disabled,Fiyat Listesi {0} devre dışı
-Price or Discount,Fiyat veya İndirim
-Pricing Rule,Fiyatlandırma Kural
-Pricing Rule Help,Fiyatlandırma Kural Yardım
-"Pricing Rule is first selected based on 'Apply On' field, which can be Item, Item Group or Brand.","Fiyatlandırma Kural İlk Ürün, Ürün Grubu veya Marka olabilir, hangi alanda 'On Uygula' göre seçilir."
-"Pricing Rule is made to overwrite Price List / define discount percentage, based on some criteria.","Fiyatlandırma Kural, bazı kriterlere dayalı, Fiyat Listesi / indirim yüzdesini tanımlamak üzerine yazmak için yapılır."
-Pricing Rules are further filtered based on quantity.,Fiyatlandırma Kurallar daha miktarına göre süzülür.
-Print Format Style,Baskı Biçim Stili
-Print Heading,Başlık Yazdır
-Print Without Amount,Tutar olmadan yazdır
-Print and Stationary,Baskı ve Kırtasiye
-Printing and Branding,Baskı ve Markalaşma
-Priority,Öncelik
-Private Equity,Özel Sermaye
-Privilege Leave,Privilege bırak
-Probation,Deneme Süresi
-Process Payroll,Süreç Bordro
-Produced,Üretilmiş
-Produced Quantity,Üretilen Miktar
-Product Enquiry,Ürün Sorgulama
-Production,Üretim
-Production Order,Üretim Siparişi
-Production Order status is {0},Üretim Sipariş durumu {0}
-Production Order {0} must be cancelled before cancelling this Sales Order,Üretim Sipariş {0} bu Satış Siparişi iptal etmeden önce iptal edilmelidir
-Production Order {0} must be submitted,Üretim Sipariş {0} sunulmalıdır
-Production Orders,Üretim Siparişleri
-Production Orders in Progress,Devam Üretim Siparişleri
-Production Plan Item,Üretim Planı Ürün
-Production Plan Items,Üretim Planı Ürünler
-Production Plan Sales Order,Üretim Planı Satış Siparişi
-Production Plan Sales Orders,Üretim Planı Satış Siparişleri
-Production Planning Tool,Üretim Planlama Aracı
-Products,Ürünler
-"Products will be sorted by weight-age in default searches. More the weight-age, higher the product will appear in the list.","Ürünler varsayılan aramalarında ağırlık yaşa göre sıralanır. Daha ağırlık-yaş, yüksek ürün listesinde görünecektir."
-Professional Tax,Profesyonel Vergi
-Profit and Loss,Kar ve Zarar
-Profit and Loss Statement,Kar ve Zarar Tablosu
-Project,Proje
-Project Costing,Maliyetlendirme Projesi
-Project Details,Proje Detayları
-Project Manager,Proje Müdürü
-Project Milestone,Proje Milestone
-Project Milestones,Proje Aşamaları
-Project Name,Proje Adı
-Project Start Date,Proje Başlangıç ??Tarihi
-Project Type,Proje Tipi
-Project Value,Proje Değeri
-Project activity / task.,Proje etkinliği / görev.
-Project master.,Proje yöneticisi.
-Project will get saved and will be searchable with project name given,Project will get saved and will be searchable with project name given
-Project wise Stock Tracking,Proje bilge Stok Takibi
-Project-wise data is not available for Quotation,Proje bilge veri Teklifimizin mevcut değildir
-Projected,Öngörülen
-Projected Qty,projelendirilmiş Miktar
-Projects,Projeler
-Projects & System,Projeler ve Sistem
-Prompt for Email on Submission of,Prompt for Email on Submission of
-Proposal Writing,Teklifi Yazma
-Provide email id registered in company,Şirketin kayıtlı e-posta id sağlayın
-Provisional Profit / Loss (Credit),Geçici Kar / Zarar (Kredi)
-Public,Kamu
-Published on website at: {0},De internet sitesinde yayımlanan: {0}
-Publishing,Yayıncılık
-Pull sales orders (pending to deliver) based on the above criteria,Yukarıdaki kriterlere göre satış siparişleri (teslim etmek için bekleyen) çekin
-Purchase,Satın alma
-Purchase / Manufacture Details,Satınalma / İmalat Detayları
-Purchase Analytics,Satınalma Analytics
-Purchase Common,Ortak Satınalma
-Purchase Details,Satınalma Detayları
-Purchase Discounts,Satınalma İndirimler
-Purchase Invoice,Satınalma Faturası
-Purchase Invoice Advance,Satınalma Faturası Avans
-Purchase Invoice Advances,Satınalma Faturası Avansları
-Purchase Invoice Item,Satınalma Faturası Ürünleri
-Purchase Invoice Trends,Fatura Eğilimler Satınalma
-Purchase Invoice {0} is already submitted,Satınalma Fatura {0} zaten teslim edilir
-Purchase Order,Satınalma Siparişi
-Purchase Order Item,Satınalma Sipariş Ürün
-Purchase Order Item No,Satınalma Sipariş Ürün No
-Purchase Order Item Supplied,Satınalma Sipariş Ürün Tedarik edilen
-Purchase Order Items,Satınalma Sipariş Ürünleri
-Purchase Order Items Supplied,Satınalma Sipariş Ürün Tedarik edilen
-Purchase Order Items To Be Billed,Faturalı To Be Sipariş Kalemleri
-Purchase Order Items To Be Received,Alınan To Be Sipariş Kalemleri
-Purchase Order Message,Satınalma Sipariş Mesajı
-Purchase Order Required,Satınalma Sipariş Gerekli
-Purchase Order Trends,Sipariş Eğilimler Satınalma
-Purchase Order number required for Item {0},Sipariş numarası Ürün için gerekli {0}
-Purchase Order {0} is 'Stopped',{0} 'Durduruldu' olduğunu Satınalma Siparişi
-Purchase Order {0} is not submitted,Sipariş {0} teslim edilmez
-Purchase Orders given to Suppliers.,Tedarikçilere verilen satınalma siparişi
-Purchase Receipt,Satın Alma Makbuzu
-Purchase Receipt Item,Satın Alma Makbuzu Ürünleri
-Purchase Receipt Item Supplied,Satın Alma Makbuzu Ürünleri Tedarik edilen
-Purchase Receipt Item Supplieds,Satın Alma Makbuzu Ürünleri Tedarik edilen
-Purchase Receipt Items,Satın Alma Makbuzu Ürünleri
-Purchase Receipt Message,Satın Alma Makbuzu mesajları
-Purchase Receipt No,Satın Alma Makbuzu No
-Purchase Receipt Required,Satınalma Makbuzu Gerekli
-Purchase Receipt Trends,Satın Alındı ​​Trendler
-Purchase Receipt number required for Item {0},Ürün için gerekli Satın Alındı ​​numarası {0}
-Purchase Receipt {0} is not submitted,Satın Alındı ​​{0} teslim edilmez
-Purchase Register,Üye olun Satınalma
-Purchase Return,Satınalma İadesi
-Purchase Returned,Satınalma İade Edilenler
-Purchase Taxes and Charges,Satınalma Vergiler ve Harçlar
-Purchase Taxes and Charges Master,Ana Satınalma Vergiler ve Harçlar
-Purchse Order number required for Item {0},Purchse Sipariş Numarası Ürün için gerekli {0}
-Purpose,Amaç
-Purpose must be one of {0},Amaç biri olmalıdır {0}
-QA Inspection,QA Muayene
-Qty,Miktar
-Qty Consumed Per Unit,Miktar Birim Başına Tüketilen
-Qty To Manufacture,Imalatı için Miktar
-Qty as per Stock UOM,Qty as per Stock UOM
-Qty to Deliver,Sunun için Adet
-Qty to Order,Adet Sipariş
-Qty to Receive,Alma Adet
-Qty to Transfer,Transfer Adet
-Qualification,Yeterlik
-Quality,Kalite
-Quality Inspection,Kalite Kontrol
-Quality Inspection Parameters,Kalite Kontrol Parametreleri
-Quality Inspection Reading,Kalite Kontrol Okuma
-Quality Inspection Readings,Kalite Kontrol Okumalar
-Quality Inspection required for Item {0},Ürün için gerekli Kalite Kontrol {0}
-Quality Management,Kalite Yönetimi
-Quantity,Miktar
-Quantity Requested for Purchase,Satınalma Talebi miktarı
-Quantity and Rate,Miktarı ve Oranı
-Quantity and Warehouse,Miktar ve Depo
-Quantity cannot be a fraction in row {0},Miktarı satırına bir fraksiyonu olamaz {0}
-Quantity for Item {0} must be less than {1},Adet Ürün için {0} daha az olmalıdır {1}
-Quantity in row {0} ({1}) must be same as manufactured quantity {2},Miktarı satırına {0} ({1}) aynı olmalıdır üretilen miktar {2}
-Quantity of item obtained after manufacturing / repacking from given quantities of raw materials,Quantity of item obtained after manufacturing / repacking from given quantities of raw materials
-Quantity required for Item {0} in row {1},Ürün için gerekli miktar {0} üst üste {1}
-Quarter,Çeyrek
-Quarterly,Üç ayda bir
-Quick Help,Hızlı Yardım
-Quotation,Teklif
-Quotation Item,Teklif Ürünleri
-Quotation Items,Tırnak Ürünleri
-Quotation Lost Reason,Teklif Nedeni Kayıp
-Quotation Message,Teklif Mesaj
-Quotation To,Için Teklif
-Quotation Trends,Teklif Trendler
-Quotation {0} is cancelled,Tırnak {0} iptal edilir
-Quotation {0} not of type {1},Tırnak {0} değil türünde {1}
-Quotations received from Suppliers.,Özlü Sözler Tedarikçiler alınan.
-Quotes to Leads or Customers.,Quotes to Leads or Customers.
-Raise Material Request when stock reaches re-order level,Hisse senedi yeniden sipariş seviyesine ulaştığında Malzeme İsteği Raise
-Raised By,By Yükseltilmiş
-Raised By (Email),(E) tarafından Yükseltilmiş
-Random,Rasgele
-Range,Aralık
-Rate,Oran
-Rate ,
-Rate (%),Oranı (%)
-Rate (Company Currency),Oranı (Şirket para birimi)
-Rate Of Materials Based On,Dayalı Malzeme Oranı
-Rate and Amount,Hızı ve Miktarı
-Rate at which Customer Currency is converted to customer's base currency,Puan hangi Müşteri Döviz müşteri tabanı para birimine dönüştürülür
-Rate at which Price list currency is converted to company's base currency,Fiyat listesi para şirketin temel para birimine dönüştürülür hangi Oranı
-Rate at which Price list currency is converted to customer's base currency,Fiyat listesi para müşteri tabanı para birimine dönüştürülür hangi Oranı
-Rate at which customer's currency is converted to company's base currency,Puan hangi müşterinin para birimi şirketin temel para birimine dönüştürülür
-Rate at which supplier's currency is converted to company's base currency,Tedarikçi para birimi şirketin temel para birimine dönüştürülür hangi Oranı
-Rate at which this tax is applied,Bu vergi uygulandığı andaki Puan
-Raw Material,Hammadde
-Raw Material Item Code,Hammadde Ürün Kodu
-Raw Materials Supplied,Tedarik Hammaddeler
-Raw Materials Supplied Cost,Hammadde Maliyeti Tedarik
-Raw material cannot be same as main Item,Hammadde ana öğe olarak aynı olamaz
-Re-Order Level,Yeniden Sipariş Seviyesi
-Re-Order Qty,Yeniden Sipariş Miktar
-Re-order,Yeniden sipariş
-Re-order Level,Yeniden sipariş seviyesi
-Re-order Qty,Yeniden sipariş Adet
-Read,Okumak
-Reading 1,Reading 1
-Reading 10,Reading 10
-Reading 2,Reading 2
-Reading 3,Reading 3
-Reading 4,Reading 4
-Reading 5,Reading 5
-Reading 6,Reading 6
-Reading 7,Reading 7
-Reading 8,Reading 8
-Reading 9,Reading 9
-Real Estate,Gayrimenkul
-Reason,Neden
-Reason for Leaving,Ayrılma Nedeni
-Reason for Resignation,İstifa Nedeni
-Reason for losing,Kaybetme nedeni
-Recd Quantity,RECD Miktar
-Receivable,Alacak
-Receivable / Payable account will be identified based on the field Master Type,Alacak / Borç hesabı alan Usta Türü göre tespit edilecektir
-Receivables,Alacaklar
-Receivables / Payables,Alacaklar / Borçlar
-Receivables Group,Alacaklar Grubu
-Received Date,Alınan Tarihi
-Received Items To Be Billed,Faturalı To Be Alınan Öğeler
-Received Qty,Alınan Miktar
-Received and Accepted,Alınan ve Kabul
-Receiver List,Alıcı Listesi
-Receiver List is empty. Please create Receiver List,Alıcı listesi boş. Alıcı listesi oluşturmanız
-Receiver Parameter,Alıcı Parametre
-Recipients,Alıcılar
-Reconcile,Uzlaştırmak
-Reconciliation Data,Uzlaşma Verisi
-Reconciliation HTML,Uzlaşma HTML
-Reconciliation JSON,Uzlaşma JSON
-Record item movement.,Tutanak madde hareketi.
-Recurring Id,Yinelenen Kimliği
-Recurring Invoice,Dönüşümlü Fatura
-Recurring Type,Yineleme Türü
-Reduce Deduction for Leave Without Pay (LWP),Izinde için Kesintisi azaltın (YSP)
-Reduce Earning for Leave Without Pay (LWP),Izinde için Kazanç azaltın (YSP)
-Ref,Ref
-Ref Code,Referans Kodu
-Ref SQ,Referans SQ
-Reference,Referans
-Reference #{0} dated {1},Referans # {0} tarihli {1}
-Reference Date,Başvuru Tarihi
-Reference Name,Referans Adı
-Reference No & Reference Date is required for {0},Referans No ve Referans Tarih için gereklidir {0}
-Reference No is mandatory if you entered Reference Date,Eğer Başvuru Tarihi girdiyseniz Referans No zorunludur
-Reference Number,Referans Numarası
-Reference Row #,Referans Row #
-Refresh,Yenile
-Registration Details,Kayıt Detayları
-Registration Info,Kayıt Bilgileri
-Rejected,Reddedildi
-Rejected Quantity,Reddedilen Miktar
-Rejected Serial No,Reddedilen Seri No
-Rejected Warehouse,Reddedilen Depo
-Rejected Warehouse is mandatory against regected item,Reddedilen Depo regected öğe karşı zorunludur
-Relation,Ilişki
-Relieving Date,Tarih rahatlatma
-Relieving Date must be greater than Date of Joining,Üyelik giderici Katılma tarihi daha büyük olmalıdır
-Remark,Açıklama
-Remarks,Açıklamalar
-Remarks Custom,Açıklamalar Özel
-Rename,Adını değiştir
-Rename Log,Giris yeniden adlandırma
-Rename Tool,Yeniden adlandırma aracı
-Rent Cost,Kira Bedeli
-Rent per hour,Saatte kiralamak
-Rented,Kiralanmış
-Repeat on Day of Month,Ayın günü tekrarlayın
-Replace,Değiştirmek
-Replace Item / BOM in all BOMs,Tüm ürün birimi (ÖB) değiştir
-Replied,Cevaplandı
-Report Date,Rapor Tarihi
-Report Type,Rapor Türü
-Report Type is mandatory,Rapor Tipi zorunludur
-Reports to,Raporlar
-Reqd By Date,Date reqd
-Reqd by Date,Reqd Tarih
-Request Type,İstek Türü
-Request for Information,Bilgi İsteği
-Request for purchase.,Satın alma talebi.
-Requested,Talep
-Requested For,Için talep
-Requested Items To Be Ordered,Sıralı To Be talep Ürünleri
-Requested Items To Be Transferred,Transfer edilmesini istedi Ürünleri
-Requested Qty,İstenen Adet
-"Requested Qty: Quantity requested for purchase, but not ordered.","İstenen Miktar: Miktar sipariş alımı için istenen, ancak değil."
-Requests for items.,Öğeler için istekleri.
-Required By,Gerekli gören
-Required Date,Gerekli Tarih
-Required Qty,Gerekli Miktar
-Required only for sample item.,Sadece örnek ürün için gereklidir.
-Required raw materials issued to the supplier for producing a sub - contracted item.,Required raw materials issued to the supplier for producing a sub - contracted item.
-Research,Araştırma
-Research & Development,Araştırma ve Geliştirme
-Researcher,Araştırmacı
-Reseller,Bayi
-Reserved,Reserved
-Reserved Qty,Rezerve Adet
-"Reserved Qty: Quantity ordered for sale, but not delivered.","Rezerve Miktar: Miktar satışı emretti, ama teslim."
-Reserved Quantity,Rezerve Miktarı
-Reserved Warehouse,Rezerve Depo
-Reserved Warehouse in Sales Order / Finished Goods Warehouse,Satış Sipariş / Mamul Depo saklıdır Atölyesi
-Reserved Warehouse is missing in Sales Order,Rezerve Depo Satış Siparişi eksik
-Reserved Warehouse required for stock Item {0} in row {1},Stok Öğe için gerekli saklıdır Depo {0} üst üste {1}
-Reserved warehouse required for stock item {0},Stok kalemi için gerekli rezerve depo {0}
-Reserves and Surplus,Yedekler ve Fazlası
-Reset Filters,Filtreleri Sıfırla
-Resignation Letter Date,İstifa Mektubu Tarihi
-Resolution,Karar
-Resolution Date,Karar Tarihi
-Resolution Details,Karar Detayları
-Resolved By,Çözüm üreten
-Rest Of The World,World Of istirahat
-Retail,Perakende
-Retail & Wholesale,Toptan ve Perakende Satış
-Retailer,Perakendeci
-Review Date,Gözden Geçirme tarihi
-Rgt,Rgt
-Role Allowed to edit frozen stock,Rol dondurulmuş stok düzenlemek için İzin
-Role that is allowed to submit transactions that exceed credit limits set.,Set kredi limitlerini aşan işlemleri göndermek için izin verilir rolü.
-Root Type,Kök Tipi
-Root Type is mandatory,Kök Tipi zorunludur
-Root account can not be deleted,Root hesabı silinemez
-Root cannot be edited.,Kök düzenlenemez.
-Root cannot have a parent cost center,Kök bir üst maliyet merkezi olamaz
-Rounded Off,Yuvarlak Kapalı
-Rounded Total,Rounded Total
-Rounded Total (Company Currency),Yuvarlak Toplam (Şirket para birimi)
-Row # ,# Satır
-Row # {0}: ,Row # {0}: 
-Row #{0}: Ordered qty can not less than item's minimum order qty (defined in item master).,Satır # {0}: Sıralı Adet Adet (öğe master tanımlanan) öğesinin minimum sipariş adet daha az olamaz.
-Row #{0}: Please specify Serial No for Item {1},Satır # {0}: Ürün seri no belirtiniz {1}
-Row {0}: Account does not match with \						Purchase Invoice Credit To account,Satır {0}: \ Satın Fatura Kredi hesabı için Hesabı ile uyuşmuyor
-Row {0}: Account does not match with \						Sales Invoice Debit To account,Satır {0}: \ Satış Faturası banka hesabı için Hesap ile uyuşmuyor
-Row {0}: Conversion Factor is mandatory,Satır {0}: Katsayı zorunludur
-Row {0}: Credit entry can not be linked with a Purchase Invoice,Satır {0}: Kredi girişi Satınalma Fatura ile bağlantılı olamaz
-Row {0}: Debit entry can not be linked with a Sales Invoice,Satır {0}: Banka giriş Satış Fatura ile bağlantılı olamaz
-Row {0}: Payment amount must be less than or equals to invoice outstanding amount. Please refer Note below.,Satır {0}: Ödeme tutarı veya daha az kalan miktar fatura eşittir olmalıdır. Aşağıda dikkat bakınız.
-Row {0}: Qty is mandatory,Satır {0}: Miktar zorunludur
-"Row {0}: Qty not avalable in warehouse {1} on {2} {3}.					Available Qty: {4}, Transfer Qty: {5}","Satır {0}: Miktar depoda Avalable {1} değil {2} {3}. Mevcut Adet: {4}, Adet aktarın: {5}"
-"Row {0}: To set {1} periodicity, difference between from and to date \						must be greater than or equal to {2}","Satır {0}: ayarlamak için {1}, sıklığı, yeri ve tarihi arasındaki fark, \ daha büyük ya da eşit olmalıdır {2}"
-Row {0}:Start Date must be before End Date,Satır {0}: Başlangıç ​​Tarihi Bitiş Tarihinden önce olmalıdır
-Rules for adding shipping costs.,Nakliye maliyetleri eklemek için Kurallar.
-Rules for applying pricing and discount.,Fiyatlandırma ve indirim uygulanması için kurallar.
-Rules to calculate shipping amount for a sale,Bir satış için nakliye miktarını hesaplamak için Kurallar
-S.O. No.,SO No
-SHE Cess on Excise,SHE Tüketim Vergisi ile ilgili
-SHE Cess on Service Tax,SHE Hizmet Vergisi Cess
-SHE Cess on TDS,SHE TDS ile ilgili Cess
-SMS Center,SMS Merkezi
-SMS Gateway URL,SMS Gateway URL
-SMS Log,SMS log
-SMS Parameter,SMS Parametre
-SMS Sender Name,SMS Sender Adı
-SMS Settings,SMS Ayarları
-SO Date,SO Tarihi
-SO Pending Qty,SO Miktar Beklemede
-SO Qty,SO Adet
-Salary,Maaş
-Salary Information,Maaş Bilgi
-Salary Manager,Maaş Müdürü
-Salary Mode,Maaş Modu
-Salary Slip,Maaş fişi
-Salary Slip Deduction,Maaş fişi kesintisi
-Salary Slip Earning,Maaş fişi kazancı
-Salary Slip of employee {0} already created for this month,Çalışanın Maaş Kayma {0} zaten bu ay için oluşturulan
-Salary Structure,Maaş Yapısı
-Salary Structure Deduction,Maaş Yapısı Kesintisi
-Salary Structure Earning,Maaş Yapısı Kazanç
-Salary Structure Earnings,Maaş Yapısı Kazanç
-Salary breakup based on Earning and Deduction.,Maaş çöküş Kazanç ve Kesintisi göre.
-Salary components.,Maaş bileşenleri.
-Salary template master.,Maaş şablon usta.
-Sales,Satış
-Sales Analytics,Satış Analizi
-Sales BOM,Satış Malzeme Listesi (ML)
-Sales BOM Help,Satış Malzeme Listesi (ML) Yardım
-Sales BOM Item,Satış Malzeme Listesi (ML) Ürün
-Sales BOM Items,Satış Malzeme Listesi (ML) Ürünler
-Sales Browser,Satış Arama
-Sales Details,Satış Bilgileri
-Sales Discounts,Satış İndirimleri
-Sales Email Settings,Satış E-posta Ayarları
-Sales Expenses,Satış Giderleri
-Sales Extras,Satış Ekstralar
-Sales Funnel,Satış Huni
-Sales Invoice,Satış Faturası
-Sales Invoice Advance,Satış Fatura Peşin
-Sales Invoice Item,Satış Fatura Ürünleri
-Sales Invoice Items,Satış Fatura Öğeler
-Sales Invoice Message,Satış Faturası Mesaj
-Sales Invoice No,Satış Faturası No
-Sales Invoice Trends,Satış Faturası Trendler
-Sales Invoice {0} has already been submitted,Satış Faturası {0} zaten gönderildi
-Sales Invoice {0} must be cancelled before cancelling this Sales Order,Satış Faturası {0} bu Satış Siparişi iptal etmeden önce iptal edilmelidir
-Sales Order,Satış Siparişi
-Sales Order Date,Satış Sipariş Tarihi
-Sales Order Item,Satış Sipariş Ürün
-Sales Order Items,Satış Sipariş Ürünleri
-Sales Order Message,Satış Sipariş Mesaj
-Sales Order No,Satış Sipariş No
-Sales Order Required,Satış Siparişi Gerekli
-Sales Order Trends,Satış Sipariş Trendler
-Sales Order required for Item {0},Ürün için gerekli Satış Sipariş {0}
-Sales Order {0} is not submitted,Satış Sipariş {0} teslim edilmez
-Sales Order {0} is not valid,Satış Sipariş {0} geçerli değil
-Sales Order {0} is stopped,Satış Sipariş {0} durduruldu
-Sales Partner,Satış Ortağı
-Sales Partner Name,Satış Ortağı Adı
-Sales Partner Target,Satış Ortağı Hedef
-Sales Partners Commission,Satış Ortakları Komisyonu
-Sales Person,Satış Elemanı
-Sales Person Name,Satış Kişi Adı
-Sales Person Target Variance Item Group-Wise,Satış Kişi Hedef Varyans Ürün Grup-Wise
-Sales Person Targets,Satış Kişisi Hedefler
-Sales Person-wise Transaction Summary,Satış Kişi-bilge İşlem Özeti
-Sales Register,Satış Kayıt
-Sales Return,Satış Dönüşleri
-Sales Returned,Satış İade
-Sales Taxes and Charges,Satış Vergisi ve Harçlar
-Sales Taxes and Charges Master,Ana Satış Vergisi ve Harçlar
-Sales Team,Satış Ekibi
-Sales Team Details,Satış Ekibi Ayrıntıları
-Sales Team1,Satış Ekibi1
-Sales and Purchase,Satış ve Satın Alma
-Sales campaigns.,Satış kampanyaları.
-Salutation,Selamlama
-Sample Size,Örneklem Büyüklüğü
-Sanctioned Amount,Yaptırım Tutar
-Saturday,Cumartesi
-Schedule,Planlama
-Schedule Date,Program Tarih
-Schedule Details,Program Detayları
-Scheduled,Planlandı
-Scheduled Date,Planlanan Tarih
-Scheduled to send to {0},Göndermek için Tarifeli {0}
-Scheduled to send to {0} recipients,{0} alıcıya göndermek için Tarifeli
-Scheduler Failed Events,Zamanlayıcı Başarısız Olaylar
-School/University,Okul / Üniversite
-Score (0-5),Skor (0-5)
-Score Earned,Puan Kazanılmış
-Score must be less than or equal to 5,Skor ya da daha az 5 eşit olmalıdır
-Scrap %,% Hurda
-Seasonality for setting budgets.,Bütçeleri ayarlamak için Mevsimsellik.
-Secretary,Sekreter
-Secured Loans,Teminatlı Krediler
-Securities & Commodity Exchanges,Menkul Kıymetler ve Borsalar
-Securities and Deposits,Menkul Kıymetler ve Mevduat
-"See ""Rate Of Materials Based On"" in Costing Section","Bölüm Maliyet ""On esaslı malzemelerin Rate"" bakın"
-"Select ""Yes"" for sub - contracting items","Alt için ""Evet"" seçeneğini seçin - öğeleri sözleşme"
-"Select ""Yes"" if this item is used for some internal purpose in your company.","Bu öğeyi şirket bazı iç amaç için kullanılan ""Evet"" seçeneğini seçin."
-"Select ""Yes"" if this item represents some work like training, designing, consulting etc.","Bu madde vb danışmanlık eğitim, tasarım, gibi bazı işler temsil ediyorsa ""Evet"" i seçin"
-"Select ""Yes"" if you are maintaining stock of this item in your Inventory.","Eğer Envanter Bu ürünün stok muhafaza eğer ""Evet"" seçeneğini seçin."
-"Select ""Yes"" if you supply raw materials to your supplier to manufacture this item.","Bu öğeyi üretmek için tedarikçi için hammadde kaynağı ise ""Evet"" seçeneğini seçin."
-Select Brand...,Marka Seçiniz ...
-Select Budget Distribution to unevenly distribute targets across months.,Düzensiz ay boyunca hedefleri dağıtmak için Bütçe Dağılımı seçin.
-"Select Budget Distribution, if you want to track based on seasonality.","Mevsimsellik dayalı izlemek istiyorsanız, Bütçe Dağıtım seçin."
-Select Company...,Firma Seç ...
-Select DocType,DocType seçin
-Select Fiscal Year...,Mali Yıl Seçin ...
-Select Items,Öğeleri seçmek
-Select Project...,Projesi Seçiniz ...
-Select Purchase Receipts,Satınalma Makbuzlar Seçiniz
-Select Sales Orders,Satış Siparişleri seçin
-Select Sales Orders from which you want to create Production Orders.,Üretim Emirleri oluşturmak istediğiniz Satış Siparişleri seçin.
-Select Time Logs and Submit to create a new Sales Invoice.,Zaman Kayıtlar seçin ve yeni Satış Faturası oluşturmak için gönderin.
-Select Transaction,İşlem Seçin
-Select Warehouse...,Warehouse Seçiniz ...
-Select Your Language,Dil Seçiniz
-Select account head of the bank where cheque was deposited.,Select account head of the bank where cheque was deposited.
-Select company name first.,Şirket adını seçin.
-Select template from which you want to get the Goals,Select template from which you want to get the Goals
-Select the Employee for whom you are creating the Appraisal.,Select the Employee for whom you are creating the Appraisal.
-Select the period when the invoice will be generated automatically,Select the period when the invoice will be generated automatically
-Select the relevant company name if you have multiple companies,Select the relevant company name if you have multiple companies
-Select the relevant company name if you have multiple companies.,Select the relevant company name if you have multiple companies.
-Select who you want to send this newsletter to,Select who you want to send this newsletter to
-Select your home country and check the timezone and currency.,Ev ülkeyi seçin ve saat dilimini ve para birimini kontrol edin.
-"Selecting ""Yes"" will allow this item to appear in Purchase Order , Purchase Receipt.","""Evet"" seçildiğinde bu öğe Sipariş, Satın Alma Makbuzu görünmesini sağlayacaktır."
-"Selecting ""Yes"" will allow this item to figure in Sales Order, Delivery Note","""Evet"" seçildiğinde bu öğe Satış Sipariş, İrsaliye rakam sağlayacak"
-"Selecting ""Yes"" will allow you to create Bill of Material showing raw material and operational costs incurred to manufacture this item.","""Evet"" seçilmesi hammadde ve bu öğeyi üretimi için katlanılan operasyonel maliyetleri gösteren Malzeme Bill oluşturmanızı sağlayacak."
-"Selecting ""Yes"" will allow you to make a Production Order for this item.","""Evet"" seçildiğinde bu öğe için bir üretim Sipariş olanak sağlayacak."
-"Selecting ""Yes"" will give a unique identity to each entity of this item which can be viewed in the Serial No master.","""Evet"" seçilmesi Seri No master görülebilir Bu ürünün her varlık için benzersiz bir kimlik verecek."
-Selling,Satış
-Selling Settings,Ayarları Satış
-"Selling must be checked, if Applicable For is selected as {0}","Uygulanabilir için olarak seçilirse satış, kontrol edilmelidir {0}"
-Send,Gönder
-Send Autoreply,Otomatik yanıt gönder
-Send Email,E-posta Gönder
-Send From,Gönderen
-Send Notifications To,To Bildirimleri Gönder
-Send Now,Şimdi Gönder
-Send SMS,SMS gönder
-Send To,Kime
-Send To Type,Yazın Gönder
-Send mass SMS to your contacts,Kişilerinize toplu SMS gönder
-Send to this list,Bu listeye gönderin
-Sender Name,Gönderenin Adı
-Sent On,bu tarihte gönder
-Separate production order will be created for each finished good item.,Ayrı üretim siparişi her mamul madde için oluşturulur.
-Serial No,Seri No
-Serial No / Batch,Seri No / Toplu
-Serial No Details,Seri No Detayları
-Serial No Service Contract Expiry,Seri No Hizmet Sözleşmesi Bitişi
-Serial No Status,Seri No Durumu
-Serial No Warranty Expiry,Seri No Garanti Bitişi
-Serial No is mandatory for Item {0},Seri No Ürün için zorunludur {0}
-Serial No {0} created,Seri No {0} oluşturuldu
-Serial No {0} does not belong to Delivery Note {1},Seri No {0} İrsaliye ait değil {1}
-Serial No {0} does not belong to Item {1},Seri No {0} Ürün ait değil {1}
-Serial No {0} does not belong to Warehouse {1},Seri No {0} Atölyesi'ne ait değil {1}
-Serial No {0} does not exist,Seri No {0} yok
-Serial No {0} has already been received,Seri No {0} alındıktan
-Serial No {0} is under maintenance contract upto {1},Seri No {0} taneye kadar bakım sözleşmesi altında {1}
-Serial No {0} is under warranty upto {1},Seri No {0} kadar garanti altındadır {1}
-Serial No {0} not in stock,Seri No {0} değil stock
-Serial No {0} quantity {1} cannot be a fraction,Seri No {0} {1} miktar kesir olamaz
-Serial No {0} status must be 'Available' to Deliver,Seri No {0} durum sunun için 'Uygun' olmalı
-Serial Nos Required for Serialized Item {0},Tefrika Ürün Serial Nos Zorunlu {0}
-Serial Number Series,Seri Numarası Serisi
-Serial number {0} entered more than once,Seri numarası {0} kez daha girdi
-Serialized Item {0} cannot be updated \					using Stock Reconciliation,Tefrika Öğe {0} güncelleme olamaz \ Stock Uzlaşma kullanarak
-Series,Seriler
-Series List for this Transaction,Bu İşlem için Seri Listesi
-Series Updated,Serisi Güncel
-Series Updated Successfully,Serisi Başarıyla Güncellendi
-Series is mandatory,Series zorunludur
-Series {0} already used in {1},Series {0} kullanılan {1}
-Service,Servis
-Service Address,Servis Adresi
-Service Tax,Hizmet Vergisi
-Services,Servisler
-Set,Ayarla
-"Set Default Values like Company, Currency, Current Fiscal Year, etc.","Vb Şirket, Para, mevcut mali yılın gibi ayarla Varsayılan Değerler"
-Set Item Group-wise budgets on this Territory. You can also include seasonality by setting the Distribution.,Bu topraklardan Ürün Grubu-bilge bütçeler belirleyin. Ayrıca Dağıtım ayarlayarak mevsimsellik içerebilir.
-Set Status as Available,Olarak mevcut ayarla Durum
-Set as Default,Varsayılan olarak ayarla
-Set as Lost,Kayıp olarak ayarla
-Set prefix for numbering series on your transactions,Set prefix for numbering series on your transactions
-Set targets Item Group-wise for this Sales Person.,Set targets Item Group-wise for this Sales Person.
-Setting Account Type helps in selecting this Account in transactions.,Setting Account Type helps in selecting this Account in transactions.
-Setting this Address Template as default as there is no other default,Başka hiçbir varsayılan olduğu gibi varsayılan olarak bu Adres Template ayarlanması
-Setting up...,Kurma ...
-Settings,Ayarlar
-Settings for HR Module,İK Modülü Ayarları
-"Settings to extract Job Applicants from a mailbox e.g. ""jobs@example.com""","Bir posta kutusu örneğin ""jobs@example.com"" dan İş Başvuru ayıklamak için Ayarlar"
-Setup,Kurulum
-Setup Already Complete!!,Kur Zaten Tamamlandı!
-Setup Complete,Kurulum Tamamlandı
-Setup SMS gateway settings,Kurulum SMS ağ geçidi ayarları
-Setup Series,Kurulum Serisi
-Setup Wizard,Kurulum Sihirbazı
-Setup incoming server for jobs email id. (e.g. jobs@example.com),"Işler e-posta id için kurulum gelen sunucu. (Örneğin, jobs@example.com)"
-Setup incoming server for sales email id. (e.g. sales@example.com),"Satış e-posta id için kurulum gelen sunucu. (Örneğin, sales@example.com)"
-Setup incoming server for support email id. (e.g. support@example.com),"Destek e-posta id için kurulum gelen sunucu. (Örneğin, support@example.com)"
-Share,paylaş
-Share With,Ile paylaş
-Shareholders Funds,Hissedarlar Fonlar
-Shipments to customers.,Müşterilere yapılan sevkiyatlar.
-Shipping,Nakliye
-Shipping Account,Nakliye Hesap
-Shipping Address,Gönderim Adresi
-Shipping Amount,Kargo Tutarı
-Shipping Rule,Kargo Kural
-Shipping Rule Condition,Kargo Kural Durum
-Shipping Rule Conditions,Kargo Kural Koşullar
-Shipping Rule Label,Kargo Kural Etiket
-Shop,Mağaza
-Shopping Cart,Alışveriş Sepeti
-Short biography for website and other publications.,Web sitesi ve diğer yayınlar için kısa biyografi.
-"Show ""In Stock"" or ""Not in Stock"" based on stock available in this warehouse.","""Stok"" göstermek veya ""Not Stock"" bu depoda mevcut stok göre."
-"Show / Hide features like Serial Nos, POS etc.","Vb Seri Nos, POS gibi göster / gizle özellikleri"
-Show In Website,Web Sitesi göster
-Show a slideshow at the top of the page,Sayfanın üst kısmında bir slayt göster
-Show in Website,Web sitesi Göster
-Show rows with zero values,Sıfır değerleri olan satırları göster
-Show this slideshow at the top of the page,Sayfanın üst kısmında bu slaytı göster
-Sick Leave,Hastalık izni
-Signature,Imza
-Signature to be appended at the end of every email,Her e-postanın sonuna eklenecek İmza
-Single,Tek
-Single unit of an Item.,Bir ürünün Tek birimi.
-Sit tight while your system is being setup. This may take a few moments.,Sistem kurulum edilirken otur. Bu işlem birkaç dakika sürebilir.
-Slideshow,Slayt göstersi
-Soap & Detergent,Sabun ve Deterjan
-Software,Yazılım
-Software Developer,Yazılım Geliştirici
-"Sorry, Serial Nos cannot be merged","Üzgünüz, Seri Nos birleştirilmiş olamaz"
-"Sorry, companies cannot be merged","Üzgünüz, şirketler birleşti edilemez"
-Source,Kaynak
-Source File,Kaynak Dosyası
-Source Warehouse,Kaynak Depo
-Source and target warehouse cannot be same for row {0},Kaynak ve hedef depo satır için aynı olamaz {0}
-Source of Funds (Liabilities),Fon kaynağı (Yükümlülükleri)
-Source warehouse is mandatory for row {0},Kaynak depo satır için zorunludur {0}
-Spartan,Spartalı
-"Special Characters except ""-"" and ""/"" not allowed in naming series","Dışında özel karakterler ""-"" ve ""/"" serisi adlandırma izin yok"
-Specification Details,Teknik Detaylar
-Specifications,Özellikler
-"Specify a list of Territories, for which, this Price List is valid","Toprakları bir listesini belirtin, bunun için, bu Fiyat Listesi geçerlidir"
-"Specify a list of Territories, for which, this Shipping Rule is valid","Toprakları bir listesini belirtin, bunun için, bu Kargo Kural geçerlidir"
-"Specify a list of Territories, for which, this Taxes Master is valid","Toprakları bir listesini belirtin, bunun için, bu Usta geçerlidir Vergiler"
-"Specify the operations, operating cost and give a unique Operation no to your operations.","Işlemleri, işletme maliyeti belirtin ve operasyon için benzersiz bir operasyon hayır verir."
-Split Delivery Note into packages.,Paketler halinde İrsaliye Böl.
-Sports,Spor
-Sr,Sr
-Standard,Standart
-Standard Buying,Standart Satın Alma
-Standard Reports,Standart Raporlar
-Standard Selling,Standart Satış
-Standard contract terms for Sales or Purchase.,Satış veya Satın Alma için standart sözleşme şartları.
-Start,Başlangıç
-Start Date,Başlangıç Tarihi
-Start date of current invoice's period,Start date of current invoice's period
-Start date should be less than end date for Item {0},Başlangıç ​​tarihi Ürün için bitiş tarihinden daha az olmalıdır {0}
-State,Devlet
-Statement of Account,Hesap Tablosu
-Static Parameters,Statik Parametreler
-Status,Durum
-Status must be one of {0},Durum biri olmalıdır {0}
-Status of {0} {1} is now {2},{0} {1} şimdi durumu {2}
-Status updated to {0},Durum güncellendi {0}
-Statutory info and other general information about your Supplier,Yasal bilgi ve alanı ile ilgili diğer genel bilgiler
-Stay Updated,Güncel Kalın
-Stock,Stok
-Stock Adjustment,Stok Ayarı
-Stock Adjustment Account,Stok Düzeltme Hesabı
-Stock Ageing,Stok Yaşlanma
-Stock Analytics,Stok Analytics
-Stock Assets,Hazır Varlıklar
-Stock Balance,Stok Bakiye
-Stock Entries already created for Production Order ,Stock Entries already created for Production Order 
-Stock Entry,Stok Girişi
-Stock Entry Detail,Stok Giriş Detayı
-Stock Expenses,Stok Giderleri
-Stock Frozen Upto,Stok Upto Frozen
-Stock Ledger,Stock Ledger
-Stock Ledger Entry,Stock Ledger Entry
-Stock Ledger entries balances updated,Stok Ledger güncellendi dengelerini girişleri
-Stock Level,Stok Düzeyi
-Stock Liabilities,Stok Yükümlülükler
-Stock Projected Qty,Stok Adet Öngörülen
-Stock Queue (FIFO),Stok Queue (FIFO)
-Stock Received But Not Billed,Stok Alınan Ama Faturalı değil
-Stock Reconcilation Data,Stok mutabakatı Verileri
-Stock Reconcilation Template,Stok mutabakatı Şablon
-Stock Reconciliation,Stok Uzlaşma
-"Stock Reconciliation can be used to update the stock on a particular date, usually as per physical inventory.","Stok Uzlaşma genellikle fiziksel envanter başına, belirli bir tarihte stok güncellemek için kullanılabilir."
-Stock Settings,Stok Ayarları
-Stock UOM,Stok Ürün Birimi (ÜB)
-Stock UOM Replace Utility,Stok Ürün Birimi (ÜB) Replace Utility
-Stock UOM updatd for Item {0},Ürün için stok UoM updatd {0}
-Stock Uom,Stok uom
-Stock Value,Stok Değeri
-Stock Value Difference,Stok Değer Farkı
-Stock balances updated,Stok bakiyeleri güncellendi
-Stock cannot be updated against Delivery Note {0},Stok İrsaliye karşı güncellenen olamaz {0}
-Stock entries exist against warehouse {0} cannot re-assign or modify 'Master Name',Stok girişleri {0} 'Usta Adı' yeniden atamak ya da değiştiremez ambarında mevcuttur
-Stock transactions before {0} are frozen,{0} önce hisse senedi işlemleri dondurulur
-Stop,Dur
-Stop Birthday Reminders,Dur Birthday Reminders
-Stop Material Request,Dur Malzeme Talebi
-Stop users from making Leave Applications on following days.,Şu günlerde bırak Uygulamaları yapmasını durdurmak.
-Stop!,Durun!
-Stopped,Durduruldu
-Stopped order cannot be cancelled. Unstop to cancel.,Durduruldu sipariş iptal edilemez. Iptal etmek için unstop.
-Stores,Mağazalar
-Stub,Koçan
-Sub Assemblies,Alt Kurullar
-"Sub-currency. For e.g. ""Cent""","Alt birimi. Örneğin ""içinCent """
-Subcontract,Alt sözleşme
-Subject,Konu
-Submit Salary Slip,Maaş Slibi Gönder
-Submit all salary slips for the above selected criteria,Yukarıda seçilen ölçütler için tüm maaş makbuzları Gönder
-Submit this Production Order for further processing.,Daha fazla işlem için bu Üretim Siparişi gönderin.
-Submitted,Gönderildi
-Subsidiary,Yardımcı
-Successful: ,Successful: 
-Successfully Reconciled,Başarıyla uzlaşmış
-Suggestions,Öneriler
-Sunday,Pazar
-Supplier,Tedarikçi
-Supplier (Payable) Account,Tedarikçi (Ödenecek) Hesap
-Supplier (vendor) name as entered in supplier master,Supplier (vendor) name as entered in supplier master
-Supplier > Supplier Type,Tedarikçi> Tedarikçi Türü
-Supplier Account Head,Tedarikçi Hesap Başkanı
-Supplier Address,Tedarikçi Adresi
-Supplier Addresses and Contacts,Tedarikçi Adresler ve İletişim
-Supplier Details,Tedarikçi Bilgileri
-Supplier Intro,Tedarikçi Intro
-Supplier Invoice Date,Tedarikçi Fatura Tarihi
-Supplier Invoice No,Tedarikçi Fatura No
-Supplier Name,Tedarikçi Adı
-Supplier Naming By,Tedarikçi İsimlendirme tarafından
-Supplier Part Number,Tedarikçi Parça Numarası
-Supplier Quotation,Tedarikçi Teklif
-Supplier Quotation Item,Tedarikçi Teklif Ürün
-Supplier Reference,Tedarikçi referansı
-Supplier Type,Tedarikçi Türü
-Supplier Type / Supplier,Tedarikçi Türü / Tedarikçi
-Supplier Type master.,Tedarikçi Türü usta.
-Supplier Warehouse,Tedarikçi Deposu
-Supplier Warehouse mandatory for sub-contracted Purchase Receipt,Taşeronluk Satın Alma Makbuzu için zorunlu alanı Depo
-Supplier database.,Tedarikçi veritabanı.
-Supplier master.,Tedarikçi usta.
-Supplier warehouse where you have issued raw materials for sub - contracting,Supplier warehouse where you have issued raw materials for sub - contracting
-Supplier-Wise Sales Analytics,Tedarikçi-Wise Satış Analytics
-Support,Destek
-Support Analtyics,Destek Analtyics
-Support Analytics,Destek Analytics
-Support Email,E-posta desteği
-Support Email Settings,Destek E-posta Ayarları
-Support Password,Destek Şifre
-Support Ticket,Support Ticket
-Support queries from customers.,Müşterilerden gelen desteği sorgular.
-Symbol,Sembol
-Sync Support Mails,Sync Support Mails
-Sync with Dropbox,Dropbox ile senkronize
-Sync with Google Drive,Google Drive ile senkronize
-System,Sistem
-System Settings,Sistem Ayarları
-"System User (login) ID. If set, it will become default for all HR forms.","Sistem kullanıcı (giriş) kimliği. Ayarlarsanız, tüm İK formları için varsayılan olacaktır."
-TDS (Advertisement),TDS (Reklam)
-TDS (Commission),TDS (Komisyon)
-TDS (Contractor),TDS (Müteahhit)
-TDS (Interest),TDS (Faiz)
-TDS (Rent),TDS (Kiralık)
-TDS (Salary),TDS (Maaş)
-Target  Amount,Hedef Miktarı
-Target Detail,Hedef Ayrıntısı
-Target Details,Hedef Detayları
-Target Details1,Hedef Detayları1
-Target Distribution,Hedef Dağıtım
-Target On,Hedef On
-Target Qty,Hedef Miktar
-Target Warehouse,Hedef Deposu
-Target warehouse in row {0} must be same as Production Order,Arka arkaya Hedef depo {0} aynı olmalıdır Üretim Sipariş
-Target warehouse is mandatory for row {0},Hedef depo satır için zorunludur {0}
-Task,Görev
-Task Details,Görev Detayları
-Tasks,Görevler
-Tax,Vergi
-Tax Amount After Discount Amount,İndirim Tutarı Vergi Sonrası Tutar
-Tax Assets,Vergi Varlığı
-Tax Category can not be 'Valuation' or 'Valuation and Total' as all items are non-stock items,Vergi Kategori 'değerleme' veya 'Değerleme ve Total' tüm öğeleri olmayan stok öğeler gibi olamaz
-Tax Rate,Vergi oranı
-Tax and other salary deductions.,Vergi ve diğer maaş kesintileri.
-Tax detail table fetched from item master as a string and stored in this field.Used for Taxes and Charges,Tax detail table fetched from item master as a string and stored in this field.Used for Taxes and Charges
-Tax template for buying transactions.,Işlemleri satın almak için vergi şablonu.
-Tax template for selling transactions.,Satımın için vergi şablonu.
-Taxable,Vergilendirilebilir
-Taxes,Vergiler
-Taxes and Charges,Vergiler ve Harçlar
-Taxes and Charges Added,Vergi ve Masraflar eklendi
-Taxes and Charges Added (Company Currency),Eklenen Vergi ve Harçlar (Company Para)
-Taxes and Charges Calculation,Vergiler ve Ücretler Hesaplama
-Taxes and Charges Deducted,Mahsup Vergiler ve Harçlar
-Taxes and Charges Deducted (Company Currency),Mahsup Vergi ve Harçlar (Company Para)
-Taxes and Charges Total,Vergi ve Masraflar Toplam
-Taxes and Charges Total (Company Currency),Vergi ve Ücretler Toplamı (Şirket para birimi)
-Technology,Teknoloji
-Telecommunications,Telekomünikasyon
-Telephone Expenses,Telefon Giderleri
-Television,Televizyon
-Template,Şablon
-Template for performance appraisals.,Performans değerlendirmeleri için şablon.
-Template of terms or contract.,Template of terms or contract.
-Temporary Accounts (Assets),Geçici Hesaplar (Varlıklar)
-Temporary Accounts (Liabilities),Geçici Hesaplar (Yükümlülükler)
-Temporary Assets,Geçici Varlıklar
-Temporary Liabilities,Geçici Yükümlülükler
-Term Details,Dönem Ayrıntıları
-Terms,Tanımlar
-Terms and Conditions,Şartlar ve Koşullar
-Terms and Conditions Content,Şartlar ve Koşullar İçerik
-Terms and Conditions Details,Şartlar ve Koşullar Detayları
-Terms and Conditions Template,Şartlar ve Koşullar Şablon
-Terms and Conditions1,Terms and Conditions2
-Terretory,Terretory
-Territory,Bölge
-Territory / Customer,Eyalet / Müşteri
-Territory Manager,Bölge Müdürü
-Territory Name,Bölge isim
-Territory Target Variance Item Group-Wise,Eyalet Hedef Varyans Ürün Grup-Wise
-Territory Targets,Bölge Hedefleri
-Test,Test
-Test Email Id,Test E-posta Kimliği
-Test the Newsletter,Bülten sınayın
-The BOM which will be replaced,Değiştirilir Ürün Birimi (ÜB)
-The First User: You,İlk Kullanıcı: Sen
-"The Item that represents the Package. This Item must have ""Is Stock Item"" as ""No"" and ""Is Sales Item"" as ""Yes""","Paketi temsil Item. ""Hayır"" ve ""Evet"" olarak ""Satış Item Is"" Bu Öğe ""Stok Öğe mi"" olmalı"
-The Organization,Organizasyon
-"The account head under Liability, in which Profit/Loss will be booked","Kar / Zarar rezerve edileceği Sorumluluk altında hesap kafası,"
-The date on which next invoice will be generated. It is generated on submit.,Sonraki fatura oluşturulur hangi tarih. Bu teslim oluşturulur.
-The date on which recurring invoice will be stop,Yinelenen fatura durdurmak edileceği tarih
-"The day of the month on which auto invoice will be generated e.g. 05, 28 etc ","The day of the month on which auto invoice will be generated e.g. 05, 28 etc "
-The day(s) on which you are applying for leave are holiday. You need not apply for leave.,Eğer izni için başvuran hangi gün (ler) tatil vardır. Sen izin talebinde gerekmez.
-The first Leave Approver in the list will be set as the default Leave Approver,Listedeki ilk bırak Approver varsayılan bırak Approver olarak kurulacaktır
-The first user will become the System Manager (you can change that later).,İlk kullanıcı (bunu daha sonra değiştirebilirsiniz) Sistem Yöneticisi olacaktır.
-The gross weight of the package. Usually net weight + packaging material weight. (for print),Paketin brüt ağırlığı. Genellikle net ağırlığı + ambalaj malzemesi ağırlığı. (Baskı için)
-The name of your company for which you are setting up this system.,Bu sistemi kurmak için hangi şirket ismi.
-The net weight of this package. (calculated automatically as sum of net weight of items),Bu paketin net ağırlığı. (Öğelerin net ağırlığı toplamı otomatik olarak hesaplanır)
-The new BOM after replacement,Değişiminden sonra yeni  Ürün Birimi (ÜB)
-The rate at which Bill Currency is converted into company's base currency,The rate at which Bill Currency is converted into company's base currency
-The unique id for tracking all recurring invoices. It is generated on submit.,Tüm yinelenen faturaların takibi için benzersiz kimliği. Bu teslim oluşturulur.
-"Then Pricing Rules are filtered out based on Customer, Customer Group, Territory, Supplier, Supplier Type, Campaign, Sales Partner etc.","Sonra Fiyatlandırma Kurallar Müşteri dayalı filtre edilir, Müşteri Grubu, Territory, Tedarikçi, Tedarikçi Tipi, Kampanya, Satış Ortağı vb"
-There are more holidays than working days this month.,Bu ay iş günü daha tatil vardır.
-"There can only be one Shipping Rule Condition with 0 or blank value for ""To Value""","Sadece ""değerini"" için 0 veya boş değere sahip bir Nakliye Kural Durumu olabilir"
-There is not enough leave balance for Leave Type {0},Bırak Tip için yeterli izni denge yok {0}
-There is nothing to edit.,Düzenlemek için bir şey yok.
-There was an error. One probable reason could be that you haven't saved the form. Please contact support@erpnext.com if the problem persists.,Bir hata oluştu. Bir muhtemel nedeni formu kaydettiğiniz değil ki olabilir. Sorun devam ederse support@erpnext.com başvurun.
-There were errors.,Hataları vardı.
-This Currency is disabled. Enable to use in transactions,Bu para devre dışı bırakılır. Işlemler kullanmak için etkinleştirin
-This Leave Application is pending approval. Only the Leave Apporver can update status.,Bu bırak Uygulama onayı bekliyor. Sadece bırak Apporver durumunu güncelleyebilirsiniz.
-This Time Log Batch has been billed.,Bu Saat Günlük Toplu fatura edilmiştir.
-This Time Log Batch has been cancelled.,Bu Saat Günlük Toplu iptal edildi.
-This Time Log conflicts with {0},This Time Log ile çakışan {0}
-This format is used if country specific format is not found,Ülkeye özgü biçimi bulunamadı değilse bu formatı kullanılır
-This is a root account and cannot be edited.,Bu root hesabı ve düzenlenemez.
-This is a root customer group and cannot be edited.,Bu bir kök müşteri grubu ve düzenlenemez.
-This is a root item group and cannot be edited.,Bu bir kök öğe grup ve düzenlenemez.
-This is a root sales person and cannot be edited.,Bu bir kök satış kişi ve düzenlenemez.
-This is a root territory and cannot be edited.,Bu bir kök bölge ve düzenlenemez.
-This is an example website auto-generated from ERPNext,Bu ERPNext itibaren otomatik olarak üretilen bir örnek web sitesi
-This is the number of the last created transaction with this prefix,This is the number of the last created transaction with this prefix
-This will be used for setting rule in HR module,This will be used for setting rule in HR module
-Thread HTML,Konu HTML
-Thursday,Perşembe
-Time Log,Zaman yap
-Time Log Batch,Saat Günlük Toplu
-Time Log Batch Detail,Saat Günlük Toplu Detay
-Time Log Batch Details,Saat Günlük Toplu Detayları
-Time Log Batch {0} must be 'Submitted',Saat Günlük Toplu {0} 'Ekleyen' olmalı
-Time Log Status must be Submitted.,Zaman Günlüğü Durum gönderildi gerekir.
-Time Log for tasks.,Görevler için Zaman yap.
-Time Log is not billable,Zaman yap faturalandırılabilir değil
-Time Log {0} must be 'Submitted',Zaman yap {0} 'Ekleyen' olmalı
-Time Zone,Zaman Dilimi
-Time Zones,Saat Dilimleri
-Time and Budget,Zaman ve Bütçe
-Time at which items were delivered from warehouse,Depodan çıkış zamanı
-Time at which materials were received,Malzemelerin depoya giriş saati
-Title,Başlık
-Titles for print templates e.g. Proforma Invoice.,Baskı şablonları için Başlıklar Proforma Fatura örneğin.
-To,to
-To Currency,Para Birimi
-To Date,Bu tarihe kadar
-To Date should be same as From Date for Half Day leave,Tarih Yarım Gün izni Tarihten itibaren aynı olmalıdır
-To Date should be within the Fiscal Year. Assuming To Date = {0},Tarih Mali Yılı içinde olmalıdır. Tarihi varsayarsak = {0}
-To Discuss,To Discuss
-To Do List,Yapılacaklar Listesi
-To Package No.,To Package No.
-To Produce,Üretiliyor
-To Time,Time
-To Value,Değer Vermek
-To Warehouse,To Warehouse
-"To add child nodes, explore tree and click on the node under which you want to add more nodes.","Alt düğümlerin eklemek için, ağaç keşfetmek ve daha fazla düğüm eklemek istediğiniz altında düğüm üzerine tıklayın."
-"To assign this issue, use the ""Assign"" button in the sidebar.","Bu sorunu atamak kenar çubuğunda ""Ata"" düğmesini kullanın."
-To create a Bank Account,Banka Hesabı oluşturmak için
-To create a Tax Account,Vergi Hesabı oluşturmak için
-"To create an Account Head under a different company, select the company and save customer.","Farklı bir şirket altında bir Hesap Başkanı oluşturmak için, şirket seçmek ve müşteri kaydedin."
-To date cannot be before from date,Tarihten itibaren bugüne kadar önce olamaz
-To enable <b>Point of Sale</b> features,Satış <b> Noktası </ b> özelliklerini etkinleştirmek için
-To enable <b>Point of Sale</b> view,Satış </ b> bakış <b> Noktası etkinleştirmek için
-To get Item Group in details table,Detay tabloda Ürün Grubu almak için
-"To include tax in row {0} in Item rate, taxes in rows {1} must also be included","Arka arkaya vergi dahil {0} Ürün fiyatına, satırlara vergiler {1} da dahil edilmelidir"
-"To merge, following properties must be same for both items","Birleştirmek için, aşağıdaki özellikleri hem öğeler için aynı olmalıdır"
-"To not apply Pricing Rule in a particular transaction, all applicable Pricing Rules should be disabled.","Belirli bir işlem Fiyatlandırma Kuralı uygulamak değil, tüm uygulanabilir Fiyatlandırması Kuralları devre dışı bırakılmalıdır."
-"To set this Fiscal Year as Default, click on 'Set as Default'","Varsayılan olarak bu Mali Yılı ayarlamak için, 'Varsayılan olarak ayarla' seçeneğini tıklayın"
-To track any installation or commissioning related work after sales,Satış sonrası herhangi bir kurulum veya devreye alma ile ilgili çalışma izlemek için
-"To track brand name in the following documents Delivery Note, Opportunity, Material Request, Item, Purchase Order, Purchase Voucher, Purchaser Receipt, Quotation, Sales Invoice, Sales BOM, Sales Order, Serial No","Aşağıdaki dokümanlar İrsaliye, Fırsat, Malzeme Request, Öğe, Sipariş, Satın Alma Fişi, Alıcı Alındı, Teklifi, Satış Fatura, Satış BOM, Satış Siparişi, Seri No markası izlemek için"
-To track item in sales and purchase documents based on their serial nos. This is can also used to track warranty details of the product.,Bunların seri nos dayalı satış ve satın alma belgeleri öğeyi izlemek için. Bu
-To track items in sales and purchase documents with batch nos<br><b>Preferred Industry: Chemicals etc</b>,Toplu nos <br> <b> Tercih Sanayi ile satış ve satın alma belgeleri öğeleri izlemek için: Kimya vb </ b>
-To track items using barcode. You will be able to enter items in Delivery Note and Sales Invoice by scanning barcode of item.,Barkod kullanarak öğeleri izlemek için. Sen öğenin barkod tarayarak İrsaliye ve Satış Faturası öğelere girmek mümkün olacak.
-Too many columns. Export the report and print it using a spreadsheet application.,Çok fazla sütun. Raporu vermek ve bir elektronik tablo uygulaması kullanarak yazdırın.
-Tools,Araçlar
-Total,Toplam
-Total ({0}),Toplam ({0})
-Total Advance,Toplam Peşin
-Total Amount,Toplam Tutar
-Total Amount To Pay,Toplam Ödenecek Tutar
-Total Amount in Words,Yazı  ile Toplam Tutar
-Total Billing This Year: ,Total Billing This Year: 
-Total Characters,Toplam Karakterler
-Total Claimed Amount,Total Claimed Amount
-Total Commission,Toplam Komisyon
-Total Cost,Toplam Maliyet
-Total Credit,Toplam Alacak
-Total Debit,Toplam Borç
-Total Debit must be equal to Total Credit. The difference is {0},"Toplam Bankamatik Toplam Kredi eşit olmalıdır. Aradaki fark, {0}"
-Total Deduction,Toplam Kesinti
-Total Earning,Toplam Kazanç
-Total Experience,Toplam Deneyim
-Total Hours,Toplam Saat
-Total Hours (Expected),Toplam Saat (Beklenen)
-Total Invoiced Amount,Toplam Faturalanan Tutar
-Total Leave Days,Toplam izin günü
-Total Leaves Allocated,Toplam  Ayrılanlar
-Total Message(s),Toplam Mesaj (lar)
-Total Operating Cost,Toplam İşletme Maliyeti
-Total Points,Toplam Sayı
-Total Raw Material Cost,Toplam Hammadde Maliyeti
-Total Sanctioned Amount,Toplam Yaptırım Tutar
-Total Score (Out of 5),Toplam Puan (5 Üzerinden)
-Total Tax (Company Currency),Toplam Vergi (Şirket para birimi)
-Total Taxes and Charges,Toplam Vergiler ve Harçlar
-Total Taxes and Charges (Company Currency),Toplam Vergi ve Harçlar (Company Para)
-Total allocated percentage for sales team should be 100,Satış ekibi için ayrılan toplam yüzde 100 olmalıdır
-Total amount of invoices received from suppliers during the digest period,Sindirmek dönemde tedarikçilerden alınan faturaların toplam tutarı
-Total amount of invoices sent to the customer during the digest period,Özet döneminde müşteriye gönderilen faturaların toplam tutarı
-Total cannot be zero,Toplam sıfır olamaz
-Total in words,Yazı ile toplam
-Total points for all goals should be 100. It is {0},Tüm hedefler için toplam puan 100 olmalıdır. Bu {0}
-Total valuation for manufactured or repacked item(s) can not be less than total valuation of raw materials,Üretilen veya repacked öğe (ler) için Toplam değerleme hammadde toplam değerlemesi az olamaz
-Total weightage assigned should be 100%. It is {0},Atanan toplam weightage% 100 olmalıdır. Bu {0}
-Totals,Toplamlar
-Track Leads by Industry Type.,Parça Sanayi Türüne göre Talepleri.
-Track this Delivery Note against any Project,Track this Delivery Note against any Project
-Track this Sales Order against any Project,Track this Sales Order against any Project
-Transaction,Işlem
-Transaction Date,İşlem Tarihi
-Transaction not allowed against stopped Production Order {0},İşlem durduruldu Üretim Emri karşı izin {0}
-Transfer,Transfer
-Transfer Material,Transferi Malzeme
-Transfer Raw Materials,Hammaddeleri Transferi
-Transferred Qty,Adet Aktarılan
-Transportation,Taşıma
-Transporter Info,Transporter Bilgiler
-Transporter Name,Transporter Adı
-Transporter lorry number,Transporter kamyon sayısı
-Travel,Gezi
-Travel Expenses,Seyahat Giderleri
-Tree Type,Ağaç Type
-Tree of Item Groups.,Ürün Grupları ağaç.
-Tree of finanial Cost Centers.,Finanial Maliyet Merkezlerinin ağaç.
-Tree of finanial accounts.,Finanial hesapların ağaç.
-Trial Balance,Mizan
-Tuesday,Salı
-Type,Tip
-Type of document to rename.,Yeniden adlandırmak için belge türü.
-"Type of leaves like casual, sick etc.","Casual, hasta vs gibi yaprakların Türü"
-Types of Expense Claim.,Gider  türleri.
-Types of activities for Time Sheets,Zaman Levhalar için etkinlikler Türleri
-"Types of employment (permanent, contract, intern etc.).","Istihdam (daimi, sözleşmeli, stajyer vb) Türleri."
-UOM Conversion Detail,Ürün Birimi (ÜB) Dönüşüm Ayrıntısı
-UOM Conversion Details,Ürün Birimi (ÜB) Dönüşümü Detayları
-UOM Conversion Factor,Ürün Birimi (ÜB) Dönüşüm Faktörü
-UOM Conversion factor is required in row {0},UOM Dönüşüm faktörü satırda gereklidir {0}
-UOM Name,Ürün Birimi (ÜB) Adı
-UOM coversion factor required for UOM: {0} in Item: {1},UOM için gerekli UoM coversion faktörü: {0} Öğe: {1}
-Under AMC,AMC altında
-Under Graduate,Lisans Altı
-Under Warranty,Garanti Altında
-Unit,Birim
-Unit of Measure,Ölçü Birimi
-Unit of Measure {0} has been entered more than once in Conversion Factor Table,Ölçü Birimi {0} daha Katsayı Tablo kez daha girildi
-"Unit of measurement of this item (e.g. Kg, Unit, No, Pair).","Bu madde (örneğin Kg, Ünitesi, Hayır, Pair) ölçü birimi."
-Units/Hour,Birimler / Saat
-Units/Shifts,Birimler / vardiya
-Unpaid,Ödenmemiş
-Unreconciled Payment Details,Uzlaşmayan Ödeme Ayrıntıları
-Unscheduled,Planlanmamış
-Unsecured Loans,Teminatsız Krediler
-Unstop,Tıpasını çıkarmak
-Unstop Material Request,Dolgusu Malzeme Talebi
-Unstop Purchase Order,Dolgusu Sipariş
-Unsubscribed,Üyelikten çıkanlar
-Update,Güncelleştir
-Update Clearance Date,Update Clearance Date
-Update Cost,Güncelleme Maliyeti
-Update Finished Goods,Güncelleme Mamüller
-Update Landed Cost,Güncelleme Maliyet indi
-Update Series,Update Serisi
-Update Series Number,Update Serisi sayısı
-Update Stock,Stok Güncelleme
-Update bank payment dates with journals.,Update bank payment dates with journals.
-Update clearance date of Journal Entries marked as 'Bank Entry',Journal Entries Update temizlenme tarihi 'Banka Fişler' olarak işaretlenmiş
-Updated,Güncellenmiş
-Updated Birthday Reminders,Güncelleme Birthday Reminders
-Upload Attendance,Katılımcı ekle
-Upload Backups to Dropbox,Dropbox Yedekler yükle
-Upload Backups to Google Drive,Google Drive'a Yedekler yükle
-Upload HTML,HTML yükle
-Upload a .csv file with two columns: the old name and the new name. Max 500 rows.,Eski adı ve yeni adı:. İki sütunlu bir csv dosyası yükleyin. Max 500 satırlar.
-Upload attendance from a .csv file,Upload attendance from a .csv file
-Upload stock balance via csv.,Upload stock balance via csv.
-Upload your letter head and logo - you can edit them later.,Mektup baş ve logo yükleyin - daha sonra bunları düzenleyebilirsiniz.
-Upper Income,Üst Gelir
-Urgent,Acil
-Use Multi-Level BOM,Multi-Level Malzeme Listesi (ML) kullanın
-Use SSL,SSL kullan
-Used for Production Plan,Üretim Planı için kullanılan
-User,Kullanıcı
-User ID,Kullanıcı Kimliği
-User ID not set for Employee {0},Kullanıcı kimliği Çalışanlara ayarlı değil {0}
-User Name,Kullanıcı adı
-User Name or Support Password missing. Please enter and try again.,Kullanıcı Adı veya Destek Şifre eksik. Girin ve tekrar deneyin.
-User Remark,Kullanıcı Açıklama
-User Remark will be added to Auto Remark,User Remark will be added to Auto Remark
-User Remarks is mandatory,Kullanıcı zorunludur Açıklamalar
-User Specific,Kullanıcı Özgül
-User must always select,Kullanıcı her zaman seçmeli
-User {0} is already assigned to Employee {1},Kullanıcı {0} zaten Çalışan atanmış {1}
-User {0} is disabled,Kullanıcı {0} devre dışı
-Username,Kullanıcı Adı
-Users with this role are allowed to create / modify accounting entry before frozen date,Bu role sahip kullanıcılar dondurulmuş tarihten önce muhasebe girdisini değiştirmek / oluşturmak için izin verilir
-Users with this role are allowed to set frozen accounts and create / modify accounting entries against frozen accounts,Bu role sahip kullanıcılar dondurulmuş hesaplara karşı muhasebe kayıtlarını değiştirmek / dondurulmuş hesapları ayarlamak ve oluşturmak için izin verilir
-Utilities,Kamu hizmetleri
-Utility Expenses,Yardımcı Giderleri
-Valid For Territories,Toprakları için geçerli
-Valid From,Itibaren geçerli
-Valid Upto,geçerlidir
-Valid for Territories,Toprakları için geçerli
-Validate,Onayla
-Valuation,Değerleme
-Valuation Method,Değerleme Yöntemi
-Valuation Rate,Değerleme Oranı
-Valuation Rate required for Item {0},Ürün için gerekli Değerleme Oranı {0}
-Valuation and Total,Değerleme ve Toplam
-Value,Değer
-Value or Qty,Değer veya Adet
-Vehicle Dispatch Date,Araç Sevk Tarihi
-Vehicle No,Araç yok
-Venture Capital,Girişim Sermayesi
-Verified By,Verified By
-View Ledger,Görünüm Ledger
-View Now,Şimdi görüntüle
-Visit report for maintenance call.,Bakım çağrısı için rapor alır.
-Voucher #,Çeki #
-Voucher Detail No,Fiş Detay no
-Voucher Detail Number,Fiş Detay Numarası
-Voucher ID,Fiş numarası
-Voucher No,Fiş no
-Voucher Type,Fiş Tipi
-Voucher Type and Date,Fiş Tipi ve Tarih
-Walk In,Walk In
-Warehouse,Depo
-Warehouse Contact Info,Depo İletişim Bilgileri
-Warehouse Detail,Depo Detay
-Warehouse Name,Depo Adı
-Warehouse and Reference,Depo ve Referans
-Warehouse can not be deleted as stock ledger entry exists for this warehouse.,"Hisse senedi defteri girişi, bu depo için var gibi depo silinemez."
-Warehouse can only be changed via Stock Entry / Delivery Note / Purchase Receipt,Depo sadece Stok Giriş / İrsaliye / Satın Alma Makbuzu ile değiştirilebilir
-Warehouse cannot be changed for Serial No.,Depo Seri No için değiştirilemez
-Warehouse is mandatory for stock Item {0} in row {1},Depo stok Ürün için zorunludur {0} üst üste {1}
-Warehouse is missing in Purchase Order,Depo Satınalma Siparişi eksik
-Warehouse not found in the system,Sistemde bulunan değildir Depo
-Warehouse required for stock Item {0},Stok Öğe için gerekli depo {0}
-Warehouse where you are maintaining stock of rejected items,Warehouse where you are maintaining stock of rejected items
-Warehouse {0} can not be deleted as quantity exists for Item {1},Ürün miktarı için var gibi depo {0} silinemez {1}
-Warehouse {0} does not belong to company {1},Depo {0} ait değil şirket {1}
-Warehouse {0} does not exist,Depo {0} yok
-Warehouse {0}: Company is mandatory,Depo {0}: Şirket zorunludur
-Warehouse {0}: Parent account {1} does not bolong to the company {2},Depo {0}: Ana hesap {1} şirkete BOLONG gelmez {2}
-Warehouse-Wise Stock Balance,Depo-Wise Stok Bakiye
-Warehouse-wise Item Reorder,Depo-bilge Ürün Reorder
-Warehouses,Depolar
-Warehouses.,Depolar.
-Warn,Uyarı
-Warning: Leave application contains following block dates,Uyarı: Uygulama aşağıdaki blok tarih içeriyor bırak
-Warning: Material Requested Qty is less than Minimum Order Qty,Uyarı: Adet İstenen Malzeme Minimum Sipariş Miktar az
-Warning: Sales Order {0} already exists against same Purchase Order number,Uyarı: Satış Sipariş {0} zaten Aynı Sipariş sayıda karşı var
-Warning: System will not check overbilling since amount for Item {0} in {1} is zero,Uyarı: Sistem {0} {1} sıfır olarak Ürün için bir miktar beri overbilling kontrol olmaz
-Warranty / AMC Details,Garanti / AMC Detayları
-Warranty / AMC Status,Garanti / AMC Durum
-Warranty Expiry Date,Garanti Son Kullanma Tarihi
-Warranty Period (Days),Garanti Süresi (Gün)
-Warranty Period (in days),Garanti Süresi (gün)
-We buy this Item,Bu Ürün satın
-We sell this Item,Biz bu Ürün satmak
-Website,Web sitesi
-Website Description,Web Sitesi Tanıtım
-Website Item Group,Web Sitesi Ürün Grubu
-Website Item Groups,Web Sitesi Ürün Grupları
-Website Settings,Web Sitesi Ayarları
-Website Warehouse,Web Sitesi Atölyesi
-Wednesday,Çarşamba
-Weekly,Haftalık
-Weekly Off,Weekly Off
-Weight UOM,Ağırlık ÜB
-"Weight is mentioned,\nPlease mention ""Weight UOM"" too","Ağırlık belirtilen, \n ""Ağırlık uom"" belirtiniz çok"
-Weightage,Weightage
-Weightage (%),Weightage (%)
-Welcome,Hoşgeldiniz
-Welcome to ERPNext. Over the next few minutes we will help you setup your ERPNext account. Try and fill in as much information as you have even if it takes a bit longer. It will save you a lot of time later. Good Luck!,ERPNext hoşgeldiniz. Önümüzdeki birkaç dakika içinde biz size kurulum sizin ERPNext hesap yardımcı olacaktır. Deneyin ve biraz uzun sürecek olsa bile sahip olduğu kadar çok bilgi doldurun. Bu size daha sonra çok zaman kazandıracak. Iyi şanslar!
-Welcome to ERPNext. Please select your language to begin the Setup Wizard.,ERPNext hoşgeldiniz. Kurulum Sihirbazı başlatmak için dilinizi seçiniz.
-What does it do?,Ne yapar?
-"When any of the checked transactions are ""Submitted"", an email pop-up automatically opened to send an email to the associated ""Contact"" in that transaction, with the transaction as an attachment. The user may or may not send the email.","Kontrol işlemlerin herhangi bir ""gönderildi"" zaman, bir e-posta pop-up otomatik ek olarak işlem ile, bu işlem ilişkili ""İletişim"" bir e-posta göndermek için açıldı. Kullanıcı veya e-posta göndermek olmayabilir."
-"When submitted, the system creates difference entries to set the given stock and valuation on this date.","Teslim olduğunda, sistem bu tarihte verilen stok ve değerleme ayarlamak için fark girdilerini oluşturur."
-Where items are stored.,Ürünlerin depolandığı yer
-Where manufacturing operations are carried out.,Üretim faaliyetlerinin yürütüldüğü yerlerde.
-Widowed,Dul
-Will be calculated automatically when you enter the details,Eğer detayları girdiğinizde otomatik olarak hesaplanır
-Will be updated after Sales Invoice is Submitted.,Satış Faturası Ekleyen sonra güncellenecektir.
-Will be updated when batched.,Batched zaman güncellenecektir.
-Will be updated when billed.,Gagalı zaman güncellenecektir.
-Wire Transfer,Elektronik transfer
-With Operations,Operasyon ile
-With Period Closing Entry,Dönem Kapanış Girişi ile
-Work Details,İş Detayları
-Work Done,Çalışma bitti
-Work In Progress,Çalışmalar Devam Ediyor
-Work-in-Progress Warehouse,Work-in-Progress Warehouse
-Work-in-Progress Warehouse is required before Submit,Work-in-Progress Warehouse sun önce gerekli
-Working,Çalışma
-Working Days,Çalışma Günleri
-Workstation,İş İstasyonu
-Workstation Name,İş İstasyonu Adı
-Write Off Account,Write Off Account
-Write Off Amount,Write Off Amount
-Write Off Amount <=,Write Off Amount <=
-Write Off Based On,Write Off Based On
-Write Off Cost Center,Write Off Cost Center
-Write Off Outstanding Amount,Write Off Outstanding Amount
-Write Off Entry,Write Off Entry
-Wrong Template: Unable to find head row.,Yanlış Şablon: kafa satır bulmak için açılamıyor.
-Year,Yıl
-Year Closed,Yıl Kapalı
-Year End Date,Yıl Bitiş Tarihi
-Year Name,Yıl Adı
-Year Start Date,Yıl Başlangıç ​​Tarihi
-Year of Passing,Geçmiş Yıllar
-Yearly,Yıllık
-Yes,Evet
-You are not authorized to add or update entries before {0},Sen önce girdilerini eklemek veya güncellemek için yetkiniz yok {0}
-You are not authorized to set Frozen value,Sen Frozen değerini ayarlamak için yetkiniz yok
-You are the Expense Approver for this record. Please Update the 'Status' and Save,Siz bu kayıt için Gider Onaylayan vardır. 'Durum' güncelleyin ve kaydet Lütfen
-You are the Leave Approver for this record. Please Update the 'Status' and Save,Siz bu kayıt için bırak Onaylayan vardır. 'Durum' güncelleyin ve kaydet Lütfen
-You can enter any date manually,Elle herhangi bir tarih girebilirsiniz
-You can enter the minimum quantity of this item to be ordered.,Sen sipariş için bu maddenin minimum miktar girebilirsiniz.
-You can not change rate if BOM mentioned agianst any item,BOM herhangi bir öğenin agianst söz eğer hızını değiştiremezsiniz
-You can not enter both Delivery Note No and Sales Invoice No. Please enter any one.,Hayır hem Teslim Not giremezsiniz ve Satış Fatura No birini girin.
-You can not enter current voucher in 'Against Journal Entry' column,Sen sütununda 'Journal Fiş Karşı' cari fiş giremezsiniz
-You can set Default Bank Account in Company master,Siz Firma master Varsayılan Banka Hesap ayarlayabilirsiniz
-You can start by selecting backup frequency and granting access for sync,Yedekleme sıklığını seçme ve senkronizasyon için erişim sağlayarak başlayabilirsiniz
-You can submit this Stock Reconciliation.,Bu Stok Uzlaşma gönderebilirsiniz.
-You can update either Quantity or Valuation Rate or both.,Siz Miktar veya Değerleme Oranı ya da her ikisini güncelleyebilirsiniz.
-You cannot credit and debit same account at the same time,Sen kredi ve aynı anda aynı hesap borçlandıramıyoruz
-You have entered duplicate items. Please rectify and try again.,Sen yinelenen öğeleri girdiniz. Düzeltmek ve tekrar deneyin.
-You may need to update: {0},Güncellemeniz gerekebilir: {0}
-You must Save the form before proceeding,Ilerlemeden önce formu kaydedin gerekir
-Your Customer's TAX registration numbers (if applicable) or any general information,Sizin Müşteri VERGİ sicil numaraları (varsa) veya herhangi bir genel bilgi
-Your Customers,Müşterileriniz
-Your Login Id,Giriş Kimliğiniz
-Your Products or Services,ürün veya hizmetleriniz
-Your Suppliers,Tedarikçileriniz
-Your email address,Eposta adresiniz
-Your financial year begins on,mali yılınız başlıyor
-Your financial year ends on,mali yılınız sona eriyor
-Your sales person who will contact the customer in future,Gelecekte müşteriyle irtibata geçecek satış temsilcisi
-Your sales person will get a reminder on this date to contact the customer,Your sales person will get a reminder on this date to contact the customer
-Your setup is complete. Refreshing...,Kurulum tamamlandı. Yenileniyor ...
-Your support email id - must be a valid email - this is where your emails will come!,Your support email id - must be a valid email - this is where your emails will come!
-[Error],[Hata]
-[Select],[Seç]
-`Freeze Stocks Older Than` should be smaller than %d days.,`Daha Eski Freeze Hisse`% d gün daha küçük olmalıdır.
-and,ve
-are not allowed.,izin verilmez.
-assigned by,tarafından atandı
-cannot be greater than 100,100 'den daha büyük olamaz
-"e.g. ""Build tools for builders""","örneğin """"Inşaatçılar için araçlar inşa"
-"e.g. ""MC""","örneğin ""MC """
-"e.g. ""My Company LLC""","örneğin ""Benim Company LLC """
-e.g. 5,örneğin 5
-"e.g. Bank, Cash, Credit Card","örn: Banka, Nakit, Kredi Kartı"
-"e.g. Kg, Unit, Nos, m","örneğin Kg, Birimi, Nos, m"
-e.g. VAT,örneğin KDV
-eg. Cheque Number,örn. Çek Numarası
-example: Next Day Shipping,örnek: Next Day Shipping
-lft,lft
-old_parent,old_parent
-rgt,rgt
-subject,konu
-to,(hesaba)
-website page link,website page link
-{0} '{1}' not in Fiscal Year {2},{0} '{1}' değil Mali Yılı {2}
-{0} Credit limit {0} crossed,{0} Kredi limiti {0} geçti
-{0} Serial Numbers required for Item {0}. Only {0} provided.,{0} öğesi için gerekli Seri Numaraları {0}. Sadece {0} sağlanmaktadır.
-{0} budget for Account {1} against Cost Center {2} will exceed by {3},{0} Hesabı için bütçe {1} Maliyet Merkezi karşı {2} {3} tarafından aşacaktır
-{0} can not be negative,{0} negatif olamaz
-{0} created,{0} oluşturuldu
-{0} does not belong to Company {1},{0} Şirket'e ait olmayan {1}
-{0} entered twice in Item Tax,{0} Ürün Vergi iki kez girdi
-{0} is an invalid email address in 'Notification Email Address',{0} 'Bildirim E-posta Adresi' Geçersiz bir e-posta adresi
-{0} is mandatory,{0} zorunludur
-{0} is mandatory for Item {1},{0} Ürün için zorunludur {1}
-{0} is mandatory. Maybe Currency Exchange record is not created for {1} to {2}.,{0} zorunludur. Belki Döviz rekor {2} ile {1} için yaratılmış değildir.
-{0} is not a stock Item,"{0}, bir hisse senedi değil Öğe"
-{0} is not a valid Batch Number for Item {1},{0} Ürün için geçerli bir parti numarası değil {1}
-{0} is not a valid Leave Approver. Removing row #{1}.,{0} geçerli bir ara Onaylayan değildir. Çıkarma satır # {1}.
-{0} is not a valid email id,{0} geçerli bir e-posta id değil
-{0} is now the default Fiscal Year. Please refresh your browser for the change to take effect.,{0} şimdi varsayılan Mali Yılı. Etkili olması değişim için tarayıcınızı yenileyin.
-{0} is required,{0} gereklidir
-{0} must be a Purchased or Sub-Contracted Item in row {1},{0} aralıksız bir satın veya Alt-Sözleşmeli Ürün olmalı {1}
-{0} must be reduced by {1} or you should increase overflow tolerance,{0} {1} azaltılabilir olmalıdır ya taşma toleransını artırmak gerekir
-{0} must have role 'Leave Approver',{0} rol 'bırak Approver' olmalı
-{0} valid serial nos for Item {1},Ürün için {0} geçerli bir seri no {1}
-{0} {1} against Bill {2} dated {3},{0} {1} Bill karşı {2} tarihli {3}
-{0} {1} against Invoice {2},{0} {1} Faturaya karşı {2}
-{0} {1} has already been submitted,{0} {1} zaten gönderildi
-{0} {1} has been modified. Please refresh.,"{0}, {1} modifiye edilmiştir. Lütfen yenileyin."
-{0} {1} is not submitted,{0} {1} teslim edilmez
-{0} {1} must be submitted,{0} {1} sunulmalıdır
-{0} {1} not in any Fiscal Year,{0} {1} hiçbir Mali Yılı
-{0} {1} status is 'Stopped',{0} {1} status 'Durduruldu' olduğunu
-{0} {1} status is Stopped,{0} {1} durumu Durduruldu
-{0} {1} status is Unstopped,{0} {1} durumu Unstopped olduğunu
-{0} {1}: Cost Center is mandatory for Item {2},{0} {1}: Maliyet Merkezi Ürün için zorunludur {2}
-{0}: {1} not found in Invoice Details table,{0}: {1} Fatura Ayrıntıları tablosunda bulunamadı
-"<a href=""#Sales Browser/Customer Group"">Add / Edit</a>","<a href=""#Sales Browser/Customer Group""> Ekle / Düzenle </ a>"
-"<a href=""#Sales Browser/Territory"">Add / Edit</a>","<a href=""#Sales Browser/Territory""> Ekle / Düzenle </ a>"
-Billed,Faturalanmış
-Company,Şirket
-Currency is required for Price List {0},Döviz Fiyat Listesi için gereklidir {0}
-Default Customer Group,Varsayılan Müşteri Grubu
-Default Territory,Standart Bölge
-Delivered,Teslim Edildi
-Enable Shopping Cart,Alışveriş sepeti etkinleştirin
-Go ahead and add something to your cart.,Devam edin ve sepetinize şey eklemek.
-Hey! Go ahead and add an address,Hey! Devam edin ve bir adres eklemek
-Invalid Billing Address,Geçersiz Fatura Adresi
-Invalid Shipping Address,Geçersiz Teslimat Adresi
-Missing Currency Exchange Rates for {0},Döviz Kurların eksik {0}
-Name is required,Adı gerekli
-Not Allowed,İzin Verilmedi
-Paid,Ödendi
-Partially Billed,Kısmen Faturalı
-Partially Delivered,Kısmen Teslim
-Please specify a Price List which is valid for Territory,Territory için geçerli olan bir Fiyat Listesi belirtin
-Please specify currency in Company,Şirket para birimi belirtiniz
-Please write something,Bir şeyler yazınız
-Please write something in subject and message!,Konu ve mesaj bir şeyler yazınız!
-Price List,Fiyat listesi
-Price List not configured.,Fiyat Listesi yapılandırılmamış.
-Quotation Series,Teklif Serisi
-Shipping Rule,Kargo Kural
-Shopping Cart,Alışveriş Sepeti
-Shopping Cart Price List,Alışveriş Sepeti Fiyat Listesi
-Shopping Cart Price Lists,Alışveriş Sepeti Fiyat Listeleri
-Shopping Cart Settings,Alışveriş sepeti Ayarları
-Shopping Cart Shipping Rule,Alışveriş Sepeti Kargo Kural
-Shopping Cart Shipping Rules,Alışveriş Sepeti Nakliye Kuralları
-Shopping Cart Taxes and Charges Master,Alışveriş Sepeti Vergi ve Harçlar Usta
-Shopping Cart Taxes and Charges Masters,Alışveriş Sepeti Vergi ve Harçlar Masters
-Something went wrong!,Bir şeyler yanlış gitti!
-Something went wrong.,Bir şeyler yanlış gitti.
-Tax Master,Vergi Usta
-To Pay,Ödeme
-Updated,Güncellenmiş
-You are not allowed to reply to this ticket.,Bu bilet için cevap izin verilmez.
-You need to be logged in to view your cart.,Eğer sepeti görmek için oturum açmanız gerekir.
-You need to enable Shopping Cart,Sen Alışveriş Sepeti etkinleştirmeniz gerekir
-{0} cannot be purchased using Shopping Cart,{0} sepeti kullanarak satın alınamaz
-{0} is required,{0} gereklidir
-{0} {1} has a common territory {2},"{0} {1}, ortak bir bölge var {2}"
+ (Half Day), (Half Day)
+ and year: , and year: 
+""" does not exists","""Mevcut değildir"
+%  Delivered,% Ulaştırıldı
+% Amount Billed,%Faturalı Tutar
+% Billed,% Faturalı
+% Completed,% Tamamlandı
+% Delivered,% Teslim Edildi
+% Installed,% Yüklendi
+% Received,% Alınan
+% of materials billed against this Purchase Order.,% Malzemeler bu Satınalma Siparişina göre faturalandırılır.
+% of materials billed against this Sales Order,% Malzemeler bu Satış Siparişine göre faturalandırılır
+% of materials delivered against this Delivery Note,% Bu İrsaliyeye göre teslim edilen malzeme
+% of materials delivered against this Sales Order,% Bu Satış Siparişine göre teslim edilen malzeme
+% of materials ordered against this Material Request,Bu Malzeme Request karşı emretti malzemelerin%
+% of materials received against this Purchase Order,% Malzemelerin bu Satınalma Siparişi karşı alınan
+'Actual Start Date' can not be greater than 'Actual End Date',"'Fiili Başlangıç ​​Tarihi', 'Gerçek Bitiş Tarihi' den büyük olamaz"
+'Based On' and 'Group By' can not be same,'Dayalı' ve 'Grup tarafından' aynı olamaz
+'Days Since Last Order' must be greater than or equal to zero,'Son Sipariş yana Gün' den büyük veya sıfıra eşit olmalıdır
+'Entries' cannot be empty,'Yazılar' boş olamaz
+'Expected Start Date' can not be greater than 'Expected End Date',"'Beklenen Başlangıç ​​Tarihi', 'Beklenen Bitiş Tarihi' den büyük olamaz"
+'From Date' is required,'Date' gereklidir
+'From Date' must be after 'To Date','Tarihten itibaren' Tarihi 'sonra olmalıdır
+'Has Serial No' can not be 'Yes' for non-stock item,'Seri No Has' non-stok kalemi için 'Evet' olamaz
+'Notification Email Addresses' not specified for recurring invoice,Faturayı yinelenen için belirlenen 'Bildirim E-posta Adresleri'
+'Profit and Loss' type account {0} not allowed in Opening Entry,'Kar ve Zarar' tipi hesap {0} kaydı Açılış izin yok
+'To Case No.' cannot be less than 'From Case No.','Dava No To' 'Dava No Kimden' den az olamaz
+'To Date' is required,'Tarihi' gereklidir
+'Update Stock' for Sales Invoice {0} must be set,Satış Fatura için 'Güncelle Stok' {0} ayarlanması gerekir
+* Will be calculated in the transaction.,* Işlem hesaplanır olacak.
+1 Currency = [?] FractionFor e.g. 1 USD = 100 Cent,1 Currency = [?] FractionFor e.g. 1 USD = 100 Cent
+1. To maintain the customer wise item code and to make them searchable based on their code use this option,1. To maintain the customer wise item code and to make them searchable based on their code use this option
+"<a href=""#Sales Browser/Customer Group"">Add / Edit</a>","<a href=""#Sales Browser/Customer Group""> Ekle / Düzenle </ a>"
+"<a href=""#Sales Browser/Item Group"">Add / Edit</a>","<a href=""#Sales Browser/Item Group""> Ekle / Düzenle </ a>"
+"<a href=""#Sales Browser/Territory"">Add / Edit</a>","<a href=""#Sales Browser/Territory""> Ekle / Düzenle </ a>"
+"<h4>Default Template</h4><p>Uses <a href=""http://jinja.pocoo.org/docs/templates/"">Jinja Templating</a> and all the fields of Address (including Custom Fields if any) will be available</p><pre><code>{{ address_line1 }}&lt;br&gt;{% if address_line2 %}{{ address_line2 }}&lt;br&gt;{% endif -%}{{ city }}&lt;br&gt;{% if state %}{{ state }}&lt;br&gt;{% endif -%}{% if pincode %} PIN:  {{ pincode }}&lt;br&gt;{% endif -%}{{ country }}&lt;br&gt;{% if phone %}Phone: {{ phone }}&lt;br&gt;{% endif -%}{% if fax %}Fax: {{ fax }}&lt;br&gt;{% endif -%}{% if email_id %}Email: {{ email_id }}&lt;br&gt;{% endif -%}</code></pre>","<h4> Standart Şablon </ h4>  <p> <a href=""http://jinja.pocoo.org/docs/templates/""> Jinja Şablon Oluşturma </ a> ve Adres tüm alanları (kullanır Özel alanlar varsa) dahil olmak üzere mevcut olacaktır </ p>  <pre> <code> {{}} address_line1 <br>  {% if address_line2%} {{}} address_line2 <br> { % endif -%}  {{şehir}} <br>  {% eğer devlet%} {{}} devlet <br> {% endif -%}  {% if pinkodu%} PIN: {{}} pinkodu <br> {% endif -%}  {{ülke}} <br>  {% if telefon%} Telefon: {{}} telefon <br> { % endif -%}  {% if%} faks Faks: {{}} faks <br> {% endif -%}  {% email_id%} E-posta ise: {{}} email_id <br> ; {% endif -%}  </ code> </ pre>"
+A Customer Group exists with same name please change the Customer name or rename the Customer Group,Aynı adda bir Müşteri Grubu bulunmaktadır. Lütfen Müşteri Grubu ismini değiştirin.
+A Customer exists with same name,Bir Müşteri aynı adla
+A Lead with this email id should exist,Bu e-posta sistemde zaten kayıtlı
+A Product or Service,Ürün veya Hizmet
+A Supplier exists with same name,Aynı isimli bir Tedarikçi mevcuttur.
+A symbol for this currency. For e.g. $,Bu para birimi için bir sembol. örn. $
+AMC Expiry Date,AMC Expiry Date
+Abbr,Kısaltma
+Abbreviation cannot have more than 5 characters,Kısaltma 5 karakterden fazla olamaz.
+Above Value,Değer Üstü
+Absent,Eksik
+Acceptance Criteria,Onaylanma Kriterleri
+Accepted,Onaylanmış
+Accepted + Rejected Qty must be equal to Received quantity for Item {0},Onaylanan ve reddedilen miktarların toplamı alınan ürün miktarına eşit olmak zorundadır. {0}
+Accepted Quantity,Kabul edilen Miktar
+Accepted Warehouse,Kabul edilen depo
+Account,Hesap
+Account Balance,Hesap Bakiyesi
+Account Created: {0},Hesap Oluşturuldu: {0}
+Account Details,Hesap Detayları
+Account Head,Hesap Başlığı
+Account Name,Hesap adı
+Account Type,Hesap Tipi
+"Account balance already in Credit, you are not allowed to set 'Balance Must Be' as 'Debit'",Bakiye alacaklı durumdaysa borçlu duruma çevrilemez.
+"Account balance already in Debit, you are not allowed to set 'Balance Must Be' as 'Credit'",Bakiye borçlu durumdaysa alacaklı duruma çevrilemez.
+Account for the warehouse (Perpetual Inventory) will be created under this Account.,Depo hesabı (Devamlı Envanter) bu hesap altında oluşturulacaktır.
+Account head {0} created,Hesap başlığı {0} oluşturuldu
+Account must be a balance sheet account,Hesabınız bir bilanço hesabı olmalıdır
+Account with child nodes cannot be converted to ledger,Alt hesapları bulunan hesaplar muhasebe defterine dönüştürülemez.
+Account with existing transaction can not be converted to group.,İşlem görmüş hesaplar gruba dönüştürülemez.
+Account with existing transaction can not be deleted,İşlem görmüş hesaplar silinemez.
+Account with existing transaction cannot be converted to ledger,İşlem görmüş hesaplar muhasebe defterine dönüştürülemez.
+Account {0} cannot be a Group,Hesap {0} Grup olamaz
+Account {0} does not belong to Company {1},Hesap {0} Şirkete ait değil {1}
+Account {0} does not belong to company: {1},Hesap {0} Şirkete ait değil: {1}
+Account {0} does not exist,Hesap {0} yok
+Account {0} has been entered more than once for fiscal year {1},Hesap {0} bir mali yıl içerisinde birden fazla girildi {1}
+Account {0} is frozen,Hesap {0} donduruldu
+Account {0} is inactive,Hesap {0} etkin değil
+Account {0} is not valid,Hesap {0} geçerli değil
+Account {0} must be of type 'Fixed Asset' as Item {1} is an Asset Item,Öğe {1} bir Varlık Öğe olduğu gibi hesap {0} türündeki 'Demirbaş' olmalı
+Account {0}: Parent account {1} can not be a ledger,Hesap {0}: Ana hesap {1} bir defter olamaz
+Account {0}: Parent account {1} does not belong to company: {2},Hesap {0}: Ana hesap {1} şirkete ait değil: {2}
+Account {0}: Parent account {1} does not exist,Hesap {0}: Ana hesap {1} yok
+Account {0}: You can not assign itself as parent account,Hesap {0}: Hesabınız ana hesabı olarak atanamıyor.
+Account: {0} can only be updated via \					Stock Transactions,Hesap: {0} sadece stok işlemler aracılığıyla güncellenebilir
+Accountant,Muhasebeci
+Accounting,Muhasebe
+"Accounting Entries can be made against leaf nodes, called",Muhasebe girişleri yaprak düğümlere karşı yapılabilir.
+"Accounting entry frozen up to this date, nobody can do / modify entry except role specified below.","Muhasebe girişi bu tarihe kadar dondurulmuş, kimse / aşağıda belirtilen görevliler dışında bir girdi değiştiremez."
+Accounting journal entries.,Muhasebe günlük girişleri.
+Accounts,Hesaplar
+Accounts Browser,Hesap Tarayıcı
+Accounts Frozen Upto,Dondurulmuş hesaplar
+Accounts Payable,Vadesi gelmiş hesaplar
+Accounts Receivable,Alacak hesapları
+Accounts Settings,Hesap ayarları
+Active,Etkin
+Active: Will extract emails from ,Etkin: E-maillerden ayrılacak
+Activity,Aktivite
+Activity Log,Etkinlik Günlüğü
+Activity Log:,Etkinlik Günlüğü:
+Activity Type,Faaliyet Türü
+Actual,Gerçek
+Actual Budget,Gerçek Bütçe
+Actual Completion Date,Fiili Bitiş Tarihi
+Actual Date,Gerçek Tarih
+Actual End Date,Fiili Bitiş Tarihi
+Actual Invoice Date,Gerçek Fatura Tarihi
+Actual Posting Date,Gerçek Gönderme Tarihi
+Actual Qty,Gerçek Adet
+Actual Qty (at source/target),Fiili Miktar (kaynak / hedef)
+Actual Qty After Transaction,İşlem sonrası gerçek Adet
+Actual Qty: Quantity available in the warehouse.,Gerçek Adet: depoda mevcut miktar.
+Actual Quantity,Gerçek Miktar
+Actual Start Date,Fiili Başlangıç ​​Tarihi
+Add,Ekle
+Add / Edit Taxes and Charges,Ekle / Düzenle Vergi ve Harçlar
+Add Child,Alt öğe ekle
+Add Serial No,Seri No ekle
+Add Taxes,Vergi Ekle
+Add Taxes and Charges,Vergi ve Masraflar ekle
+Add or Deduct,Ekle veya Azalt
+Add rows to set annual budgets on Accounts.,Hesaplardaki yıllık bütçeler ayarlamak için satırları ekleyin.
+Add to Cart,Sepete ekle
+Add to calendar on this date,Bu tarihte Takvime ekle
+Add/Remove Recipients,Alıcıları Ekle / Kaldır 
+Address,Adres
+Address & Contact,Adres ve İletişim
+Address & Contacts,Adres ve İletişim
+Address Desc,Adres Detaylar
+Address Details,Adres Bilgileri
+Address HTML,HTML Adres
+Address Line 1,Adres Satırı 1
+Address Line 2,Adres Satırı 2
+Address Template,Adres Şablon
+Address Title,Adres Başlığı
+Address Title is mandatory.,Adres Başlık zorunludur.
+Address Type,Adres Türü
+Address master.,Adres usta.
+Administrative Expenses,Yönetim Giderleri
+Administrative Officer,İdari Memur
+Advance Amount,Avans Tutarı
+Advance amount,Avans miktarı
+Advances,Avanslar
+Advertisement,Reklam
+Advertising,Reklamcılık
+Aerospace,Havacılık ve Uzay
+After Sale Installations,Satış Tesisatları Sonrası
+Against,Against
+Against Account,Against Account
+Against Bill {0} dated {1},Bill {0} tarihli karşı {1}
+Against Docname,Against Docname
+Against Doctype,Against Doctype
+Against Document Detail No,Against Document Detail No
+Against Document No,Against Document No
+Against Expense Account,Against Expense Account
+Against Income Account,Against Income Account
+Against Journal Voucher,Against Journal Voucher
+Against Journal Voucher {0} does not have any unmatched {1} entry,Dergi Çeki karşı {0} herhangi bir eşsiz {1} girdi yok
+Against Purchase Invoice,Against Purchase Invoice
+Against Sales Invoice,Against Sales Invoice
+Against Sales Order,Satış Siparişi karşı
+Against Voucher,Against Voucher
+Against Voucher Type,Against Voucher Type
+Ageing Based On,Dayalı Yaşlanma
+Ageing Date is mandatory for opening entry,Üyelik Yaşlanma girişi açılması için zorunludur
+Ageing date is mandatory for opening entry,Tarih Yaşlanma girişi açılması için zorunludur
+Agent,Acente
+Aging Date,Tarih Yaşlanma
+Aging Date is mandatory for opening entry,Üyelik Yaşlanma girişi açılması için zorunludur
+Agriculture,Tarım
+Airline,Havayolu
+All Addresses.,Tüm adresler.
+All Contact,Tüm Kişiler.
+All Contacts.,Tüm Kişiler.
+All Customer Contact,Tüm Müşteri İletişim
+All Customer Groups,Tüm Müşteri Grupları
+All Day,Tüm Gün
+All Employee (Active),Tüm Çalışan (Aktif)
+All Item Groups,Tüm Ürün Grupları
+All Lead (Open),Tüm Liderler (Açık)
+All Products or Services.,Tüm Ürünler ve Hizmetler.
+All Sales Partner Contact,Tüm Satış Ortağı İletişim
+All Sales Person,Tüm Satış Elemanı
+All Supplier Contact,Tüm Tedarikçi İletişim
+All Supplier Types,Tüm Tedarikçi Türleri
+All Territories,Tüm Bölgeleri
+"All export related fields like currency, conversion rate, export total, export grand total etc are available in Delivery Note, POS, Quotation, Sales Invoice, Sales Order etc.","Para, dönüşüm oranı, ihracat, toplam ihracat genel toplam vb gibi tüm ihracat ile ilgili alanlar İrsaliye, POS, Teklifi, Satış Fatura, Satış Siparişi vb mevcuttur"
+"All import related fields like currency, conversion rate, import total, import grand total etc are available in Purchase Receipt, Supplier Quotation, Purchase Invoice, Purchase Order etc.","Para, dönüşüm oranı, ithalat, toplam ithalat genel toplam vb gibi tüm ithalat ile ilgili alanlar Satın Alındı, Tedarikçi Teklifi, Satınalma Fatura, Sipariş vb mevcuttur"
+All items have already been invoiced,Tüm öğeler zaten faturalı edilmiştir
+All these items have already been invoiced,Tüm bu öğeler zaten faturalı edilmiştir
+Allocate,Dağıtım
+Allocate leaves for a period.,Bir süre için yaprakları ayırın.
+Allocate leaves for the year.,Yıl boyunca yaprakları ayırın.
+Allocated Amount,Dağıtılan Tutar
+Allocated Budget,Dağıtılan Bütçe
+Allocated amount,Ayrılan miktarı
+Allocated amount can not be negative,Ayrılan miktar negatif olamaz
+Allocated amount can not greater than unadusted amount,Ayrılan miktarı unadusted değerinden daha yüksek olamaz
+Allow Bill of Materials,Malzeme Faturasına İzin ver
+Allow Bill of Materials should be 'Yes'. Because one or many active BOMs present for this item,"Malzeme Bill 'Evet' olmalıdır izin verir. Çünkü, bir veya bu öğe için mevcut pek çok aktif BOMs"
+Allow Children,Çocuklara izin
+Allow Dropbox Access,Dropbox erişime izin
+Allow Google Drive Access,Google Drive erişimine izin
+Allow Negative Balance,Negatif Denge izin
+Allow Negative Stock,Negatif Stoğa İzin ver
+Allow Production Order,Üretim Siparişine izin ver
+Allow User,Kullanıcıya izin
+Allow Users,Kullanıcılar izin
+Allow the following users to approve Leave Applications for block days.,Aşağıdaki kullanıcılar blok gün boyunca bırak Uygulamaları onaylamak için izin verir.
+Allow user to edit Price List Rate in transactions,Kullanıcı işlemlerinde Fiyat Listesi Oranı düzenlemek için izin
+Allowance Percent,İzin Verilen Yüzde
+Allowance for over-{0} crossed for Item {1},Ödeneği fazla {0} Ürün için geçti için {1}
+Allowance for over-{0} crossed for Item {1}.,Ödeneği fazla {0} Ürün için geçti için {1}.
+Allowed Role to Edit Entries Before Frozen Date,Dondurulmuş Tarihten Önce Düzenle Girişlerine İzin Rolü
+Amended From,Değişiliği yapan
+Amount,Miktar
+Amount (Company Currency),Tutar (Şirket Para Birimi)
+Amount Paid,Ödenen Tutar
+Amount to Bill,Bill tutarı
+An Customer exists with same name,Bir Müşteri aynı adla
+"An Item Group exists with same name, please change the item name or rename the item group","Bir Ürün Grubu aynı adla, öğe adını değiştirmek veya madde grubu yeniden adlandırmak lütfen"
+"An item exists with same name ({0}), please change the item group name or rename the item","Bir öğe ({0}), madde grubu adını değiştirmek veya öğeyi yeniden adlandırmak lütfen aynı adla"
+Analyst,Analist
+Annual,Yıllık
+Another Period Closing Entry {0} has been made after {1},Başka Dönem Kapanış Giriş {0} sonra yapılmış olan {1}
+Another Salary Structure {0} is active for employee {0}. Please make its status 'Inactive' to proceed.,Başka Maaş Yapısı {0} çalışan için aktif olan {0}. Devam etmek durumunu 'Etkin' olun.
+"Any other comments, noteworthy effort that should go in the records.","Başka yorum, kayıtları gitmek gerekir kayda değer bir çaba."
+Apparel & Accessories,Giyim ve Aksesuar
+Applicability,Uygulanabilirlik
+Applicable For,İçin Uygulanabilir
+Applicable Holiday List,Uygulanabilir Tatil Listesi
+Applicable Territory,Uygulanabilir Territory
+Applicable To (Designation),Için Uygulanabilir (adlandırması)
+Applicable To (Employee),Için Uygulanabilir (Çalışan)
+Applicable To (Role),Için Uygulanabilir (Role)
+Applicable To (User),Için Uygulanabilir (Kullanıcı)
+Applicant Name,Başvuranın Adı
+Applicant for a Job.,Bir iş için Başvuru.
+Application of Funds (Assets),Fon uygulaması (Varlıklar)
+Applications for leave.,Izni için başvurular.
+Applies to Company,Şirket için geçerlidir
+Apply On,On Uygula
+Appraisal,Değerlendirme
+Appraisal Goal,Değerleme Hedefi
+Appraisal Goals,Değerleme Hedefleri
+Appraisal Template,Değerleme Şablon
+Appraisal Template Goal,Değerleme Şablon Hedefi
+Appraisal Template Title,Değerleme Şablon Başlığı
+Appraisal {0} created for Employee {1} in the given date range,Değerleme {0} {1} verilen tarih aralığında Çalışan için oluşturulan
+Apprentice,Çırak
+Approval Status,Onay Durumu
+Approval Status must be 'Approved' or 'Rejected',Onay Durumu 'Onaylandı' veya 'Reddedildi' olmalı
+Approved,Onaylı
+Approver,Onaylayan
+Approving Role,Rol Onaylanıyor
+Approving Role cannot be same as role the rule is Applicable To,Rolü Onaylanmasının kural Uygulanabilir olduğu rol olarak aynı olamaz
+Approving User,Kullanıcı Onaylanıyor
+Approving User cannot be same as user the rule is Applicable To,Kullanıcı Onaylanmasının kural Uygulanabilir olduğu kullanıcı olarak aynı olamaz
+Are you sure you want to STOP ,Are you sure you want to STOP 
+Are you sure you want to UNSTOP ,Are you sure you want to UNSTOP 
+Arrear Amount,Geciken Tutar
+"As Production Order can be made for this item, it must be a stock item.","Üretim Sipariş Bu öğe için yapılabilir gibi, bir stok kalemi olmalıdır."
+As per Stock UOM,Stok Ölçü Birimi (ÖB) başı olarak
+"As there are existing stock transactions for this item, you can not change the values of 'Has Serial No', 'Is Stock Item' and 'Valuation Method'","Bu öğe için mevcut hisse senedi işlemleri olduğu gibi, sen 'Seri No Has' değerlerini değiştiremez, ve 'Değerleme Yöntemi' Stok Ürün mı '"
+Asset,Varlık
+Assistant,Asistan
+Associate,Ortak
+Atleast one of the Selling or Buying must be selected,Satış veya Alış en az biri seçilmelidir
+Atleast one warehouse is mandatory,En az bir depo zorunludur
+Attach Image,Resmi takın
+Attach Letterhead,Antetli takın
+Attach Logo,Logo takın
+Attach Your Picture,Kişisel Resim takın
+Attendance,Katılım
+Attendance Date,Katılım Tarihi
+Attendance Details,Katılım Detaylar
+Attendance From Date,Bu tarihten itibaren katılım
+Attendance From Date and Attendance To Date is mandatory,Tarihi Tarih ve Katılım itibaren katılım zorunludur
+Attendance To Date,Bu tarihe kadar katılım
+Attendance can not be marked for future dates,Seyirci gelecek tarihler için işaretlenmiş edilemez
+Attendance for employee {0} is already marked,Çalışan Devam {0} zaten işaretlenmiş
+Attendance record.,Katılımcı kayıtları
+Authorization Control,Yetki Kontrolü
+Authorization Rule,Yetkilendirme Kuralı
+Auto Accounting For Stock Settings,Stok Ayarları için Otomatik Muhasebe
+Auto Material Request,Otomatik Malzeme Talebi
+Auto-raise Material Request if quantity goes below re-order level in a warehouse,Otomatik zam Malzeme Talebi miktarı bir depoda yeniden sipariş seviyesinin altında giderse
+Automatically compose message on submission of transactions.,Otomatik işlemlerin sunulmasına ilişkin mesaj oluşturabilirsiniz.
+Automatically extract Job Applicants from a mail box ,Automatically extract Job Applicants from a mail box 
+Automatically extract Leads from a mail box e.g.,Otomatik olarak bir posta kutusu örneğin itibaren İlanlar ayıklamak
+Automatically updated via Stock Entry of type Manufacture/Repack,Üretim veya yeniden paketleme stok girişi ile otomatik olarak güncellendi
+Automotive,Otomotiv
+Autoreply when a new mail is received,Yeni bir posta alındığında Otomatik yanıt ver
+Available,Uygun
+Available Qty at Warehouse,Stoktaki Mevcut Miktar
+Available Stock for Packing Items,Ürünleri Ambalaj Stok kullanılabilir
+"Available in BOM, Delivery Note, Purchase Invoice, Production Order, Purchase Order, Purchase Receipt, Sales Invoice, Sales Order, Stock Entry, Timesheet","BOM, İrsaliye, Fatura Satınalma, Üretim Emri, Sipariş, Satın Alma Makbuzu, Satış Fatura, Satış Siparişi, Stok Girişi, Çizelgesi mevcuttur"
+Average Age,Ortalama Yaş
+Average Commission Rate,Ortalama Komisyon Oranı
+Average Discount,Ortalama İndirim
+Awesome Products,Başar Ürünler
+Awesome Services,Başar Hizmetleri
+BOM Detail No,BOM Detay yok
+BOM Explosion Item,Patlatılmış Malzeme Listesi
+BOM Item,BOM Ürün
+BOM No,BOM numarası
+BOM No. for a Finished Good Item,Biten İyi Ürün için BOM numarası
+BOM Operation,BOM Operasyonu
+BOM Operations,BOM İşlemleri
+BOM Replace Tool,BOM Aracı değiştirin
+BOM number is required for manufactured Item {0} in row {1},BOM numarası imal edılecek ürün için gereklidir {0} satır{1}
+BOM number not allowed for non-manufactured Item {0} in row {1},Üretilemez ürün için BOM numarası verilmez{0} satır {1}
+BOM recursion: {0} cannot be parent or child of {2},BOM özyineleme: {0} ebeveyn veya çocuk olamaz {2}
+BOM replaced,BOM yerine
+BOM {0} for Item {1} in row {2} is inactive or not submitted,BOM {0} öğesi için {1} üste {2} teslim inaktif ya da değildir
+BOM {0} is not active or not submitted,BOM {0} aktif değil veya eklenmemiş
+BOM {0} is not submitted or inactive BOM for Item {1},BOM {0} teslim veya değildir inaktif BOM Ürün için {1}
+Backup Manager,Yedek Yöneticisi
+Backup Right Now,Yedek Kullanılabilir
+Backups will be uploaded to,Yedekler yüklenecek
+Balance Qty,Denge Adet
+Balance Sheet,Bilanço
+Balance Value,Denge Değeri
+Balance for Account {0} must always be {1},Hesap {0} her zaman dengede olmalı {1}
+Balance must be,Hesap olmalı
+"Balances of Accounts of type ""Bank"" or ""Cash""",Banka ve Nakit denge hesapları
+Bank,Banka
+Bank / Cash Account,Banka / Kasa Hesabı
+Bank A/C No.,Bank A / C No
+Bank Account,Banka Hesabı
+Bank Account No.,Banka Hesap No
+Bank Accounts,Banka Hesapları
+Bank Clearance Summary,Banka Gümrükleme Özet
+Bank Draft,Banka poliçesi
+Bank Name,Banka Adı
+Bank Overdraft Account,Banka Kredili Mevduat Hesabı
+Bank Reconciliation,Banka Uzlaşma
+Bank Reconciliation Detail,Banka Uzlaşma Detay
+Bank Reconciliation Statement,Banka Uzlaşma Bildirimi
+Bank Voucher,Banka Çeki
+Bank/Cash Balance,Banka / Nakit Dengesi
+Banking,Bankacılık
+Barcode,Barkod
+Barcode {0} already used in Item {1},Barkod {0} zaten öğede kullanılmakta{1}
+Based On,Göre
+Basic,Temel
+Basic Info,Temel Bilgiler
+Basic Information,Temel  Bilgi
+Basic Rate,Temel Oran
+Basic Rate (Company Currency),Temel oran (Şirket para birimi)
+Batch,Yığın
+Batch (lot) of an Item.,Bir Öğe toplu (lot).
+Batch Finished Date,Günü biten Batch
+Batch ID,Batch ID
+Batch No,Parti No
+Batch Started Date,Parti başlangıç tarihi
+Batch Time Logs for billing.,Fatura için parti kayıt zamanı
+Batch-Wise Balance History,Toplu-Wise Dengesi Tarihi
+Batched for Billing,Fatura için gruplanmış
+Better Prospects,Iyi Beklentiler
+Bill Date,Fatura tarihi
+Bill No,Fatura No
+Bill No {0} already booked in Purchase Invoice {1},Fatura No {0} Alım faturası zaten kayıtlı {1}
+Bill of Material,Ürün Ağacı
+Bill of Material to be considered for manufacturing,Üretim için dikkate alınacak Ürün Ağacı
+Bill of Materials (BOM),Ürün Ağacı (BOM)
+Billable,Faturalandırılabilir
+Billed,Faturalanmış
+Billed Amount,Faturalı Tutar
+Billed Amt,Faturalı Tutarı
+Billing,Faturalama
+Billing Address,Faturalama  Adresi
+Billing Address Name,Fatura Adresi Adı
+Billing Status,Fatura Durumu
+Bills raised by Suppliers.,Tedarikçiler tarafından artırılan faturalar
+Bills raised to Customers.,Müşterilere artırılan faturalar
+Bin,Kutu
+Bio,Bio
+Biotechnology,Biyoteknoloji
+Birthday,Doğum günü
+Block Date,Blok Tarih
+Block Days,Blok Gün
+Block leave applications by department.,Departman tarafından engellenen uygulamalar.
+Blog Post,Blog postası
+Blog Subscriber,Blog Abone
+Blood Group,Kan grubu
+Both Warehouse must belong to same Company,Her iki Depoda aynı şirkete ait olmalı
+Box,Kutu
+Branch,Şube
+Brand,Marka
+Brand Name,Marka Adı
+Brand master.,Ana Marka.
+Brands,Markalar
+Breakdown,Arıza
+Broadcasting,Yayın
+Brokerage,Komisyonculuk
+Budget,Bütçe
+Budget Allocated,Ayrılan Bütçe
+Budget Detail,Bütçe Detay
+Budget Details,Bütçe Ayrıntıları
+Budget Distribution,Bütçe Dağılımı
+Budget Distribution Detail,Bütçe Dağıtım Detayı
+Budget Distribution Details,Bütçe Dağıtım Detayları
+Budget Variance Report,Bütçe Fark Raporu
+Budget cannot be set for Group Cost Centers,Bütçe Grubu Maliyet Merkezleri için ayarlanamaz
+Build Report,Rapor Oluştur
+Bundle items at time of sale.,Satış sırasında ürünleri birleştir.
+Business Development Manager,İş Geliştirme Müdürü
+Buying,Satınalma
+Buying & Selling,Satınalma & Pazarlama
+Buying Amount,Alış Tutarı
+Buying Settings,Satınalma Ayarları
+"Buying must be checked, if Applicable For is selected as {0}","Uygulanabilir için seçilmiş ise satın alma, kontrol edilmelidir {0}"
+C-Form,C-Formu
+C-Form Applicable,Uygulanabilir C-Formu
+C-Form Invoice Detail,C-Form Fatura Ayrıntısı
+C-Form No,C-Form No
+C-Form records,C-Form kayıtları
+CENVAT Capital Goods,CENVAT Sermaye Malı
+CENVAT Edu Cess,CENVAT Edu Cess
+CENVAT SHE Cess,CENVAT SHE Cess
+CENVAT Service Tax,CENVAT Hizmet Vergisi
+CENVAT Service Tax Cess 1,CENVAT Hizmet Vergisi Cess 1
+CENVAT Service Tax Cess 2,CENVAT Hizmet Vergisi Vergisi 2
+Calculate Based On,Tabanlı hesaplayın
+Calculate Total Score,Toplam Puan Hesapla
+Calendar Events,Takvim etkinlikleri
+Call,Çağrı
+Calls,Aramalar
+Campaign,Kampanya
+Campaign Name,Kampanya Adı
+Campaign Name is required,Kampanya Adı gereklidir
+Campaign Naming By,Kampanya ... tarafından isimlendirilmiştir.
+Campaign-.####,Kampanya-.####
+Can be approved by {0},{0} tarafından onaylanmış
+"Can not filter based on Account, if grouped by Account","Hesap tarafından gruplandırma yapılmışsa, süzme hesap tabanlı yapılamaz."
+"Can not filter based on Voucher No, if grouped by Voucher","Gruplandırma çek tarafından yapılmışsa, çek numarası tabanlı süzme yapılamaz."
+Can refer row only if the charge type is 'On Previous Row Amount' or 'Previous Row Total',Şarj tipi sadece 'Sıra Önceki Toplamı' ya da 'Sıra Önceki Tutar Açık' ise sıra ile ilgilidir.
+Cancel Material Visit {0} before cancelling this Customer Issue,İptal Malzemesi ziyareti {0} bu Müşteri Sayısının iptalinden önce
+Cancel Material Visits {0} before cancelling this Maintenance Visit,İptal materyali ziyareti {0} tamir ziyaretinden önce iptal edilir.
+Cancelled,İptal Edilmiş
+Cancelling this Stock Reconciliation will nullify its effect.,"Stok uzlaşma iptali, bunun etkisini geçersiz kılacaktır."
+Cannot Cancel Opportunity as Quotation Exists,Teklif var ise imkan iptal edilemez.
+Cannot approve leave as you are not authorized to approve leaves on Block Dates,Blok Tarihlerde  
+Cannot cancel because Employee {0} is already approved for {1},Çalışan {0} zaten onaylanmış olduğundan iptal edemez {1}
+Cannot cancel because submitted Stock Entry {0} exists,Sunulan Stok Giriş {0} varolduğundan iptal edilemiyor
+Cannot carry forward {0},Ileriye taşıyamaz {0}
+Cannot change Fiscal Year Start Date and Fiscal Year End Date once the Fiscal Year is saved.,Mali Yıl Başlangıç ​​Tarihi ve Mali Yılı kaydedildikten sonra Mali Yıl Sonu Tarihi değiştiremezsiniz.
+"Cannot change company's default currency, because there are existing transactions. Transactions must be cancelled to change the default currency.","Mevcut işlemler olduğundan, şirketin varsayılan para birimini değiştiremezsiniz. İşlemler Varsayılan para birimini değiştirmek için iptal edilmelidir."
+Cannot convert Cost Center to ledger as it has child nodes,Muhasebedeki Maliyet merkezi çocuk düğümlere sahipse değiştirilemez.
+Cannot covert to Group because Master Type or Account Type is selected.,Master Tip veya Hesap Tipi seçildiği için Grup gizlenemez.
+Cannot deactive or cancle BOM as it is linked with other BOMs,Diğer BOMlarla linklenmiş bir BOM iptal edilemez ya da değiştirilemez.
+"Cannot declare as lost, because Quotation has been made.","Kayıp olarak Kotasyon yapılmış çünkü, ilan edemez."
+Cannot deduct when category is for 'Valuation' or 'Valuation and Total',"Kategori 'Değerleme' veya 'Değerleme ve Toplamı' ise, neticelendirilemez."
+"Cannot delete Serial No {0} in stock. First remove from stock, then delete.",Stoktaki seri no silinemez {0} Önce stoktan kaldırın sonra silin.
+"Cannot directly set amount. For 'Actual' charge type, use the rate field","Doğrudan, miktarını ayarla seçilemez. 'Gerçek' ücret türü için, oran alanını kullanın."
+"Cannot overbill for Item {0} in row {0} more than {1}. To allow overbilling, please set in Stock Settings","Ürün için {0} bir sırada {0} 1den fazla fiyat yükseltme olamaz {1}. Fiyat yükseltmeye izin vermek için, Stok Ayarlarını değiştirin."
+Cannot produce more Item {0} than Sales Order quantity {1},Daha Öğe üretemez {0} Satış Sipariş miktarı {1}
+Cannot refer row number greater than or equal to current row number for this Charge type,"Bu ödeme türü için satır numarası, mevcut satır numarasından büyük ya da eşit olamaz."
+Cannot return more than {0} for Item {1},Dönüş olamaz {0} öğesi için {1}
+Cannot select charge type as 'On Previous Row Amount' or 'On Previous Row Total' for first row,"Ilk satır için 'Önceki Satır Toplamı', 'Önceki Satır Tutar' şeklinde ödeme türü seçemezsiniz."
+Cannot select charge type as 'On Previous Row Amount' or 'On Previous Row Total' for valuation. You can select only 'Total' option for previous row amount or previous row total,"Değerleme için 'Önceki Satır Toplamında', 'Önceki Satır Tutar Toplamı' gibi ödeme türü seçemezsiniz. Daha önceki satır miktarı veya önceki satır toplamda sadece 'Total' seçeneğini seçebilirsiniz."
+Cannot set as Lost as Sales Order is made.,"Satış yapılmış sipariş, kayıp olarak ayarlanamaz."
+Cannot set authorization on basis of Discount for {0},İndirim bazında yetkilendirme ayarlanamaz {0}
+Capacity,Kapasite
+Capacity Units,Kapasite Birimleri
+Capital Account,Sermaye hesabı
+Capital Equipments,Sermaye Ekipmanları
+Carry Forward,Nakletmek
+Carry Forwarded Leaves,Yönlendirilen Yapraklar Carry
+Case No(s) already in use. Try from Case No {0},Örnek numaraları zaten kullanılıyor. Örnek numarasından deneyin {0}
+Case No. cannot be 0,Örnek Numarası  0 olamaz
+Cash,Nakit
+Cash In Hand,Kasa mevcudu
+Cash Voucher,Para yerine geçen belge
+Cash or Bank Account is mandatory for making payment entry,Kasa veya Banka Hesabı ödeme girişi yapmak için zorunludur
+Cash/Bank Account,Kasa / Banka Hesabı
+Casual Leave,Casual bırak
+Cell Number,Hücre sayısı
+Change UOM for an Item.,Bir madde için uom değiştirin.
+Change the starting / current sequence number of an existing series.,Varolan bir serinin başlangıç ​​/ geçerli sıra numarasını değiştirin.
+Channel Partner,Kanal Ortağı
+Charge of type 'Actual' in row {0} cannot be included in Item Rate,"Hesap tipi {0} 'Gerçek' ise, Ürün Oranı içeremez."
+Chargeable,Ücretli
+Charity and Donations,Yardım ve Bağışlar
+Chart Name,Grafik Adı
+Chart of Accounts,Hesap Tablosu
+Chart of Cost Centers,Maliyet Merkezlerinin tablosu
+Check how the newsletter looks in an email by sending it to your email.,Check how the newsletter looks in an email by sending it to your email.
+"Check if recurring invoice, uncheck to stop recurring or put proper End Date","Eğer tekrarlanan faturalar varsa, kontrol özelliğini kaldırın veya bitiş tarihini kaldırın."
+"Check if you need automatic recurring invoices. After submitting any sales invoice, Recurring section will be visible.","Otomatik yinelenen faturalara gerek olduğunda kontrol edin. Herhangi bir satış faturası gönderdikten sonra, Tekrarlanan bölüm görünür olacaktır."
+Check if you want to send salary slip in mail to each employee while submitting salary slip,Check if you want to send salary slip in mail to each employee while submitting salary slip
+Check this if you want to force the user to select a series before saving. There will be no default if you check this.,Check this if you want to force the user to select a series before saving. There will be no default if you check this.
+Check this if you want to show in website,Check this if you want to show in website
+Check this to disallow fractions. (for Nos),Kesirlere izin vermemek için kontrol edin. (Nos için)
+Check this to pull emails from your mailbox,Check this to pull emails from your mailbox
+Check to activate,Etkinleştirmek için kontrol edin
+Check to make Shipping Address,Sevkıyat Adresi kontrol et
+Check to make primary address,Birincil adresi olmak için kontrol edin
+Chemical,Kimyasal
+Cheque,Çek
+Cheque Date,Çek Tarih
+Cheque Number,Çek Numarası
+Child account exists for this account. You can not delete this account.,Bu hesapta çocuk hesap vardır. Bu hesabı silemezsiniz.
+City,İl
+City/Town,İl / İlçe
+Claim Amount,Hasar Tutarı
+Claims for company expense.,Şirket gideri için alacaklar.
+Class / Percentage,Sınıf / Yüzde
+Classic,Klasik
+Clear Table,Temizle Tablo
+Clearance Date,Gümrükleme Tarih
+Clearance Date not mentioned,Gümrükleme Tarih belirtilmeyen
+Clearance date cannot be before check date in row {0},"Gümrükleme tarihi satırda ,onay tarihinden önce olamaz {0}"
+Click on 'Make Sales Invoice' button to create a new Sales Invoice.,Yeni Satış Faturası oluşturmak için 'Satış Fatura Yap' butonuna tıklayın.
+Click on a link to get options to expand get options ,Seçenekleri görmek ve açıklama almak için linke tıklayın.
+Client,Müşteri:
+Close Balance Sheet and book Profit or Loss.,Bilanço belgesi ve kar-zarar kitabı
+Closed,Kapalı
+Closing (Cr),Kapanış (Cr)
+Closing (Dr),Kapanış (Dr)
+Closing Account Head,Kapanış Hesap Başkanı
+Closing Account {0} must be of type 'Liability',Hesap Kapanış {0} türü 'borçlu' olmalıdır.
+Closing Date,Kapanış Tarihi
+Closing Fiscal Year,Mali Yılı Kapanış
+Closing Qty,Kapanış Adet
+Closing Value,Kapanış Değeri
+CoA Help,CoA Yardım
+Code,Kod
+Cold Calling,Soğuk Arama
+Color,Renk
+Column Break,Sütun Arası
+Comma separated list of email addresses,E-posta adreslerinin virgülle ayrılmış listesi
+Comment,Yorum
+Comments,Yorumlar
+Commercial,Ticari
+Commission,Komisyon
+Commission Rate,Komisyon Oranı
+Commission Rate (%),Komisyon Oranı (%)
+Commission on Sales,Satış Komisyonu
+Commission rate cannot be greater than 100,Komisyon oranı 100'den fazla olamaz
+Communication,Iletişim becerisi
+Communication HTML,Haberleşme HTML
+Communication History,İletişim Tarihi
+Communication log.,Iletişim günlüğü.
+Communications,İletişim
+Company,Şirket
+Company (not Customer or Supplier) master.,Şirket (değil Müşteri veya alanı) usta.
+Company Abbreviation,Şirket Kısaltma
+Company Details,Şirket Detayı
+Company Email,Şirket e-posta
+"Company Email ID not found, hence mail not sent","Şirket e-posta kimliği bulunamadı, bu nedenle mail gönderilemedi"
+Company Info,Şirket Bilgisi
+Company Name,Firma Adı
+Company Settings,Firma Ayarları
+Company is missing in warehouses {0},Şirket depolarda eksik {0}
+Company is required,Firma gereklidir
+Company registration numbers for your reference. Example: VAT Registration Numbers etc.,Referans için şirket kayıt numaraları. Örnek: KDV Sicil Numaraları vs
+Company registration numbers for your reference. Tax numbers etc.,Referans için şirket kayıt numaraları. Vergi numaraları vb
+"Company, Month and Fiscal Year is mandatory","Şirket, mali ay ve yıl için zorunludur."
+Compensatory Off,Telafi izni
+Complete,Tamamlandı
+Complete Setup,Kurulum Tamamlandı
+Completed,Tamamlandı
+Completed Production Orders,Tamamlanan Üretim Siparişleri
+Completed Qty,Tamamlanan Adet
+Completion Date,Bitiş Tarihi
+Completion Status,Tamamlanma Durumu
+Computer,Bilgisayar
+Computers,Bilgisayarlar
+Confirmation Date,Onay Tarihi
+Confirmed orders from Customers.,Müşteriler Siparişi Onaylandı.
+Consider Tax or Charge for,Vergi veya Charge düşünün
+Considered as Opening Balance,Açılış bakiyesi olarak kabul edilmiş
+Considered as an Opening Balance,Bir Açılış bakiyesi olarak kabul edilmiş.
+Consultant,Danışman
+Consulting,Danışmanlık
+Consumable,Tüketilir
+Consumable Cost,Sarf Maliyeti
+Consumable cost per hour,Saatte Sarf maliyet
+Consumed Qty,Tüketilen Adet
+Consumer Products,Tüketici Ürünleri
+Contact,İletişim
+Contact Control,İletişim Kontrolü
+Contact Desc,İrtibat Kişisi Detaylar
+Contact Details,İletişim Bilgileri
+Contact Email,İletişim E-Posta
+Contact HTML,İletişim HTML
+Contact Info,İletişim Bilgileri
+Contact Mobile No,Cep No
+Contact Name,İletişim İsmi
+Contact No.,İletişim No
+Contact Person,İrtibat Kişi
+Contact Type,İletişim türü
+Contact master.,İletişim ustası.
+Contacts,İletişimler
+Content,İçerik
+Content Type,İçerik Türü
+Contra Voucher,Contra Çeki
+Contract,Sözleşme
+Contract End Date,Sözleşme Bitiş Tarihi
+Contract End Date must be greater than Date of Joining,Sözleşme Bitiş Tarihi Katılma tarihinden daha büyük olmalıdır
+Contribution (%),Katkı Payı (%)
+Contribution to Net Total,Net Toplam Katkı
+Conversion Factor,Katsayı
+Conversion Factor is required,Katsayı gereklidir
+Conversion factor cannot be in fractions,Dönüşüm faktörü kesirler olamaz
+Conversion factor for default Unit of Measure must be 1 in row {0},Tedbir varsayılan Birimi için dönüşüm faktörü satırda 1 olmalıdır {0}
+Conversion rate cannot be 0 or 1,Dönüşüm oranı 0 veya 1 olamaz
+Convert into Recurring Invoice,Tekrarlayan Faturaya dönüştürün
+Convert to Group,Gruba dönüştür
+Convert to Ledger,Muhasebe defterine dönüştür
+Converted,Dönüştürülmüş
+Copy From Item Group,Ürün grubu kopyası
+Cosmetics,Bakım ürünleri
+Cost Center,Maliyet Merkezi
+Cost Center Details,Maliyet Merkezi Detayları
+Cost Center Name,Maliyet Merkezi Adı
+Cost Center is required for 'Profit and Loss' account {0},Maliyet Merkezi 'Kar ve Zarar hesabı için gerekli olan {0}
+Cost Center is required in row {0} in Taxes table for type {1},Maliyet Merkezi satırda gereklidir {0} Vergi tablosu tür için tabloda {1}
+Cost Center with existing transactions can not be converted to group,"Mevcut işlemli maliyet merkezi, gruba dönüştürülemez."
+Cost Center with existing transactions can not be converted to ledger,Mevcut işlemler ile maliyet Center defterine dönüştürülemez.
+Cost Center {0} does not belong to Company {1},Maliyet Merkezi {0} Şirkete ait değil {1}
+Cost of Goods Sold,Satışların Maliyeti
+Costing,Maliyetlendirme
+Country,Ülke
+Country Name,Ülke Adı
+Country wise default Address Templates,Ülke bilge varsayılan Adres Şablonları
+"Country, Timezone and Currency","Ülke, Saat Dilimi ve Döviz"
+Create Bank Voucher for the total salary paid for the above selected criteria,Yukarıda seçilen ölçütler için ödenen toplam maaş için Banka Çeki oluştur
+Create Customer,Müşteri Oluştur
+Create Material Requests,Malzeme İstekleri Oluştur
+Create New,Yeni Oluştur
+Create Opportunity,Fırsat oluştur
+Create Production Orders,Üretim Emirleri Oluştur
+Create Quotation,Teklif oluşturma
+Create Receiver List,Alıcı listesi oluşturma
+Create Salary Slip,Maaş kuponu oluştur
+Create Stock Ledger Entries when you submit a Sales Invoice,"Bir Satış Faturası gönderdiğinizde, muhasebe stok girdileri tasarlar."
+"Create and manage daily, weekly and monthly email digests.","Günlük, haftalık ve aylık mailler düzenleyin."
+Create rules to restrict transactions based on values.,Değerlere dayalı işlemleri kısıtlamak için kurallar oluşturun.
+Created By,Oluşturan
+Creates salary slip for above mentioned criteria.,Yukarıda belirtilen kriterlere göre maaş slip oluşturur.
+Creation Date,Oluşturulma Tarihi
+Creation Document No,Kreasyon Belge No
+Creation Document Type,Kreasyon Belge Türü
+Creation Time,Oluşturma Zamanı
+Credentials,Kimlik Bilgileri
+Credit,Kredi
+Credit Amt,Kredi Tutarı
+Credit Card,Kredi kartı
+Credit Card Voucher,Kredi Kartı Çeki
+Credit Controller,Kredi Kontrolör
+Credit Days,Kredi Gün
+Credit Limit,Kredi Limiti
+Credit Note,Kredi mektubu
+Credit To,Kredi için
+Currency,Para birimi
+Currency Exchange,Döviz
+Currency Name,Para Birimi Adı
+Currency Settings,Döviz Ayarları
+Currency and Price List,Döviz ve Fiyat Listesi
+Currency exchange rate master.,Döviz kuru oranı başkanı
+Current Address,Mevcut Adresi
+Current Address Is,Güncel Adresi
+Current Assets,Mevcut Varlıklar
+Current BOM,Güncel BOM
+Current BOM and New BOM can not be same,Cari BOM ve Yeni BOM aynı olamaz
+Current Fiscal Year,Cari Mali Yılı
+Current Liabilities,Kısa Vadeli Borçlar
+Current Stock,Güncel Stok
+Current Stock UOM,Cari Stok UOM
+Current Value,Mevcut değer
+Custom,Özel
+Custom Autoreply Message,Özel Autoreply Mesaj
+Custom Message,Özel Mesaj
+Customer,Müşteri
+Customer (Receivable) Account,Müşteri (Alacak) Hesap
+Customer / Item Name,Müşteri / Ürün İsmi
+Customer / Lead Address,Müşteri / Sorumlu Adresi
+Customer / Lead Name,Müşteri / Sorumlu İsmi
+Customer > Customer Group > Territory,Müşteri> Müşteri Grubu> Eyalet
+Customer Account Head,Müşteri Hesap Başkanı
+Customer Acquisition and Loyalty,Müşteri Edinme ve Sadakat
+Customer Address,Müşteri Adresi
+Customer Addresses And Contacts,Müşteri Adresleri Ve İletişim
+Customer Addresses and Contacts,Müşteri Adresler ve İletişim
+Customer Code,Müşteri Kodu
+Customer Codes,Müşteri Kodları
+Customer Details,Müşteri Detayları
+Customer Feedback,Müşteri Görüşleri
+Customer Group,Müşteri Grubu
+Customer Group / Customer,Müşteri Grup / Müşteri
+Customer Group Name,Müşteri Grup Adı
+Customer Intro,Müşteri Giriş
+Customer Issue,Müşteri Sorunu
+Customer Issue against Serial No.,Seri Numarasına karşı Müşteri sayısı
+Customer Name,Müşteri Adı
+Customer Naming By,Müşteri ... tarafından adlandırılmaktadır.
+Customer Service,Müşteri Hizmetleri
+Customer database.,Müşteri veritabanı.
+Customer is required,Müşteri gereklidir
+Customer master.,Müşteri usta.
+Customer required for 'Customerwise Discount','Customerwise İndirimi' için gerekli Müşteri
+Customer {0} does not belong to project {1},Müşteri {0} projeye ait değil {1}
+Customer {0} does not exist,Müşteri {0} yok
+Customer's Item Code,Müşterinin Ürün Kodu
+Customer's Purchase Order Date,Müşterinin Sipariş Tarihi
+Customer's Purchase Order No,Müşterinin Sipariş Numarası
+Customer's Purchase Order Number,Müşterinin Sipariş Numarası
+Customer's Vendor,Müşteri Satıcı
+Customers Not Buying Since Long Time,Müşteriler uzun zamandır alım yapmıyor.
+Customerwise Discount,Customerwise İndirim
+Customize,Özelleştirme
+Customize the Notification,Bildirim özelleştirin
+Customize the introductory text that goes as a part of that email. Each transaction has a separate introductory text.,Bu e-posta bir parçası olarak gider tanıtım metni özelleştirin. Her işlem ayrı bir giriş metni vardır.
+DN Detail,DN Detay
+Daily,Günlük
+Daily Time Log Summary,Günlük Saat Günlük Özet
+Database Folder ID,Veritabanı Klasör Kimliği
+Database of potential customers.,Potansiyel müşterilerin Veritabanı.
+Date,Tarih
+Date Format,Tarih Biçimi
+Date Of Retirement,Emeklilik Tarihiniz
+Date Of Retirement must be greater than Date of Joining,"Emeklilik Tarihi, Katılma tarihinden daha büyük olmalıdır"
+Date is repeated,Tarih tekrarlanır
+Date of Birth,Doğum tarihi
+Date of Issue,Veriliş tarihi
+Date of Joining,Katılma Tarihi
+Date of Joining must be greater than Date of Birth,Katılma Tarihi Doğum tarihinden daha büyük olmalıdır
+Date on which lorry started from supplier warehouse,Tarih hangi kamyon tedarikçisi depodan başladı
+Date on which lorry started from your warehouse,Tarih hangi kamyon depo başladı
+Dates,Tarihler
+Days Since Last Order,Son siparişten bu yana geçen gün sayısı
+Days for which Holidays are blocked for this department.,Bu departmanın kapatılmadığı Tatil günleri
+Dealer,Satıcı
+Debit,Borç
+Debit Amt,Bankamatik Tutarı
+Debit Note,Borç dekontu
+Debit To,Için Bankamatik
+Debit and Credit not equal for this voucher. Difference is {0}.,Borç ve kredi bu çek/senet için eşit değildir. Farklılık {0}.
+Deduct,Düşmek
+Deduction,Kesinti
+Deduction Type,Kesinti Türü
+Deduction1,Kesinti1
+Deductions,Kesintiler
+Default,Varsayılan
+Default Account,Varsayılan Hesap
+Default Address Template cannot be deleted,Varsayılan Adres Şablon silinemez
+Default Amount,Standart Tutar
+Default BOM,Standart Malzeme Listesi (ML)
+Default Bank / Cash account will be automatically updated in POS Invoice when this mode is selected.,Bu mod seçildiğinde Varsayılan Banka / Kasa hesabı otomatik olarak POS faturada güncellenecektir.
+Default Bank Account,Varsayılan Banka Hesabı
+Default Buying Cost Center,Standart Alış Maliyet Merkezi
+Default Buying Price List,Standart Alış Fiyat Listesi
+Default Cash Account,Standart Kasa Hesabı
+Default Company,Varsayılan Şirket
+Default Currency,Geçerli Para Birimi
+Default Customer Group,Varsayılan Müşteri Grubu
+Default Expense Account,Varsayılan Gider Hesabı
+Default Income Account,Varsayılan Gelir Hesabı
+Default Item Group,Varsayılan Ürün Grubu
+Default Price List,Standart Fiyat Listesi
+Default Purchase Account in which cost of the item will be debited.,Standart Satın Alma Hesabı (ürünün maliyetinin borçlandırılacağı hesap)
+Default Selling Cost Center,Standart Satış Maliyet Merkezi
+Default Settings,Varsayılan Ayarlar
+Default Source Warehouse,Varsayılan Kaynak Deposu
+Default Stock UOM,Varsayılan Stok Ölçü BİRİMİ (OB)
+Default Supplier,Standart Tedarikçi
+Default Supplier Type,Standart Tedarikçi Türü
+Default Target Warehouse,Varsayılan Hedef Deposu
+Default Territory,Standart Territory
+Default Unit of Measure,Varsayılan Ölçü Birimi (ÖB)
+"Default Unit of Measure can not be changed directly because you have already made some transaction(s) with another UOM. To change default UOM, use 'UOM Replace Utility' tool under Stock module.","Zaten başka UOM ile bazı işlem (ler) yaptık çünkü Ölçü Varsayılan Birim doğrudan değiştirilemez. Varsayılan uom değiştirmek için, Stok modülü altında 'UoM Faydalı değiştirin' aracını kullanın."
+Default Valuation Method,Standart Değerleme Yöntemi
+Default Warehouse,Standart Depo
+Default Warehouse is mandatory for stock Item.,Standart Depo stok Ürün için zorunludur.
+Default settings for accounting transactions.,Muhasebe işlemleri için varsayılan ayarlar.
+Default settings for buying transactions.,Işlemleri satın almak için varsayılan ayarlar.
+Default settings for selling transactions.,Satımın için varsayılan ayarlar.
+Default settings for stock transactions.,Hisse senedi işlemleri için varsayılan ayarlar.
+Defense,Savunma
+"Define Budget for this Cost Center. To set budget action, see <a href=""#!List/Company"">Company Master</a>","Bu Maliyet Merkezi için Bütçe tanımlayın. Bütçe eylemi ayarlamak için, bir href <bakın = ""#!Liste / Şirket ""> Şirket Usta </ ​​a>"
+Del,Del
+Delete,Silmek
+Delete {0} {1}?,Sil {0} {1}?
+Delivered,Teslim edildi
+Delivered Items To Be Billed,Faturalanmış teslim edilen ürünler
+Delivered Qty,Teslim Miktarı
+Delivered Serial No {0} cannot be deleted,Teslim Seri No {0} silinemez
+Delivery Date,Teslim Tarihi
+Delivery Details,Teslimat Detayları
+Delivery Document No,Teslimat Belge No
+Delivery Document Type,Teslim Belge Türü
+Delivery Note,Teslim Alındı ​​fişi
+Delivery Note Item,Teslimat Not Ürünler
+Delivery Note Items,Teslimat Not Ürünler
+Delivery Note Message,Teslimat Not İleti
+Delivery Note No,Teslimat Not No
+Delivery Note Required,Teslimat Not Gerekli
+Delivery Note Trends,İrsaliye Trendler
+Delivery Note {0} is not submitted,İrsaliye {0} teslim edilmez
+Delivery Note {0} must not be submitted,İrsaliye {0} teslim edilmemelidir
+Delivery Notes {0} must be cancelled before cancelling this Sales Order,Teslim Notları {0} bu Satış Siparişi iptal etmeden önce iptal edilmelidir
+Delivery Status,Teslimat Durumu
+Delivery Time,Teslim Süresi
+Delivery To,Için teslim
+Department,Departman
+Department Stores,Alışveriş Merkezleri
+Depends on LWP,Depends on LWP
+Depreciation,Amortisman
+Description,Tanım
+Description HTML,Açıklama HTML
+Designation,Atama
+Designer,Tasarlayıcı
+Detailed Breakup of the totals,Toplamlarının Ayrıntılı Dağılımı
+Details,Ayrıntılar
+Difference (Dr - Cr),Fark (Dr - Cr)
+Difference Account,Fark Hesabı
+"Difference Account must be a 'Liability' type account, since this Stock Reconciliation is an Opening Entry","Bu Stok Uzlaşma bir açılış girdisi olduğundan Fark Hesabı, bir 'Sorumluluk' tipi hesabı olmalıdır"
+Different UOM for items will lead to incorrect (Total) Net Weight value. Make sure that Net Weight of each item is in the same UOM.,Öğeler için farklı UOM yanlış (Toplam) Net Ağırlık değerine yol açacaktır. Her öğenin Net Ağırlık aynı UOM olduğundan emin olun.
+Direct Expenses,Doğrudan Giderler
+Direct Income,Doğrudan Gelir
+Disable,Devre dışı bırak
+Disable Rounded Total,Yuvarlak toplam devre dışı
+Disabled,Pasif
+Discount  %,İndirim%
+Discount %,İndirim%
+Discount (%),İndirim (%)
+Discount Amount,İndirim Tutarı
+"Discount Fields will be available in Purchase Order, Purchase Receipt, Purchase Invoice","İndirim Alanlar Sipariş, Satın Alma Makbuzu, Satınalma Fatura sunulacak"
+Discount Percentage,İndirim Yüzdesi
+Discount Percentage can be applied either against a Price List or for all Price List.,İndirim Yüzde Fiyat Listesi karşı veya tüm Fiyat Listesi için ya uygulanabilir.
+Discount must be less than 100,İndirim az 100 olmalıdır
+Discount(%),İndirim (%)
+Dispatch,Sevk
+Display all the individual items delivered with the main items,Ana ürün ile birlikte olan tüm tekil ürünleri görüntüler
+Distribute transport overhead across items.,Distribute transport overhead across items.
+Distribution,Dağıtım
+Distribution Id,Dağıtım Kimliği
+Distribution Name,Dağıtım Adı
+Distributor,Dağıtıcı
+Divorced,Boşanmış
+Do Not Contact,İletişim Etmeyin
+Do not show any symbol like $ etc next to currencies.,Sonraki paralara $ vb gibi herhangi bir sembol görünmüyor.
+Do really want to unstop production order: ,Do really want to unstop production order: 
+Do you really want to STOP ,Do you really want to STOP 
+Do you really want to STOP this Material Request?,Eğer gerçekten bu Malzeme İsteği durdurmak istiyor musunuz?
+Do you really want to Submit all Salary Slip for month {0} and year {1},Eğer gerçekten {0} ve yıl {1} ​​ay boyunca tüm Maaş Kayma Gönder istiyor musunuz
+Do you really want to UNSTOP ,Do you really want to UNSTOP 
+Do you really want to UNSTOP this Material Request?,Eğer gerçekten bu Malzeme İsteği unstop istiyor musunuz?
+Do you really want to stop production order: ,Do you really want to stop production order: 
+Doc Name,Doküman Adı
+Doc Type,Dok Türü
+Document Description,Belge Açıklama
+Document Type,Belge Türü
+Documents,Evraklar
+Domain,Etki Alanı
+Don't send Employee Birthday Reminders,Çalışan Doğum Günü Hatırlatmalar göndermek yok
+Download Materials Required,Gerekli Malzemeler indirin
+Download Reconcilation Data,Mutabakatı veri indir
+Download Template,Şablon İndir
+Download a report containing all raw materials with their latest inventory status,En son envanter durumu ile tüm hammadde içeren bir rapor indirin
+"Download the Template, fill appropriate data and attach the modified file.","Şablon indir, uygun veri doldurmak ve değiştirilmiş dosya eklemek."
+"Download the Template, fill appropriate data and attach the modified file.All dates and employee combination in the selected period will come in the template, with existing attendance records","Şablon indir, uygun veri doldurmak ve değiştirilmiş dosya eklemek. Seçilen dönemde tüm tarihler ve çalışanların kombinasyon mevcut katılım kayıtları ile, şablonda gelecek"
+Draft,Taslak
+Dropbox,Dropbox
+Dropbox Access Allowed,İzin Dropbox Erişim
+Dropbox Access Key,Dropbox Erişim Anahtarı
+Dropbox Access Secret,Dropbox Erişim Gizli
+Due Date,Due Date
+Due Date cannot be after {0},Due Date sonra olamaz {0}
+Due Date cannot be before Posting Date,Due Date tarihi gönderdiği önce olamaz
+Duplicate Entry. Please check Authorization Rule {0},Girişi çoğaltın. Yetkilendirme Kuralı kontrol edin {0}
+Duplicate Serial No entered for Item {0},Çoğaltın Seri No Ürün için girilen {0}
+Duplicate entry,Girişini çoğaltmak
+Duplicate row {0} with same {1},Yinelenen satır {0} ile aynı {1}
+Duties and Taxes,Görev ve Vergiler
+ERPNext Setup,ERPNext Kur
+Earliest,En erken
+Earnest Money,Kaparo
+Earning,Kazanç
+Earning & Deduction,Kazanç & Kesintisi
+Earning Type,Kazanç Tipi
+Earning1,Earning1
+Edit,Düzenle
+Edu. Cess on Excise,Edu. Vergi ile ilgili Cess
+Edu. Cess on Service Tax,Edu. Hizmet Vergisi Cess
+Edu. Cess on TDS,Edu. TDS ile ilgili Cess
+Education,Eğitim
+Educational Qualification,Eğitim Kalifikasyonu
+Educational Qualification Details,Eğitim Kalifikasyon Ayrıntıları
+Eg. smsgateway.com/api/send_sms.cgi,Örn. smsgateway.com / api / send_sms.cgi
+Either debit or credit amount is required for {0},Banka veya kredi tutarı Ya için gereklidir {0}
+Either target qty or target amount is mandatory,Hedef Adet Adet veya hedef tutar Ya zorunludur
+Either target qty or target amount is mandatory.,Hedef Adet Adet veya hedef tutar Ya zorunludur.
+Electrical,Elektrik
+Electricity Cost,Elektrik Maliyeti
+Electricity cost per hour,Saat başına elektrik maliyeti
+Electronics,Elektronik
+Email,E-posta
+Email Digest,E-Posta Özeti
+Email Digest Settings,E-posta Yayını Ayarları
+Email Digest: ,Email Digest: 
+Email Id,E-posta Kimliği
+"Email Id where a job applicant will email e.g. ""jobs@example.com""","Bir iş başvurusu e-posta göndereceğiz E-posta Kimliği örneğin ""jobs@example.com"""
+Email Notifications,E-posta Bildirimleri
+Email Sent?,Gönderilen e-posta?
+"Email id must be unique, already exists for {0}","E-posta id benzersiz olmalıdır, zaten var {0}"
+Email ids separated by commas.,E-posta kimlikleri virgülle ayırarak.
+"Email settings to extract Leads from sales email id e.g. ""sales@example.com""","Satış e-posta id örneğin ""sales@example.com"" den İlanlar ayıklamak için e-posta ayarları"
+Emergency Contact,Acil İletişim
+Emergency Contact Details,Acil İletişim Detayları
+Emergency Phone,Acil Telefon
+Employee,Çalışan
+Employee Birthday,Çalışan Doğum Günü
+Employee Details,Çalışan Ayrıntıları
+Employee Education,Çalışan Eğitim
+Employee External Work History,Çalışan Dış İş Geçmişi
+Employee Information,Çalışan Bilgi
+Employee Internal Work History,Çalışan İç Çalışma Planları
+Employee Internal Work Historys,Çalışan İç Çalışma geçmişi
+Employee Leave Approver,Çalışan bırak Approver
+Employee Leave Balance,Çalışan bırak Dengesi
+Employee Name,Çalışan Adı
+Employee Number,Çalışan No
+Employee Records to be created by,Çalışan Records tarafından oluşturulacak
+Employee Settings,Çalışan Ayarları
+Employee Type,Çalışan Tipi
+"Employee designation (e.g. CEO, Director etc.).","Çalışan atama (ör. CEO, Müdür vb.)"
+Employee master.,Çalışan usta.
+Employee record is created using selected field. ,Çalışan kayıt seçili alanını kullanarak oluşturulur.
+Employee records.,Çalışan kayıtları.
+Employee relieved on {0} must be set as 'Left',{0} üzerinde rahatlamış Çalışan 'Sol' olarak ayarlanmış olmalıdır
+Employee {0} has already applied for {1} between {2} and {3},Çalışan {0} zaten arasındaki {1} için başvurdu {2} ve {3}
+Employee {0} is not active or does not exist,Çalışan {0} aktif değil veya yok
+Employee {0} was on leave on {1}. Cannot mark attendance.,Çalışan {0} {1} tarihinde izinli oldu. Katılım işaretlemek olamaz.
+Employees Email Id,Çalışan E-posta Kimliği
+Employment Details,İstihdam Detayları
+Employment Type,İstihdam Tipi
+Enable / disable currencies.,Para birimi etkinleştirin / devre dışı bırakın.
+Enabled,Etkin
+Encashment Date,Nakde Çevrilme Tarihi
+End Date,Bitiş Tarihi
+End Date can not be less than Start Date,"Bitiş Tarihi, Başlangıç ​​Tarihinden daha az olamaz"
+End date of current invoice's period,Cari faturanın dönem sonu tarihi
+End of Life,End of Life
+Energy,Enerji
+Engineer,Mühendis
+Enter Verification Code,Doğrulama kodunu girin
+Enter campaign name if the source of lead is campaign.,Enter campaign name if the source of lead is campaign.
+Enter department to which this Contact belongs,Enter department to which this Contact belongs
+Enter designation of this Contact,Enter designation of this Contact
+"Enter email id separated by commas, invoice will be mailed automatically on particular date","Virgülle ayrılmış e-posta id girin, fatura belirli bir tarihte otomatik olarak gönderilecek olacak"
+Enter items and planned qty for which you want to raise production orders or download raw materials for analysis.,Enter items and planned qty for which you want to raise production orders or download raw materials for analysis.
+Enter name of campaign if source of enquiry is campaign,Enter name of campaign if source of enquiry is campaign
+"Enter static url parameters here (Eg. sender=ERPNext, username=ERPNext, password=1234 etc.)","Burada statik url parametreleri girin (Örn. gönderen = ERPNext, username = ERPNext, şifre = 1234 vb)"
+Enter the company name under which Account Head will be created for this Supplier,Enter the company name under which Account Head will be created for this Supplier
+Enter url parameter for message,Enter url parameter for message
+Enter url parameter for receiver nos,Enter url parameter for receiver nos
+Entertainment & Leisure,Eğlence ve Boş Zaman
+Entertainment Expenses,Eğlence Giderleri
+Entries,Entries
+Entries against ,Entries against 
+Entries are not allowed against this Fiscal Year if the year is closed.,Entries are not allowed against this Fiscal Year if the year is closed.
+Equity,Özkaynak
+Error: {0} > {1},Hata: {0}> {1}
+Estimated Material Cost,Tahmini Malzeme Maliyeti
+"Even if there are multiple Pricing Rules with highest priority, then following internal priorities are applied:","En yüksek önceliğe sahip birden Fiyatlandırması Kuralları olsa bile, o zaman aşağıdaki iç öncelikler uygulanır:"
+Everyone can read,Herkes okuyabilir
+"Example: ABCD.#####If series is set and Serial No is not mentioned in transactions, then automatic serial number will be created based on this series. If you always want to explicitly mention Serial Nos for this item. leave this blank.",". Örnek: ABCD # # # # #  serisi ayarlanır ve Seri No işlemlerde söz değilse, o zaman otomatik seri numarası bu dizi dayalı oluşturulur. Eğer her zaman açıkça bu öğe için Seri Nos bahsetmek istiyorum. Bu boş bırakın."
+Exchange Rate,Döviz kuru
+Excise Duty 10,Özel Tüketim Vergisi 10
+Excise Duty 14,Özel Tüketim Vergisi 14
+Excise Duty 4,Tüketim Vergisi 4
+Excise Duty 8,ÖTV 8
+Excise Duty @ 10,@ 10 Özel Tüketim Vergisi
+Excise Duty @ 14,14 @ ÖTV
+Excise Duty @ 4,@ 4 Özel Tüketim Vergisi
+Excise Duty @ 8,@ 8 Özel Tüketim Vergisi
+Excise Duty Edu Cess 2,ÖTV Edu Cess 2
+Excise Duty SHE Cess 1,ÖTV SHE Cess 1
+Excise Page Number,Tüketim Sayfa Numarası
+Excise Voucher,Tüketim Çeki
+Execution,Yerine Getirme
+Executive Search,Executive Search
+Exemption Limit,Muafiyet Sınırı
+Exhibition,Sergi
+Existing Customer,Mevcut Müşteri
+Exit,Çıkış
+Exit Interview Details,Röportaj Ayrıntılar Çık
+Expected,Beklenen
+Expected Completion Date can not be less than Project Start Date,Beklenen Bitiş Tarihi Proje Başlangıç ​​Tarihi az olamaz
+Expected Date cannot be before Material Request Date,Beklenen Tarih Malzeme Talep Tarihi önce olamaz
+Expected Delivery Date,Beklenen Teslim Tarihi
+Expected Delivery Date cannot be before Purchase Order Date,Beklenen Teslim Tarihi Sipariş Tarihinden önce olamaz
+Expected Delivery Date cannot be before Sales Order Date,Beklenen Teslim Tarihi önce Satış Sipariş Tarihi olamaz
+Expected End Date,Beklenen Bitiş Tarihi
+Expected Start Date,Beklenen Başlangıç ​​Tarihi
+Expense,Gider
+Expense / Difference account ({0}) must be a 'Profit or Loss' account,"Gider / Farkı hesabı ({0}), bir 'Kar veya Zarar' hesabı olmalıdır"
+Expense Account,Gider Hesabı
+Expense Account is mandatory,Gider Hesabı zorunludur
+Expense Claim,Gider Talebi
+Expense Claim Approved,Gideri Talep Onaylandı
+Expense Claim Approved Message,Gideri Talep Mesaj Onaylı
+Expense Claim Detail,Gideri Talep Detayı
+Expense Claim Details,Gideri Talep Detayları
+Expense Claim Rejected,Gideri Talebi Reddedildi
+Expense Claim Rejected Message,Gideri Talep İleti Reddedildi
+Expense Claim Type,Gideri Talep Türü
+Expense Claim has been approved.,Gideri Talep onaylandı.
+Expense Claim has been rejected.,Gideri Talep reddedildi.
+Expense Claim is pending approval. Only the Expense Approver can update status.,Gideri Talep onayı bekliyor. Sadece Gider Approver durumunu güncelleyebilirsiniz.
+Expense Date,Gideri Tarih
+Expense Details,Gider Detayları
+Expense Head,Gideri Hesabı
+Expense account is mandatory for item {0},Gider hesap kalemi için zorunludur {0}
+Expense or Difference account is mandatory for Item {0} as it impacts overall stock value,Gider veya Fark hesabı zorunludur Ürün için {0} etkilediğini genel stok değeri olarak
+Expenses,Giderler
+Expenses Booked,Giderleri rezervasyonu
+Expenses Included In Valuation,Giderleri Değerleme Dahil
+Expenses booked for the digest period,Sindirmek dönemi için rezervasyonu Giderleri
+Expiry Date,Son Kullanma Tarihi
+Exports,İhracat
+External,Dış
+Extract Emails,E-postalar ayıklayın
+FCFS Rate,FCFS Rate
+Failed: ,Failed: 
+Family Background,Aile Arka Plan
+Fax,Faks
+Features Setup,Özellikler Kurulum
+Feed,Beslemek
+Feed Type,Besleme Türü
+Feedback,Geribesleme
+Female,Kadın
+Fetch exploded BOM (including sub-assemblies),(Alt-montajlar dahil) patladı BOM Fetch
+"Field available in Delivery Note, Quotation, Sales Invoice, Sales Order","İrsaliye, Teklif, Satış Fatura, Satış Siparişi kullanılabilir alan"
+Files Folder ID,Dosyalar Klasör Kimliği
+Fill the form and save it,Formu doldurun ve bunu kaydetmek
+Filter based on customer,Müşteri filtre
+Filter based on item,Ürün filtre
+Financial / accounting year.,Finans / Muhasebe yıl.
+Financial Analytics,Finansal Analytics
+Financial Services,Finansal Hizmetler
+Financial Year End Date,Mali Yıl Bitiş Tarihi
+Financial Year Start Date,Mali Yıl Başlangıç ​​Tarihi
+Finished Goods,Mamüller
+First Name,Ad
+First Responded On,İlk Yanıtlanan
+Fiscal Year,Mali Yıl
+Fiscal Year Start Date and Fiscal Year End Date are already set in Fiscal Year {0},Mali Yılı Başlangıç ​​Tarihi ve Mali Yıl Bitiş Tarihi zaten Mali Yılı ayarlanır {0}
+Fiscal Year Start Date and Fiscal Year End Date cannot be more than a year apart.,Mali Yılı Başlangıç ​​Tarihi ve Mali Yıl Bitiş Tarihi dışında bir yıldan fazla olamaz.
+Fiscal Year Start Date should not be greater than Fiscal Year End Date,Mali Yıl Başlangıç ​​Tarihi Mali Yıl Sonu tarihden olmamalıdır
+Fixed Asset,Sabit Kıymet
+Fixed Assets,Duran Varlıklar
+Follow via Email,E-posta ile takip
+"Following table will show values if items are sub - contracted. These values will be fetched from the master of ""Bill of Materials"" of sub - contracted items.","Maddeleri alt iseniz aşağıdaki tablo değerleri gösterecektir - daralmıştır. Bu değerler alt ""Malzeme Listesi"" nin ustadan getirilecek - öğeleri sözleşmeli."
+Food,Yiyecek Grupları
+"Food, Beverage & Tobacco","Gıda, İçecek ve Tütün"
+"For 'Sales BOM' items, Warehouse, Serial No and Batch No will be considered from the 'Packing List' table. If Warehouse and Batch No are same for all packing items for any 'Sales BOM' item, those values can be entered in the main Item table, values will be copied to 'Packing List' table.","'Satış BOM' öğeleri, Depo, Seri No ve Toplu Hayır 'Paketleme Listesi' tablosundan kabul edilecektir. Depo ve Toplu Hayır herhangi bir 'Satış BOM' öğe için tüm ambalaj öğeler için aynı ise, bu değerler ana Öğe tabloda girilebilir, değerler 'Ambalaj' List tabloya kopyalanır."
+For Company,Şirket için
+For Employee,Çalışan için
+For Employee Name,Çalışan Adı İçin
+For Price List,Fiyat Listesi
+For Production,Üretim için
+For Reference Only.,Başvuru için sadece.
+For Sales Invoice,Satış Faturası için
+For Server Side Print Formats,Server Side Baskı Biçimleri
+For Supplier,Tedarikçi için
+For Warehouse,Depo için
+For Warehouse is required before Submit,Depo gereklidir için önce Gönder
+"For e.g. 2012, 2012-13","Örneğin 2012 için, 2012-13"
+For reference,başvuru için
+For reference only.,Sadece referans.
+"For the convenience of customers, these codes can be used in print formats like Invoices and Delivery Notes","Müşterilerinin rahatlığı için, bu kodları Faturalar ve Teslimat notları gibi baskı biçimleri kullanılabilir"
+Fraction,kesir
+Fraction Units,Kesir Üniteleri
+Freeze Stock Entries,Freeze Stok Yazılar
+Freeze Stocks Older Than [Days],Freeze Stoklar Daha Eski [Gün]
+Freight and Forwarding Charges,Yük ve Yönlendirme Ücretleri
+Friday,Cuma
+From,Itibaren
+From Bill of Materials,Malzeme Bill
+From Company,Şirket Gönderen
+From Currency,Para Gönderen
+From Currency and To Currency cannot be same,Para itibaren ve Para için aynı olamaz
+From Customer,Müşteri Gönderen
+From Customer Issue,Müşteri Sayı Gönderen
+From Date,Tarih Gönderen
+From Date cannot be greater than To Date,Tarihten itibaren için daha büyük olamaz
+From Date must be before To Date,Tarih
+From Date should be within the Fiscal Year. Assuming From Date = {0},Tarih Mali Yılı içinde olmalıdır. Tarihten itibaren varsayarsak = {0}
+From Delivery Note,Teslim Not
+From Employee,Çalışan Gönderen
+From Lead,Kurşun gelen
+From Maintenance Schedule,Bakım Programı Gönderen
+From Material Request,Malzeme istek
+From Opportunity,Fırsat
+From Package No.,Paket No Gönderen
+From Purchase Order,Satınalma Siparişi Gönderen
+From Purchase Receipt,Satın Alındı ​​Gönderen
+From Quotation,Teklifimizin Gönderen
+From Sales Order,Satış Siparişi Gönderen
+From Supplier Quotation,Tedarikçi Teklifimizin Gönderen
+From Time,Time
+From Value,Değer itibaren
+From and To dates required,Gerekli tarihleri ​​Başlangıç ​​ve
+From value must be less than to value in row {0},Değerden üst üste değerine daha az olmalıdır {0}
+Frozen,Kitlendi
+Frozen Accounts Modifier,Dondurulmuş Hesapları Değiştirici
+Fulfilled,Karşılanan
+Full Name,Tam Adı
+Full-time,Tam gün
+Fully Billed,Tamamen Faturalı
+Fully Completed,Tamamen Tamamlandı
+Fully Delivered,Tamamen Teslim
+Furniture and Fixture,Mobilya ve Fikstürü
+Further accounts can be made under Groups but entries can be made against Ledger,Ek hesaplar Gruplar altında yapılabilir ancak girdiler Ledger karşı yapılabilir
+"Further accounts can be made under Groups, but entries can be made against Ledger","Ek hesaplar Gruplar altında yapılabilir, ancak girdiler Ledger karşı yapılabilir"
+Further nodes can be only created under 'Group' type nodes,Dahası düğümleri sadece 'Grup' tipi düğüm altında oluşturulabilir
+GL Entry,GL Girişi
+Gantt Chart,Gantt Şeması
+Gantt chart of all tasks.,Tüm görevlerin Gantt şeması
+Gender,Cinsiyet
+General,Genel
+General Ledger,Genel Muhasebe
+Generate Description HTML,Açıklama HTML Oluştur
+Generate Material Requests (MRP) and Production Orders.,Malzeme İstekleri (MRP) ve Üretim Emirleri oluşturun.
+Generate Salary Slips,Maaş Fişi Üret
+Generate Schedule,Takvim Oluştur
+Generates HTML to include selected image in the description,Açıklamasında seçilen görüntü eklemek için HTML üretir
+Get Advances Paid,Ödenmiş Avanslar
+Get Advances Received,Alınan Avanslar
+Get Current Stock,Güncel Stok
+Get Items,Ürünler
+Get Items From Sales Orders,Satış Siparişleri Öğeleri alın
+Get Items from BOM,BOM Öğeleri alın
+Get Last Purchase Rate,Son Alış Fiyatı
+Get Outstanding Invoices,Get Outstanding Invoices
+Get Relevant Entries,İlgili başlıklar alın
+Get Sales Orders,Satış Siparişleri
+Get Specification Details,Teknik Detaylar
+Get Stock and Rate,Stok ve Fiyat
+Get Template,Şablon
+Get Terms and Conditions,Şartlar ve Koşullar
+Get Unreconciled Entries,Uzlaşmayan başlıklar alın
+Get Weekly Off Dates,Haftalık Çalışılmayan Günler
+"Get valuation rate and available stock at source/target warehouse on mentioned posting date-time. If serialized item, please press this button after entering serial nos.","Sözü gönderme tarih-zaman kaynak / hedef depoda değerleme oranı ve mevcut stok alın. Öğeyi tefrika varsa, seri nos girdikten sonra bu düğmeye basınız."
+Global Defaults,Genel Varsayılan Değerler
+Global POS Setting {0} already created for company {1},Küresel POS Ayar {0} zaten oluşturulan şirket {1}
+Global Settings,Genel Ayarlar
+"Go to the appropriate group (usually Application of Funds > Current Assets > Bank Accounts and create a new Account Ledger (by clicking on Add Child) of type ""Bank""","Uygun gruba (Fon genellikle Uygulama> Dönen Varlıklar> Banka Hesapları gidin ve ""Bankası"" türü Child ekle tıklayarak yeni Hesabı Ledger () oluşturmak"
+"Go to the appropriate group (usually Source of Funds > Current Liabilities > Taxes and Duties and create a new Account Ledger (by clicking on Add Child) of type ""Tax"" and do mention the Tax rate.","Uygun gruba (Fon genellikle Kaynağı> Yükümlülükler> Vergi ve Görevleri gidin ve türü ""Vergi"" ve Ledger (tıklayarak Çocuk ekle) yeni bir hesap oluşturmak ve Vergi oranı söz yok."
+Goal,Hedef
+Goals,Hedefler
+Goods received from Suppliers.,Tedarikçilerden alınan Ürünler 
+Google Drive,Google Drive
+Google Drive Access Allowed,Google Drive Erişim İzin
+Government,Devlet
+Graduate,Lisansüstü
+Grand Total,Genel Toplam
+Grand Total (Company Currency),Genel Toplam (Şirket para birimi)
+"Grid ""","Izgara """
+Grocery,Bakkal
+Gross Margin %,Brüt Kar Marjı%
+Gross Margin Value,Brüt Kar Marjı
+Gross Pay,Brüt Ücret
+Gross Pay + Arrear Amount +Encashment Amount - Total Deduction,Brüt Ücret + geciken Tutar + Nakde Çevrilmelerinde Tutarı - Toplam Kesintisi
+Gross Profit,Brüt kazanç
+Gross Profit (%),Brüt Kar (%)
+Gross Weight,Brüt Ağırlık
+Gross Weight UOM,Brüt Ağırlık Ölçü Birim (ÖB)
+Group,Grup
+Group by Account,Hesap tarafından Grup
+Group by Voucher,Çeki ile grup
+Group or Ledger,Grup veya Ledger
+Groups,Gruplar
+HR Manager,İK Yöneticisi
+HR Settings,İK Ayarları
+HTML / Banner that will show on the top of product list.,Ürün listesinin üstünde gösterecektir HTML / Banner.
+Half Day,Yarım Gün
+Half Yearly,Yarı Yıllık
+Half-yearly,Yarıyıllık
+Happy Birthday!,Doğum günün kutlu olsun!
+Hardware,Donanım
+Has Batch No,Batch No var
+Has Child Node,Alt Düğüm var
+Has Serial No,Seri No var
+Head of Marketing and Sales,Pazarlama ve Satış Müdürü
+Header,Başlık
+Health Care,Sağlık hizmeti
+Health Concerns,Sağlık Kaygıları
+Health Details,Sağlık Bilgileri
+Held On,Açık Tutulacak
+Help HTML,HTML Help
+"Help: To link to another record in the system, use ""#Form/Note/[Note Name]"" as the Link URL. (don't use ""http://"")","Yardım: sistemindeki başka bir kayda bağlamak için, ""# Form / Not / [İsim Not]"" Bağlantı URL olarak kullanın. (""Http://"" kullanmayın)"
+"Here you can maintain family details like name and occupation of parent, spouse and children","Burada ebeveyn, eş ve çocukların isim ve meslek gibi aile ayrıntıları koruyabilirsiniz"
+"Here you can maintain height, weight, allergies, medical concerns etc","Burada boy, kilo, alerji, tıbbi endişeler vb koruyabilirsiniz"
+Hide Currency Symbol,Para birimi simgesi gizle
+High,Yüksek
+History In Company,Şirketimiz Tarihçesi
+Hold,Tutmak
+Holiday,Tatil
+Holiday List,Tatil Listesi
+Holiday List Name,Tatil Listesi Adı
+Holiday master.,Tatil usta.
+Holidays,Bayram
+Home,Ev
+Host,Evsahibi
+"Host, Email and Password required if emails are to be pulled","E-postalar çekti isteniyorsa konak, E-posta ve Şifre gereklidir"
+Hour,Saat
+Hour Rate,Saat Hızı
+Hour Rate Labour,Saat Hızı Çalışma
+Hours,Saat
+How Pricing Rule is applied?,Nasıl Fiyatlandırma Kural uygulanır?
+How frequently?,Ne kadar sıklıkta?
+"How should this currency be formatted? If not set, will use system defaults","Bu nasıl para biçimlendirilmiş olmalıdır? Set değilse, sistem varsayılan kullanacak"
+Human Resources,İnsan Kaynakları
+Identification of the package for the delivery (for print),Teslimat için paketin tanımlanması (baskı için)
+If Income or Expense,Eğer Gelir veya Gider
+If Monthly Budget Exceeded,Aylık Bütçe aşıldıysa
+"If Sale BOM is defined, the actual BOM of the Pack is displayed as table. Available in Delivery Note and Sales Order","Satış BOM tanımlanmış ise, Pack gerçek BOM tablo olarak görüntülenir. İrsaliye ve Satış Sipariş mevcuttur"
+"If Supplier Part Number exists for given Item, it gets stored here","Tedarikçi Parça Numarası verilen parçanın varsa, burada depolanır"
+If Yearly Budget Exceeded,Yıllık Bütçe aşıldıysa
+"If checked, BOM for sub-assembly items will be considered for getting raw materials. Otherwise, all sub-assembly items will be treated as a raw material.","Eğer işaretli ise, alt-montaj kalemleri için BOM hammadde almak için kabul edilecektir. Aksi takdirde, tüm alt-montaj öğeler bir hammadde olarak kabul edilecektir."
+"If checked, Total no. of Working Days will include holidays, and this will reduce the value of Salary Per Day","Eğer seçilirse, toplam yok. Çalışma gün ve tatiller dahil olacak ve bu Maaş Günlük değerini azaltacaktır"
+"If checked, the tax amount will be considered as already included in the Print Rate / Print Amount","Kontrol eğer zaten Baskı Hızı / Baskı Tutar dahil olarak, vergi tutarı olarak kabul edilecektir"
+If different than customer address,Eğer müşteri adres farklı
+"If disable, 'Rounded Total' field will not be visible in any transaction","Devre dışı ise, 'Yuvarlak Total' alanı herhangi bir işlem görünür olmayacak"
+"If enabled, the system will post accounting entries for inventory automatically.","Etkinse, sistem otomatik olarak envanter için muhasebe kayıtları yayınlayacağız."
+If more than one package of the same type (for print),Aynı türdeki birden fazla paket (baskı)
+"If multiple Pricing Rules continue to prevail, users are asked to set Priority manually to resolve conflict.","Birden Fiyatlandırma Kurallar hakim devam ederse, kullanıcılar çatışmayı çözmek için el Öncelik ayarlamanız istenir."
+"If no change in either Quantity or Valuation Rate, leave the cell blank.","Miktar veya Değerleme Oranı da hiçbir değişiklik, hücre boş bırakırsanız."
+If not applicable please enter: NA,Geçerli değilse NA giriniz
+"If not checked, the list will have to be added to each Department where it has to be applied.","Kontrol edilmez ise, liste bu uygulanması gereken her bölüm için ilave edilmesi gerekecektir."
+"If selected Pricing Rule is made for 'Price', it will overwrite Price List. Pricing Rule price is the final price, so no further discount should be applied. Hence, in transactions like Sales Order, Purchase Order etc, it will be fetched in 'Rate' field, rather than 'Price List Rate' field.","Seçilen Fiyatlandırma Kural 'Fiyat' için yapılmış ise, Fiyat Listesi üzerine yazılır. Fiyatlandırma Kural fiyat nihai fiyat, yani başka hiçbir indirim uygulanmalıdır. Bu nedenle, Satış Emri, Sipariş vb gibi işlemlerde, oldukça 'Fiyat Listesi Derece' alanına daha, 'Derece' alanına getirilecek."
+"If specified, send the newsletter using this email address","Belirtilen varsa, bu e-posta adresini kullanarak bülten göndermek"
+"If the account is frozen, entries are allowed to restricted users.","Hesap donmuş ise, girişleri sınırlı kullanıcılara izin verilir."
+"If this Account represents a Customer, Supplier or Employee, set it here.","Bu Hesap Müşteri, tedarikçi ya da çalışan temsil ediyorsa, burada ayarlayın."
+"If two or more Pricing Rules are found based on the above conditions, Priority is applied. Priority is a number between 0 to 20 while default value is zero (blank). Higher number means it will take precedence if there are multiple Pricing Rules with same conditions.","Iki veya daha fazla Fiyatlandırması Kuralları yukarıdaki koşullara dayalı bulunursa, Öncelik uygulanır. Varsayılan değer sıfır (boş) ise Öncelik 0-20 arasında bir sayıdır. Daha fazla sayıda aynı koşullarda birden Fiyatlandırması Kuralları vardır eğer öncelik alacak demektir."
+If you follow Quality Inspection. Enables Item QA Required and QA No in Purchase Receipt,Kalite Tetkiki izleyin. Hayır Satın Alma Makbuzu Öğe QA Gerekli ve QA sağlar
+If you have Sales Team and Sale Partners (Channel Partners)  they can be tagged and maintain their contribution in the sales activity,Eğer Satış Ekibi ve Satış Ortakları (Kanal Ortakları) varsa onlar etiketlendi ve satış faaliyetleri kendi katkılarını sürdürmek olabilir
+"If you have created a standard template in Purchase Taxes and Charges Master, select one and click on the button below.","Eğer Satınalma Vergi ve Masraflar Master standart bir şablon oluşturduk varsa, birini seçin ve aşağıdaki butona tıklayın."
+"If you have created a standard template in Sales Taxes and Charges Master, select one and click on the button below.","Eğer Satış Vergi ve Masraflar Master standart bir şablon oluşturduk varsa, birini seçin ve aşağıdaki butona tıklayın."
+"If you have long print formats, this feature can be used to split the page to be printed on multiple pages with all headers and footers on each page","Uzun baskı biçimleri varsa, bu özellik, her sayfada tüm üstbilgi ve altbilgi ile birden fazla sayfa yazdırılacak sayfayı bölmek için kullanılabilir"
+If you involve in manufacturing activity. Enables Item 'Is Manufactured',Eğer üretim faaliyeti dahil edin. Öğe sağlayan 'Üretildi'
+Ignore,Yoksay
+Ignore Pricing Rule,Fiyatlandırma Kuralı Yoksay
+Ignored: ,Ignored: 
+Image,Resim
+Image View,Resim Görüntüle
+Implementation Partner,Uygulama Ortağı
+Import Attendance,İthalat Devam
+Import Failed!,İthalat Başarısız!
+Import Log,Log alma
+Import Successful!,Başarılı İthalat!
+Imports,Ithalat
+In Hours,Saatleri
+In Process,Proses
+In Qty,Adet
+In Value,Değer
+In Words,Kelimeler
+In Words (Company Currency),Kelimeler (Firma para birimi) olarak
+In Words (Export) will be visible once you save the Delivery Note.,İrsaliyeyi kaydettiğnizde Kelimeler (İhracat) görünür olacaktır.
+In Words will be visible once you save the Delivery Note.,İrsaliye kaydettiğinizde Kelimeler görünür olacaktır.
+In Words will be visible once you save the Purchase Invoice.,Alış Faturasını kaydettiğinizde Kelimeler görünür olacaktır.
+In Words will be visible once you save the Purchase Order.,Alış Siparişini kaydettiğinizde Kelimeler görünür olacaktır.
+In Words will be visible once you save the Purchase Receipt.,Alış Kabulünü kaydettiğinizde Kelimeler görünür olacaktır.
+In Words will be visible once you save the Quotation.,Talebi kaydettiğinizde Kelimeler görünür olacaktır.
+In Words will be visible once you save the Sales Invoice.,Satış Faturasını kaydettiğinizde Kelimeler görünür olacaktır.
+In Words will be visible once you save the Sales Order.,Satış Siparişini kaydettiğinizde Kelimeler görünür olacaktır.
+Incentives,Teşvikler
+Include Reconciled Entries,Uzlaşılan başlıklar şunlardır
+Include holidays in Total no. of Working Days,Hiçbir Toplam tatilleri dahil. Çalışma Günleri
+Income,Gelir
+Income / Expense,Gelir / Gider
+Income Account,Gelir Hesabı
+Income Booked,Gelir rezervasyonu
+Income Tax,Gelir vergisi
+Income Year to Date,Tarih Gelir Yıl
+Income booked for the digest period,Sindirmek dönemi için rezervasyonu Gelir
+Incoming,Gelen
+Incoming Rate,Gelen Puan
+Incoming quality inspection.,Gelen kalite kontrol.
+Incorrect number of General Ledger Entries found. You might have selected a wrong Account in the transaction.,Genel Muhasebe Yazılar Yanlış sayısı bulundu. Siz işlemde yanlış Hesabı seçmiş olabilirsiniz.
+Incorrect or Inactive BOM {0} for Item {1} at row {2},Yanlış veya Kapalı BOM {0} öğesi için {1} satırdaki {2}
+Indicates that the package is a part of this delivery (Only Draft),Paketi Bu teslim bir parçası olduğunu gösterir (Sadece Taslak)
+Indirect Expenses,Dolaylı Giderler
+Indirect Income,Dolaylı Gelir
+Individual,Bireysel
+Industry,Endüstri
+Industry Type,Endüstri Tipi
+Inspected By,Denetleyen
+Inspection Criteria,Denetim Kriterleri
+Inspection Required,Denetim Gerekli
+Inspection Type,Muayene Türü
+Installation Date,Kurulum Tarihi
+Installation Note,Kurulum Not
+Installation Note Item,Kurulum Not Ürün
+Installation Note {0} has already been submitted,Kurulum Not {0} zaten gönderildi
+Installation Status,Yükleme Durumu
+Installation Time,Kurulum Zaman
+Installation date cannot be before delivery date for Item {0},Kurulum tarih Ürün için teslim tarihinden önce olamaz {0}
+Installation record for a Serial No.,Seri No için yükleme kaydı
+Installed Qty,Yüklünen Miktar
+Instructions,Talimatlar
+Integrate incoming support emails to Support Ticket,Ticket Destek gelen destek e-postaları entegre
+Interested,Ilgili
+Intern,Stajyer
+Internal,Iç
+Internet Publishing,İnternet Yayıncılık
+Introduction,Giriş
+Invalid Barcode,Geçersiz Barkod
+Invalid Barcode or Serial No,Geçersiz Barkod veya Seri No
+Invalid Mail Server. Please rectify and try again.,Geçersiz Mail Server. Düzeltmek ve tekrar deneyin.
+Invalid Master Name,Geçersiz Usta İsmi
+Invalid User Name or Support Password. Please rectify and try again.,Geçersiz Kullanıcı Adı veya Şifre Destek. Düzeltmek ve tekrar deneyin.
+Invalid quantity specified for item {0}. Quantity should be greater than 0.,Öğesi için belirtilen geçersiz miktar {0}. Miktar 0'dan büyük olmalıdır.
+Inventory,Envanter
+Inventory & Support,Envanter ve Destek
+Investment Banking,Yatırım Bankacılığı
+Investments,Yatırımlar
+Invoice Date,Fatura Tarihi
+Invoice Details,Fatura Ayrıntıları
+Invoice No,Fatura No
+Invoice Number,Fatura Numarası
+Invoice Period From,Gönderen Fatura Dönemi
+Invoice Period From and Invoice Period To dates mandatory for recurring invoice,Faturayı yinelenen zorunlu tarihler için ve Fatura Dönemi itibaren Fatura Dönemi
+Invoice Period To,Için Fatura Dönemi
+Invoice Type,Fatura Türü
+Invoice/Journal Voucher Details,Fatura / Dergi Çeki Detayları
+Invoiced Amount (Exculsive Tax),Faturalanan Tutar (Exculsive Vergisi)
+Is Active,Aktif mi
+Is Advance,Peşin mi
+Is Cancelled,İptal Edilmiştir
+Is Carry Forward,İleri Devam mı
+Is Default,Standart mı
+Is Encash,Bozdurmak mı
+Is Fixed Asset Item,Sabit Kıymet öğedir
+Is LWP,YSP mi
+Is Opening,Açıklıyor mu
+Is Opening Entry,Entry Açılış mı
+Is POS,POS mu
+Is Primary Contact,Birincil İletişim mi
+Is Purchase Item,Satınalma ürünü mü
+Is Sales Item,Satış ürünü mü
+Is Service Item,Hizmet Ürünü mü
+Is Stock Item,Stok Ürünü mü
+Is Sub Contracted Item,Alt Sözleşmeli ürün mü
+Is Subcontracted,Taşeron firmaya mı vrildi
+Is this Tax included in Basic Rate?,Bu Vergi Birim Fiyata dahil mi?
+Issue,Konu
+Issue Date,Yayın Tarihi
+Issue Details,Sorun Ayrıntıları
+Issued Items Against Production Order,Üretim Emri Karşı İhraç Ürünleri
+It can also be used to create opening stock entries and to fix stock value.,Ayrıca açılış stok girişleri oluşturmak ve stok değerini düzeltmek için kullanılabilir.
+Item,Ürün
+Item Advanced,Ürün Gelişmiş
+Item Barcode,Ürün Barkodu
+Item Batch Nos,Ürün Batch No
+Item Code,Ürün Kodu
+Item Code > Item Group > Brand,Ürün Kodu> Ürün Grubu> Marka
+Item Code and Warehouse should already exist.,Ürün Kodu ve Depo zaten var.
+Item Code cannot be changed for Serial No.,Ürün Kodu Seri No için değiştirilemez
+Item Code is mandatory because Item is not automatically numbered,Ürün otomatik olarak numaralandırılmış değil çünkü Ürün Kodu zorunludur
+Item Code required at Row No {0},Sıra No gerekli Ürün Kodu {0}
+Item Customer Detail,Ürün Müşteri Detay
+Item Description,Ürün Açıklaması
+Item Desription,Ürün Oy Ver Açıklama
+Item Details,Ürün Detayları
+Item Group,Ürün Grubu
+Item Group Name,Ürün Grup Adı
+Item Group Tree,Ürün Grubu Ağacı
+Item Group not mentioned in item master for item {0},Öğe için öğe ana belirtilmeyen Ürün Grubu {0}
+Item Groups in Details,Ayrıntılar Ürün Grupları
+Item Image (if not slideshow),Ürün Resmi (değilse slayt)
+Item Name,Ürün Adı
+Item Naming By,Ürün adlandırma By
+Item Price,Ürün Fiyatı
+Item Prices,Ürün Fiyatları
+Item Quality Inspection Parameter,Ürün Kalite Kontrol Parametre
+Item Reorder,Ürün Reorder
+Item Serial No,Ürün Seri No
+Item Serial Nos,Ürün Seri Noları
+Item Shortage Report,Ürün yetersizliği Raporu
+Item Supplier,Ürün Tedarikçisi
+Item Supplier Details,Ürün Tedarikçi Ayrıntıları
+Item Tax,Ürün Vergisi
+Item Tax Amount,Ürün Vergi Tutarı
+Item Tax Rate,Ürün Vergi Oranı
+Item Tax Row {0} must have account of type Tax or Income or Expense or Chargeable,Ürün Vergi Row {0} türü Vergisi veya Gelir veya gider veya Ücretli bir hesabınız olması gerekir
+Item Tax1,Ürün Vergi1
+Item To Manufacture,Üretim Ürün
+Item UOM,Ürün Ölçü Birimi (ÖB)
+Item Website Specification,Ürün Web Sitesi Özellikleri
+Item Website Specifications,Ürün Web Sitesi Özellikleri
+Item Wise Tax Detail,Ürün Vergi Detayı
+Item Wise Tax Detail ,
+Item is required,Ürün gereklidir
+Item is updated,Ürün güncellenir
+Item master.,Ürün usta.
+"Item must be a purchase item, as it is present in one or many Active BOMs","Bu bir veya birçok Active reçetelerde mevcut olduğu gibi öğe, bir satın alma öğe olmalı"
+Item or Warehouse for row {0} does not match Material Request,Satır için öğe veya Depo {0} Malzeme İsteği eşleşmiyor
+Item table can not be blank,Ürün masa boş olamaz
+Item to be manufactured or repacked,Ürün imal edilmiş veya paketlenmiş
+Item valuation updated,Ürün değerleme güncellendi
+Item will be saved by this name in the data base.,Ürün veri tabanına bu isimle kaydedilecektir.
+Item {0} appears multiple times in Price List {1},Item {0} Fiyat Listesi birden çok kez görüntülenir {1}
+Item {0} does not exist,Ürün {0} yok
+Item {0} does not exist in the system or has expired,Item {0} sistemde yoksa veya süresi doldu
+Item {0} does not exist in {1} {2},Item {0} yok {1} {2}
+Item {0} has already been returned,Item {0} zaten iade edilmiş
+Item {0} has been entered multiple times against same operation,Item {0} aynı operasyona karşı birden çok kez girildi
+Item {0} has been entered multiple times with same description or date,Item {0} aynı açıklama ya da tarih ile birden çok kez girildi
+Item {0} has been entered multiple times with same description or date or warehouse,Item {0} aynı açıklama veya tarihe depo ile birden çok kez girildi
+Item {0} has been entered twice,Item {0} kez girildi
+Item {0} has reached its end of life on {1},Item {0} üzerindeki ömrünün sonuna gelmiştir {1}
+Item {0} ignored since it is not a stock item,Bir stok kalemi olmadığı Item {0} yok
+Item {0} is cancelled,Item {0} iptal edilir
+Item {0} is not Purchase Item,Item {0} Öğe satın değil
+Item {0} is not a serialized Item,Item {0} bir tefrika değil Öğe
+Item {0} is not a stock Item,"Item {0}, bir hisse senedi değil Öğe"
+Item {0} is not active or end of life has been reached,Item {0} aktif değil ise veya hayatın sonuna gelindi
+Item {0} is not setup for Serial Nos. Check Item master,Item {0} Seri No Kontrol Ürün usta için kurulum değil
+Item {0} is not setup for Serial Nos. Column must be blank,Item {0} Seri No Kolon için kurulum boş olmalı değil
+Item {0} must be Sales Item,Item {0} Satış Ürün olmalı
+Item {0} must be Sales or Service Item in {1},Item {0} Satış veya Servis Ürün olmalıdır {1}
+Item {0} must be Service Item,Item {0} Service Ürün olmalı
+Item {0} must be a Purchase Item,Item {0} Satınalma Ürün olmalı
+Item {0} must be a Sales Item,Item {0} Satış Ürün olmalı
+Item {0} must be a Service Item.,Item {0} Service Ürün olmalıdır.
+Item {0} must be a Sub-contracted Item,Item {0} bir taşeronluk Ürün olmalı
+Item {0} must be a stock Item,Item {0} bir stok Ürün olmalı
+Item {0} must be manufactured or sub-contracted,Item {0} imal edilmeli veya taşeronluk
+Item {0} not found,Item {0} bulunamadı
+Item {0} with Serial No {1} is already installed,Item {0} Seri No ile {1} zaten yüklü
+Item {0} with same description entered twice,Item {0} aynı açıklama ile iki kez girdi
+"Item, Warranty, AMC (Annual Maintenance Contract) details will be automatically fetched when Serial Number is selected.","Seri Numarası seçildiğinde Öğe, Garanti, AMC (Yıllık Bakım Sözleşme) bilgilerini otomatik olarak zorlama olacaktır."
+Item-wise Price List Rate,Madde-bilge Fiyat Listesi Oranı
+Item-wise Purchase History,Madde-bilge Satın Alma Geçmişi
+Item-wise Purchase Register,Madde-bilge Alım Kayıt
+Item-wise Sales History,Madde-bilge Satış Tarihi
+Item-wise Sales Register,Madde-bilge Satış Kayıt
+"Item: {0} managed batch-wise, can not be reconciled using \					Stock Reconciliation, instead use Stock Entry","Ürün: {0} toplu-bilge yönetilen kullanarak mutabakat olamaz \ Stock Uzlaşma yerine, stok girişi kullanın"
+Item: {0} not found in the system,Ürün: {0} sistemde bulunamadı
+Items,Ürünler
+Items To Be Requested,İstenen To Be ürün
+Items required,Gerekli Öğeler
+"Items to be requested which are ""Out of Stock"" considering all warehouses based on projected qty and minimum order qty","""Stokta"" olan talep edilecek kalemler öngörülen qty ve minimum sipariş adet dayalı tüm depolar dikkate"
+Items which do not exist in Item master can also be entered on customer's request,Ana ürün listesinde olmayan ürünlerde müşterinin isteği üzerine girilebilir
+Itemwise Discount,Itemwise İndirim
+Itemwise Recommended Reorder Level,Itemwise Yeniden Sipariş Seviye Önerilen
+Job Applicant,İş Başvuru
+Job Opening,Is Firsatlari
+Job Profile,İş Profili
+Job Title,Meslek
+"Job profile, qualifications required etc.","Gerekli iş profili, nitelikleri vb"
+Jobs Email Settings,İş E-posta Ayarları
+Journal Entries,Yevmiye Girişleri
+Journal Entry,Yevmiye Girişi
+Journal Voucher,Yevmiye Fişi
+Journal Voucher Detail,Alacak/Borç Fiş Detay
+Journal Voucher Detail No,Alacak/Borç Fiş Detay No
+Journal Voucher {0} does not have account {1} or already matched,Dergi Çeki {0} hesabı yok {1} ya da zaten eşleşti
+Journal Vouchers {0} are un-linked,Dergi Fişler {0} un-bağlantılı
+Keep a track of communication related to this enquiry which will help for future reference.,Gelecekte başvurulara yardımcı olmak için bu soruşturma ile ilgili bir iletişim takip edin.
+Keep it web friendly 900px (w) by 100px (h),100px tarafından web dostu 900px (w) it Keep (h)
+Key Performance Area,Anahtar Performans Alan
+Key Responsibility Area,Anahtar Sorumluluk Alanı
+Kg,Kilogram
+LR Date,LR Tarihi
+LR No,LR yok
+Label,Etiket
+Landed Cost Item,İndirilmiş Maliyet Kalemi
+Landed Cost Items,İndirilmiş Maliyet Kalemleri
+Landed Cost Purchase Receipt,İndirilmiş Maliyet Satın Alma Makbuzu
+Landed Cost Purchase Receipts,İndirilmiş Maliyet Satın Alma Makbuzları
+Landed Cost Wizard,İndirilmiş Maliyet Sihirbazı
+Landed Cost updated successfully,Indi Maliyet başarıyla güncellendi
+Language,Dil
+Last Name,Soyadı
+Last Purchase Rate,Son Satış Fiyatı
+Latest,Son
+Lead,Aday
+Lead Details,Lead Details
+Lead Id,Kurşun Kimliği
+Lead Name,Lead Name
+Lead Owner,Lead Owner
+Lead Source,Aday Kaynak
+Lead Status,Aday Durumu
+Lead Time Date,Lead Time Date
+Lead Time Days,Lead Time Days
+Lead Time days is number of days by which this item is expected in your warehouse. This days is fetched in Material Request when you select this item.,"Lead Time gün bu öğe depoda beklenen hangi gün sayısıdır. Bu öğeyi seçtiğinizde, bu gün Malzeme İsteği getirildi."
+Lead Type,Lead Type
+Lead must be set if Opportunity is made from Lead,Fırsat Lead yapılmış ise kurşun ayarlanmalıdır
+Leave Allocation,İzin Tahsis
+Leave Allocation Tool,İzin Tahsis  aracı
+Leave Application,İzin başvurusu
+Leave Approver,İzin onay mercii
+Leave Approvers,Onaylayanlar bırakın
+Leave Balance Before Application,Leave Balance Before Application
+Leave Block List,Blok Listesi bırakın
+Leave Block List Allow,Blok Liste İzin bırakın
+Leave Block List Allowed,Blok Liste İzin bırakın
+Leave Block List Date,Blok Liste Tarihi bırakın
+Leave Block List Dates,Blok Liste Tarihler bırakın
+Leave Block List Name,Blok Liste Adını bırak
+Leave Blocked,Bırakın Engellendi
+Leave Control Panel,Leave Control Panel
+Leave Encashed?,Leave Encashed?
+Leave Encashment Amount,Leave Encashment Amount
+Leave Type,Leave Type
+Leave Type Name,Leave Type Name
+Leave Without Pay,Leave Without Pay
+Leave application has been approved.,Bırak başvuru onaylandı.
+Leave application has been rejected.,Bırak başvuru reddedildi.
+Leave approver must be one of {0},Bırakın onaylayan biri olmalıdır {0}
+Leave blank if considered for all branches,Leave blank if considered for all branches
+Leave blank if considered for all departments,Leave blank if considered for all departments
+Leave blank if considered for all designations,Leave blank if considered for all designations
+Leave blank if considered for all employee types,Leave blank if considered for all employee types
+"Leave can be approved by users with Role, ""Leave Approver""","Bırakın Rolü kullanıcılar tarafından onaylanmış olabilir, ""Onaylayan bırakın"""
+Leave of type {0} cannot be longer than {1},Türü bırak {0} daha uzun olamaz {1}
+Leaves Allocated Successfully for {0},Yapraklar Başarıyla Ayrılan {0}
+Leaves for type {0} already allocated for Employee {1} for Fiscal Year {0},Yapraklar türü için {0} zaten Çalışanlara için tahsis {1} Mali Yılı için {0}
+Leaves must be allocated in multiples of 0.5,Yapraklar 0.5 katları tahsis edilmelidir
+Ledger,Defteri kebir
+Ledgers,Defterleri
+Left,Sol
+Legal,Yasal
+Legal Expenses,Yasal Giderler
+Letter Head,Antet
+Letter Heads for print templates.,Baskı şablonları için mektup Başkanları.
+Level,Seviye
+Lft,Lft
+Liability,Borç
+List a few of your customers. They could be organizations or individuals.,Müşterilerinizin birkaç listeleyin. Onlar kuruluşlar veya bireyler olabilir.
+List a few of your suppliers. They could be organizations or individuals.,Lütfen tedarikçilerin az listeleyin. Onlar kuruluşlar veya bireyler olabilir.
+List items that form the package.,Paket oluşturur Listesi ürün.
+List this Item in multiple groups on the website.,Bu Ürünü Web sitesinde birden çok grupta  listeleyin.
+"List your products or services that you buy or sell. Make sure to check the Item Group, Unit of Measure and other properties when you start.","Ürün ya da satın almak veya satmak hizmetleri sıralayın. Başlattığınızda Ürün Grubu, Ölçü ve diğer özellikleri Birimi kontrol ettiğinizden emin olun."
+"List your tax heads (e.g. VAT, Excise; they should have unique names) and their standard rates. This will create a standard template, which you can edit and add more later.","Ve standart oranları; vergi başlarını (onlar benzersiz adları olması gerekir, örneğin KDV, Özel Tüketim) listeleyin. Bu düzenlemek ve daha sonra ekleyebileceğiniz standart bir şablon oluşturmak olacaktır."
+Loading...,Yükleniyor...
+Loans (Liabilities),Krediler (Yükümlülükler)
+Loans and Advances (Assets),Krediler ve avanslar (Varlıklar)
+Local,Yerel
+Login,Giriş
+Login with your new User ID,Yeni Kullanıcı ID ile giriş
+Logo,Logo
+Logo and Letter Heads,Logo ve Letter Başkanları
+Lost,Kayıp
+Lost Reason,Kayıp Nedeni
+Low,Düşük
+Lower Income,Alt Gelir
+MTN Details,MTN Detayları
+Main,Ana
+Main Reports,Ana Raporlar
+Maintain Same Rate Throughout Sales Cycle,Satış döngüsü boyunca aynı puanla koruyun
+Maintain same rate throughout purchase cycle,Satın alma döngüsü boyunca aynı oranda koruyun
+Maintenance,Bakım
+Maintenance Date,Bakım Tarih
+Maintenance Details,Bakım Detayları
+Maintenance Schedule,Bakım Programı
+Maintenance Schedule Detail,Bakım Programı Detayı
+Maintenance Schedule Item,Bakım Programı Ürün
+Maintenance Schedule is not generated for all the items. Please click on 'Generate Schedule',Bakım Programı tüm öğeler için oluşturulur. 'Oluştur Takviminde tıklayınız
+Maintenance Schedule {0} exists against {0},Bakım Programı {0} karşı var {0}
+Maintenance Schedule {0} must be cancelled before cancelling this Sales Order,Bakım Programı {0} bu Satış Siparişi iptal etmeden önce iptal edilmelidir
+Maintenance Schedules,Bakım Çizelgeleri
+Maintenance Status,Bakım Durumu
+Maintenance Time,Bakım Zamanı
+Maintenance Type,Bakım Türü
+Maintenance Visit,Bakım Ziyareti
+Maintenance Visit Purpose,Bakım ziyaret Amacı
+Maintenance Visit {0} must be cancelled before cancelling this Sales Order,Bakım ziyaret {0} bu Satış Siparişi iptal etmeden önce iptal edilmelidir
+Maintenance start date can not be before delivery date for Serial No {0},Bakım başlangıç ​​tarihi Seri No için teslim tarihinden önce olamaz {0}
+Major/Optional Subjects,Zorunlu / Opsiyonel Konular
+Make ,Make 
+Make Accounting Entry For Every Stock Movement,Her Stok Hareketi İçin Muhasebe kaydı yapmak
+Make Bank Voucher,Banka Çeki Yap
+Make Credit Note,Kredi Not Yap
+Make Debit Note,Banka Not Yap
+Make Delivery,Teslim olun
+Make Difference Entry,Fark Giriş Yap
+Make Excise Invoice,Tüketim Fatura Yap
+Make Installation Note,Kurulum Not olun
+Make Invoice,Fatura olun
+Make Maint. Schedule,Bakým olun. Program
+Make Maint. Visit,Bakým olun. Ziyaret
+Make Maintenance Visit,Bakım Ziyaret olun
+Make Packing Slip,Ambalaj Slip olun
+Make Payment,Ödeme Yap
+Make Payment Entry,Ödeme Girişi yapın
+Make Purchase Invoice,Satınalma fatura yapmak
+Make Purchase Order,Yapmak Sipariş
+Make Purchase Receipt,Alım yapmak Makbuz
+Make Salary Slip,Maaş Kayma olun
+Make Salary Structure,Maaş Yapısı olun
+Make Sales Invoice,Satış Faturası olun
+Make Sales Order,Make Satış Sipariş
+Make Supplier Quotation,Tedarikçi Teklif Yap
+Make Time Log Batch,Saat Günlük Toplu olun
+Male,Erkek
+Manage Customer Group Tree.,Müşteri Grup Ağacını Yönet.
+Manage Sales Partners.,Satış Ortakları yönetmek.
+Manage Sales Person Tree.,Satış Elemanı Ağacını Yönet.
+Manage Territory Tree.,Eyalet Ağacını Yönet.
+Manage cost of operations,Operasyonel maliyetleri yönetin
+Management,Yönetim
+Manager,Yönetici
+"Mandatory if Stock Item is ""Yes"". Also the default warehouse where reserved quantity is set from Sales Order.","Zorunlu eğer Stok Ürün ""Evet"". Ayrıca saklıdır miktar Satış Siparişi ayarlanır varsayılan depo."
+Manufacture against Sales Order,Satış Sipariş imalatı
+Manufacture/Repack,Üret /Paketle
+Manufactured Qty,Üretim Miktar
+Manufactured quantity will be updated in this warehouse,Üretilmiş miktar bu depoda verilerini güncelleyecektir
+Manufactured quantity {0} cannot be greater than planned quanitity {1} in Production Order {2},Üretilmiş miktar {0} planlanan quanitity daha büyük olamaz {1} Üretim Sipariş {2}
+Manufacturer,İmalatçı
+Manufacturer Part Number,İmalatçı Ürün Numarası
+Manufacturing,İmalat
+Manufacturing Quantity,Üretim Miktarı
+Manufacturing Quantity is mandatory,Üretim Miktarı zorunludur
+Margin,Kenar
+Marital Status,Medeni Durum
+Market Segment,Piyasa Segmenti
+Marketing,Pazarlama
+Marketing Expenses,Pazarlama Giderleri
+Married,Evli
+Mass Mailing,Toplu E-Posta
+Master Name,Ana Kaynak Adı
+Master Name is mandatory if account type is Warehouse,Hesap türü Depo ise usta ismi zorunludur
+Master Type,Ana Kaynak Türü
+Masters,Ana Kaynaklar
+Match non-linked Invoices and Payments.,İlişkilendirilmemiş Fatura ve Ödemeleri eşleştirin
+Material Issue,Malzeme Sayı
+Material Receipt,Malzeme Alındı
+Material Request,Malzeme Talebi
+Material Request Detail No,Malzeme Talebi Detay yok
+Material Request For Warehouse,Depo için Malzeme Talebi
+Material Request Item,Malzeme Talebi Ürün
+Material Request Items,Malzeme Talebi Öğeler
+Material Request No,Malzeme Talebi Yok
+Material Request Type,Malzeme İstek Türü
+Material Request of maximum {0} can be made for Item {1} against Sales Order {2},Maksimum Malzeme Talebi {0} öğesi için {1} karşı yapılabilir Satış Sipariş {2}
+Material Request used to make this Stock Entry,Malzeme Talebi Bu stok girişi yapmak için kullanılır
+Material Request {0} is cancelled or stopped,Malzeme Talebi {0} iptal veya durdurulur
+Material Requests for which Supplier Quotations are not created,Tedarikçi Özlü Sözler oluşturulan olmadığı için malzeme isteği
+Material Requests {0} created,Malzeme İstekler {0} oluşturuldu
+Material Requirement,Malzeme İhtiyaç
+Material Transfer,Materyal Transfer
+Materials,Malzemeler
+Materials Required (Exploded),Gerekli Malzemeler (Ayrılmış)
+Max 5 characters,Max 5 karakter
+Max Days Leave Allowed,Max İzin gün sayısı
+Max Discount (%),Max İndirim (%)
+Max Qty,Max Adet
+Max discount allowed for item: {0} is {1}%,Max indirim kalemi için izin: {0} {1}% ve
+Maximum Amount,Maksimum Tutar
+Maximum allowed credit is {0} days after posting date,Maksimum izin verilen kredi tarihini yazdıktan sonra {0} gün
+Maximum {0} rows allowed,Maksimum {0} satırlar izin
+Maxiumm discount for Item {0} is {1}%,Ürün için Maxiumm indirimli {0} {1}% olan
+Medical,Tıbbi
+Medium,Orta
+"Merging is only possible if following properties are same in both records. Group or Ledger, Root Type, Company","Aşağıdaki özelliklerin her ikisi, kayıtlar aynı ise birleştirme mümkündür. Grup veya Ledger, Kök Tipi, Şirket"
+Message,Mesaj
+Message Parameter,Mesaj Parametreleri
+Message Sent,Gönderilen Mesaj
+Message updated,Mesaj güncellendi
+Messages,Mesajlar
+Messages greater than 160 characters will be split into multiple messages,160 karakterden daha büyük mesajlar birden fazla mesaj bölünecektir
+Middle Income,Orta Gelir
+Milestone,Kilometre Taşı
+Milestone Date,Kilometre Taşı Tarihi
+Milestones,Kilometre Taşları
+Milestones will be added as Events in the Calendar,Kilometre Taşları Takvime Faaliyet olarak eklenecektir
+Min Order Qty,Min Sipariş Adedi
+Min Qty,Minimum Adet
+Min Qty can not be greater than Max Qty,Minimum Adet Max Miktar daha büyük olamaz
+Minimum Amount,Minimum Tutar
+Minimum Order Qty,Minimum Sipariş Miktar
+Minute,Dakika
+Misc Details,Çeşitli Detaylar
+Miscellaneous Expenses,Çeşitli Giderler
+Miscelleneous,Miscelleneous
+Mobile No,Cep No
+Mobile No.,Cep No
+Mode of Payment,Ödeme Şekli
+Modern,Çağdaş
+Monday,Pazartesi
+Month,Ay
+Monthly,Aylık
+Monthly Attendance Sheet,Aylık Hazirun Cetveli
+Monthly Earning & Deduction,Aylık Kazanç & Kesintisi
+Monthly Salary Register,Aylık Maaş Ol
+Monthly salary statement.,Aylık maaş beyanı.
+More Details,Daha Fazla Bilgi
+More Info,Daha Fazla Bilgi
+Motion Picture & Video,Motion Picture & Video
+Moving Average,Hareketli Ortalama
+Moving Average Rate,Hareketli Ortalama Fiyatı
+Mr,Bay
+Ms,Bayan
+Multiple Item prices.,Çoklu Ürün fiyatları.
+"Multiple Price Rule exists with same criteria, please resolve \			conflict by assigning priority. Price Rules: {0}","Çoklu Fiyat Kural aynı kriterler ile var, çözmek lütfen \ öncelik atayarak çatışma. Fiyat Kuralları: {0}"
+Music,müzik
+Must be Whole Number,Tüm Numarası olmalı
+Name,Isim
+Name and Description,Ad ve Açıklama
+Name and Employee ID,Ad ve Çalışan kimliği
+"Name of new Account. Note: Please don't create accounts for Customers and Suppliers, they are created automatically from the Customer and Supplier master","Yeni Hesap adı. Not: Müşteriler ve Tedarikçiler için hesap oluşturmak etmeyin, onlar Müşteri ve Tedarikçi ustadan otomatik olarak oluşturulur"
+Name of person or organization that this address belongs to.,Name of person or organization that this address belongs to.
+Name of the Budget Distribution,Name of the Budget Distribution
+Naming Series,İsim Serisi
+Negative Quantity is not allowed,Negatif Miktar izin verilmez
+Negative Stock Error ({6}) for Item {0} in Warehouse {1} on {2} {3} in {4} {5},Negatif Stok Hata ({6}) Ürün için {0} Atölyesi {1} tarihinde {2} {3} de {4} {5}
+Negative Valuation Rate is not allowed,Negatif Değerleme Oranı izin verilmez
+Negative balance in Batch {0} for Item {1} at Warehouse {2} on {3} {4},Toplu Negatif denge {0} öğesi için {1} Warehouse {2} tarihinde {3} {4}
+Net Pay,Net Ücret
+Net Pay (in words) will be visible once you save the Salary Slip.,Maaş kuponunu kaydettiğinizde Net Ücret (yazılı olarak) görünür olacak.
+Net Profit / Loss,Net Kar / Zararı
+Net Total,Net Toplam
+Net Total (Company Currency),Net Toplam (Şirket para birimi)
+Net Weight,Net Ağırlık
+Net Weight UOM,Net Ağırlık Ölçü Birimi (ÖB)
+Net Weight of each Item,Her Ürünün Net Ağırlığı
+Net pay cannot be negative,Net ödeme negatif olamaz
+Never,Asla
+New ,Yeni
+New Account,Yeni Hesap
+New Account Name,Yeni Hesap Adı
+New BOM,Yeni Malzeme Listesi (ML)
+New Communications,Yeni İletişim
+New Company,Yeni Şirket
+New Cost Center,Yeni Maliyet Merkezi
+New Cost Center Name,Yeni Maliyet Merkezi Adı
+New Delivery Notes,Yeni Kargo Slibi
+New Enquiries,Yeni Sorular
+New Leads,Yeni İlanlar
+New Leave Application,Yeni bırak Uygulama
+New Leaves Allocated,New Leaves Allocated
+New Leaves Allocated (In Days),New Leaves Allocated (In Days)
+New Material Requests,Yeni Malzeme İstekler
+New Projects,Yeni Projeler
+New Purchase Orders,Yeni Satınalma Siparişleri
+New Purchase Receipts,Yeni Satınalma Makbuzlar
+New Quotations,Yeni Talepler
+New Sales Orders,Yeni Satış Siparişleri
+New Serial No cannot have Warehouse. Warehouse must be set by Stock Entry or Purchase Receipt,Yeni Seri No Warehouse olamaz. Depo Stok Giriş veya Satın Alma Makbuzu tarafından ayarlanması gerekir
+New Stock Entries,Yeni Stok Girişleri
+New Stock UOM,Yeni Stok Ölçü Birimi (ÖB)
+New Stock UOM is required,Yeni Stok UoM gereklidir
+New Stock UOM must be different from current stock UOM,Yeni Stok UOM mevcut stok UOM farklı olmalıdır
+New Supplier Quotations,Yeni Tedarikçi Talepleri
+New Support Tickets,Yeni Destek Talepleri
+New UOM must NOT be of type Whole Number,Yeni UOM tipi tam sayı olması OLMAMALI
+New Workplace,Yeni İşyeri
+Newsletter,Bülten
+Newsletter Content,Bülten İçerik
+Newsletter Status,Bülten Durum
+Newsletter has already been sent,Haber zaten gönderildi
+"Newsletters to contacts, leads.","Kişilere haber bültenleri, yol açar."
+Newspaper Publishers,Gazete Yayıncılar
+Next,Sonraki
+Next Contact By,Next Contact By
+Next Contact Date,Sonraki İletişim Tarihi
+Next Date,Sonraki Tarih
+Next email will be sent on:,Sonraki e-posta bu tarihte gönderilecek:
+No,Hayır
+No Customer Accounts found.,Hiçbir Müşteri Hesapları bulunamadı.
+No Customer or Supplier Accounts found,Hiçbir müşteri veya Faaliyet Hesapları bulundu
+No Expense Approvers. Please assign 'Expense Approver' Role to atleast one user,Hiçbir Gider Onaylayanlar. En az bir kullanıcı için 'Gider Approver Rolü atayın
+No Item with Barcode {0},Barkod ile hayır Ürün {0}
+No Item with Serial No {0},Seri No No Kalem {0}
+No Items to pack,Paketi yok Öğeler
+No Leave Approvers. Please assign 'Leave Approver' Role to atleast one user,Hayır bırak Onaylayanlar. En az bir kullanıcıya 'bırak editör'ün Rolü atayın
+No Permission,No Permission
+No Production Orders created,Oluşturulan Hayır Üretim Siparişleri
+No Supplier Accounts found. Supplier Accounts are identified based on 'Master Type' value in account record.,Hiçbir Tedarikçi Hesapları bulunamadı. Tedarikçi Hesapları hesap kayıtlarında 'Usta Type' değerine göre tespit edilir.
+No accounting entries for the following warehouses,Aşağıdaki depolar için hiçbir muhasebe kayıtları
+No addresses created,Yarattığı hiçbir adresleri
+No contacts created,Yaratılan kişi yok
+No default Address Template found. Please create a new one from Setup > Printing and Branding > Address Template.,Hayır varsayılan Adres Şablon bulundu. Ayarlar> Baskı ve Markalaşma bir yenisini> Adres şablonu oluşturun.
+No default BOM exists for Item {0},Hayır Varsayılan BOM var Ürün için {0}
+No description given,Verilen hiçbir açıklaması
+No employee found,Hiçbir işçi
+No employee found!,Hiçbir çalışan bulunamadı!
+No of Requested SMS,İstenen SMS
+No of Sent SMS,Gönderilen SMS
+No of Visits,Ziyaretçi Sayısı
+No permission,Izni yok
+No record found,Kayıt bulunamadı
+No records found in the Invoice table,Fatura tablosunda kayıt bulunamadı
+No records found in the Payment table,Ödeme tablosunda kayıt bulunamadı
+No salary slip found for month: ,No salary slip found for month: 
+Non Profit,Kar
+Nos,Nos
+Not Active,Aktif değil
+Not Applicable,Uygulanamaz
+Not Available,Mevcut değil
+Not Billed,Faturalı Değil
+Not Delivered,Teslim Edilmedi
+Not Set,Not Set
+Not allowed to update stock transactions older than {0},Daha hisse senedi işlemleri büyük güncellemek için izin {0}
+Not authorized to edit frozen Account {0},Dondurulmuş Hesabı düzenlemek için yetkiniz yok {0}
+Not authroized since {0} exceeds limits,{0} sınırlarını aştığı Authroized değil
+Not permitted,İzin yok
+Note,Not
+Note User,Not Kullanıcı
+"Note: Backups and files are not deleted from Dropbox, you will have to delete them manually.","Not: Yedekleme ve dosyaları Dropbox silinmez, bunları elle silmeniz gerekir."
+"Note: Backups and files are not deleted from Google Drive, you will have to delete them manually.","Not: Yedekleme ve dosyalar Google Drive silinmez, bunları elle silmeniz gerekir."
+Note: Due Date exceeds the allowed credit days by {0} day(s),Not: Due Date {0} gün (ler) tarafından izin verilen kredi gün aşıyor
+Note: Email will not be sent to disabled users,Not: E-posta engelli kullanıcılara gönderilmeyecek
+Note: Item {0} entered multiple times,Not: Ürün {0} birden çok kez girilmiş
+Note: Payment Entry will not be created since 'Cash or Bank Account' was not specified,Not: Ödeme Entry 'Kasa veya Banka Hesabı' belirtilmedi bu yana oluşturulmuş olmayacak
+Note: System will not check over-delivery and over-booking for Item {0} as quantity or amount is 0,Not: Sistem Ürün için teslimat ve aşırı-rezervasyon kontrol olmaz {0} nicelik ya da miktar olarak 0'dır
+Note: There is not enough leave balance for Leave Type {0},Not: bırak türü için yeterli izni denge yok {0}
+Note: This Cost Center is a Group. Cannot make accounting entries against groups.,Not: Bu Maliyet Merkezi bir Grup. Gruplara karşı muhasebe kayıtlarını yapamazsınız.
+Note: {0},Not: {0}
+Notes,Notlar
+Notes:,Notlar:
+Nothing to request,Istemek için hiçbir şey
+Notice (days),Bildirimi (gün)
+Notification Control,Bildirim Kontrolü
+Notification Email Address,Bildirim E-posta Adresi
+Notify by Email on creation of automatic Material Request,Otomatik Malzeme Talebi oluşturulması üzerinde e-posta ile bildir
+Number Format,Sayı Biçimi
+Offer Date,Teklif Tarihi
+Office,Ofis
+Office Equipments,Büro Gereçleri
+Office Maintenance Expenses,Büro Bakım ve Onarım Giderleri
+Office Rent,Ofis Kiraları
+Old Parent,Old Parent
+On Net Total,Net Toplam
+On Previous Row Amount,On Previous Row Amount
+On Previous Row Total,On Previous Row Total
+Online Auctions,Online Müzayede
+Only Leave Applications with status 'Approved' can be submitted,Sadece teslim edilebilir 'Onaylı' statüsü ile Uygulamalar bırakın
+"Only Serial Nos with status ""Available"" can be delivered.","Durumu ile yalnızca Seri Nos ""Available"" teslim edilebilir."
+Only leaf nodes are allowed in transaction,Only leaf nodes are allowed in transaction
+Only the selected Leave Approver can submit this Leave Application,Sadece seçilen bırak Approver bu bırak Uygulama sunabilirsiniz
+Open,Açık
+Open Production Orders,Açık Üretim Siparişleri
+Open Tickets,Open Tickets
+Opening (Cr),Açılış (Cr)
+Opening (Dr),Açılış (Dr)
+Opening Date,Açılış Tarihi
+Opening Entry,Giriş deliği
+Opening Qty,Açılış Adet
+Opening Time,Açılış Saati
+Opening Value,Açılış Değer
+Opening for a Job.,Opening for a Job.
+Operating Cost,İşletim Maliyeti
+Operation Description,Operasyon Açıklaması
+Operation No,Operasyon No
+Operation Time (mins),Çalışma Süresi (dakika)
+Operation {0} is repeated in Operations Table,Çalışma {0} Operations Tablo tekrarlanır
+Operation {0} not present in Operations Table,Operasyon Tablo Operasyon {0} mevcut değil
+Operations,Operasyonlar
+Opportunity,Fırsat
+Opportunity Date,Fırsat Tarihi
+Opportunity From,Fırsat Gönderen
+Opportunity Item,Fırsat Ürün
+Opportunity Items,Fırsat Ürünleri
+Opportunity Lost,Kaybedilen Fırsatlar
+Opportunity Type,Fırsat Türü
+Optional. This setting will be used to filter in various transactions.,"İsteğe bağlı. Bu ayar, çeşitli işlemler filtrelemek için kullanılacaktır."
+Order Type,Sipariş Türü
+Order Type must be one of {0},Sipariş Tipi biri olmalıdır {0}
+Ordered,Sipariş Edildi
+Ordered Items To Be Billed,Faturalandırılmış Ürünler
+Ordered Items To Be Delivered,Teslim Edilmiş Ürünler
+Ordered Qty,Sipariş Miktarı
+"Ordered Qty: Quantity ordered for purchase, but not received.","Adet emretti: Miktar satın almak için sipariş, ama almadım."
+Ordered Quantity,Sipariş Miktarı
+Orders released for production.,Orders released for production.
+Organization Name,Kuruluş Adı
+Organization Profile,Şirket Profili
+Organization branch master.,Organizasyon şube usta.
+Organization unit (department) master.,Organizasyon birimi (bölge) usta.
+Other,Diğer
+Other Details,Diğer Detaylar
+Others,Diğer
+Out Qty,Miktar Out
+Out Value,Değer Out
+Out of AMC,AMC Out
+Out of Warranty,Garanti Dışı
+Outgoing,Giden
+Outstanding Amount,Outstanding Amount
+Outstanding for {0} cannot be less than zero ({1}),Üstün {0} en az sıfır olamaz için ({1})
+Overhead,Overhead
+Overheads,Genel giderler
+Overlapping conditions found between:,Arasında bulunan örtüşen durumlar:
+Overview,Genel Bakış
+Owned,Owned
+Owner,Sahibi
+P L A - Cess Portion,PLA - Cess Porsiyon
+PL or BS,PL veya BS
+PO Date,PO Tarihi
+PO No,PO yok
+POP3 Mail Server,POP3 Mail Server
+POP3 Mail Settings,POP3 Posta Ayarları
+POP3 mail server (e.g. pop.gmail.com),POP3 Mail Server (ör. pop.gmail.com)
+POP3 server e.g. (pop.gmail.com),POP3 sunucusu ör. (Pop.gmail.com)
+POS Setting,POS Ayarı
+POS Setting required to make POS Entry,POS giriş yapmak için gerekli POS Ayarı
+POS Setting {0} already created for user: {1} and company {2},POS Ayar {0} zaten kullanıcı için oluşturulan: {1} ve şirket {2}
+POS View,POS görüntüle
+PR Detail,PR Detay
+Package Item Details,Paket Ürün Detayları
+Package Items,Paket Ürünler
+Package Weight Details,Paket Ağırlığı Detayları
+Packed Item,Paketli Ürün
+Packed quantity must equal quantity for Item {0} in row {1},{0} üst üste {1} Paketli miktar Ürün için bir miktar eşit olmalıdır
+Packing Details,Ambalaj Detayları
+Packing List,Paketleme Listesi
+Packing Slip,Paketleme Listesi slibi
+Packing Slip Item,Paketleme Listesi slibi ürünü
+Packing Slip Items,Paketleme Listesi slibi ürünleri
+Packing Slip(s) cancelled,Ambalaj Kayma (ler) iptal
+Page Break,Page Break
+Page Name,Sayfa Adı
+Paid Amount,Ödenen Tutar
+Paid amount + Write Off Amount can not be greater than Grand Total,Ödenen miktar + Tutar yaz Off Büyük Toplam daha büyük olamaz
+Pair,Çift
+Parameter,Parametre
+Parent Account,Parent Account
+Parent Cost Center,Parent Cost Center
+Parent Customer Group,Parent Customer Group
+Parent Detail docname,Parent Detail docname
+Parent Item,Parent Item
+Parent Item Group,Parent Item Group
+Parent Item {0} must be not Stock Item and must be a Sales Item,Üst Öğe {0} Hazır değil Öğe olmalı ve Satış Ürün olmalı
+Parent Party Type,Veli Parti Türü
+Parent Sales Person,Parent Sales Person
+Parent Territory,Parent Territory
+Parent Website Page,Veli Web Sayfası
+Parent Website Route,Ebeveyn Sitesi Rota
+Parenttype,Parenttype
+Part-time,Part time
+Partially Completed,Kısmen Tamamlandı
+Partly Billed,Parçalı Faturalı
+Partly Delivered,Kısmen Teslim
+Partner Target Detail,Partner Hedef Detayları
+Partner Type,Ortak Türü
+Partner's Website,Ortağın Sitesi
+Party,Parti
+Party Account,Parti Hesap
+Party Type,Parti Türü
+Party Type Name,Parti Tür Ad
+Passive,Pasif
+Passport Number,Pasaport Numarası
+Password,Şifre
+Pay To / Recd From,Gönderen / RECD Pay To
+Payable,Ödenecek
+Payables,Borçlar
+Payables Group,Borçlar Grubu
+Payment Days,Ödeme günleri
+Payment Due Date,Son Ödeme Tarihi
+Payment Period Based On Invoice Date,Fatura Tarihi Dayalı Ödeme Süresi
+Payment Reconciliation,Ödeme Uzlaşma
+Payment Reconciliation Invoice,Ödeme Uzlaşma Fatura
+Payment Reconciliation Invoices,Ödeme Uzlaşma Faturalar
+Payment Reconciliation Payment,Ödeme Uzlaşma Ödeme
+Payment Reconciliation Payments,Ödeme Uzlaşma Ödemeler
+Payment Type,Ödeme Şekli
+Payment cannot be made for empty cart,Ödeme boş sepeti için yapılmış olamaz
+Payment of salary for the month {0} and year {1},Ay için maaş ödeme {0} ve yıl {1}
+Payments,Ödemeler
+Payments Made,Yapılan Ödemeler
+Payments Received,Alınan Ödemeler
+Payments made during the digest period,Sindirmek dönemde yapılan ödemeler
+Payments received during the digest period,Sindirmek döneminde alınan ödemeler
+Payroll Settings,Bordro Ayarları
+Pending,Bekleniyor
+Pending Amount,Bekleyen Tutar
+Pending Items {0} updated,Bekleyen Öğeler {0} güncellendi
+Pending Review,İnceleme Bekleniyor
+Pending SO Items For Purchase Request,Satınalma İste SO Öğeler Bekliyor
+Pension Funds,Emeklilik Fonları
+Percent Complete,Komple Yüzde
+Percentage Allocation,Yüzde Tahsisi
+Percentage Allocation should be equal to 100%,Yüzde Tahsis% 100'e eşit olmalıdır
+Percentage variation in quantity to be allowed while receiving or delivering this item.,Percentage variation in quantity to be allowed while receiving or delivering this item.
+Percentage you are allowed to receive or deliver more against the quantity ordered. For example: If you have ordered 100 units. and your Allowance is 10% then you are allowed to receive 110 units.,Eğer miktar karşı daha fazla almak veya teslim etmek için izin Yüzde emretti. Örneğin: 100 adet sipariş varsa. ve Ödeneği sonra 110 adet almak için 10% izin edilir.
+Performance appraisal.,Performans değerlendirme.
+Period,Dönem
+Period Closing Voucher,Dönem Kapanış Fişi
+Periodicity,Periyodik olarak tekrarlanma
+Permanent Address,Kalıcı Adres
+Permanent Address Is,Kalıcı Adres mı
+Permission,Izin
+Personal,Kişisel
+Personal Details,Kişisel Bilgileri
+Personal Email,Kişisel E-posta
+Pharmaceutical,İlaç
+Pharmaceuticals,İlaç sekt
+Phone,Telefon
+Phone No,Telefon No
+Piecework,Parça başı iş
+Pincode,Posta kodu
+Place of Issue,Place of Issue
+Plan for maintenance visits.,Bakım ziyaretleri planlıyoruz.
+Planned Qty,Planlanan Miktar
+"Planned Qty: Quantity, for which, Production Order has been raised, but is pending to be manufactured.","Planlanan Miktar: Miktar, bunun için, Üretim Sipariş gündeme gelmiştir, ancak imal edilecek beklemede."
+Planned Quantity,Planlanan Miktar
+Planning,Planlama
+Plant,Tesis
+Plant and Machinery,Bitki ve Makina
+Please Enter Abbreviation or Short Name properly as it will be added as Suffix to all Account Heads.,Please Enter Abbreviation or Short Name properly as it will be added as Suffix to all Account Heads.
+Please Update SMS Settings,SMS Ayarlarını Güncelleme Lütfen
+Please add expense voucher details,Gider pusulası ayrıntılarını ekleyin
+Please add to Modes of Payment from Setup.,Kur dan Ödeme Şekilleri ekleyiniz.
+Please check 'Is Advance' against Account {0} if this is an advance entry.,Hesap karşı 'Advance mi' kontrol edin {0} bu bir avans girdi ise.
+Please click on 'Generate Schedule','Oluştur Takviminde tıklayınız
+Please click on 'Generate Schedule' to fetch Serial No added for Item {0},Seri No Ürün için eklenen getirmek için 'Oluştur Takviminde tıklayınız {0}
+Please click on 'Generate Schedule' to get schedule,Programı almak için 'Oluştur Takviminde tıklayınız
+Please create Customer from Lead {0},Lead adlı Müşteri yaratmak Lütfen {0}
+Please create Salary Structure for employee {0},Çalışan Maaş Yapı oluşturmak Lütfen {0}
+Please create new account from Chart of Accounts.,Hesap Planı yeni bir hesap oluşturun.
+Please do NOT create Account (Ledgers) for Customers and Suppliers. They are created directly from the Customer / Supplier masters.,Müşteriler ve Tedarikçiler için Hesabı (Defterler) oluşturmak etmeyin lütfen. Onlar Müşteri / Tedarikçi ustalardan doğrudan oluşturulur.
+Please enter 'Expected Delivery Date','Beklenen Teslim Tarihi' girin
+Please enter 'Is Subcontracted' as Yes or No,Girin Evet veya Hayır olarak 'Taşeron mı'
+Please enter 'Repeat on Day of Month' field value,Alan değerinin 'ayın günü Repeat' girin
+Please enter Account Receivable/Payable group in company master,Şirket master Hesap Alacak / Borç grup girin
+Please enter Approving Role or Approving User,Rolü Onaylanmasının veya Kullanıcı Onaylanmasının giriniz
+Please enter BOM for Item {0} at row {1},Ürün için BOM giriniz {0} satırdaki {1}
+Please enter Company,Şirket girin
+Please enter Cost Center,Maliyet Merkezi giriniz
+Please enter Delivery Note No or Sales Invoice No to proceed,Devam etmek İrsaliye No veya Satış Fatura No girin
+Please enter Employee Id of this sales parson,Bu satış Parson Çalışan Kimliği girin
+Please enter Expense Account,Gider Hesabı girin
+Please enter Item Code to get batch no,Hiçbir toplu almak için Ürün Kodu girin
+Please enter Item Code.,Ürün Kodu girin.
+Please enter Item first,İlk Öğe girin
+Please enter Maintaince Details first,Maintaince Ayrıntıları İlk giriniz
+Please enter Master Name once the account is created.,Hesap oluşturulduktan sonra Usta Adı girin.
+Please enter Planned Qty for Item {0} at row {1},Ürün için Planlanan Adet giriniz {0} satırdaki {1}
+Please enter Production Item first,İlk Üretim Ürün giriniz
+Please enter Purchase Receipt No to proceed,Hayır devam Satınalma Faturası giriniz
+Please enter Reference date,Başvuru tarihi girin
+Please enter Warehouse for which Material Request will be raised,Malzeme Talebi yükseltilmiş olacaktır hangi Depo giriniz
+Please enter Write Off Account,Hesap Kapalı yaz giriniz
+Please enter atleast 1 invoice in the table,Tabloda en az 1 fatura girin
+Please enter company first,İlk şirketi girin
+Please enter company name first,İlk şirket adını giriniz
+Please enter default Unit of Measure,Tedbir varsayılan Birimi giriniz
+Please enter default currency in Company Master,Şirket Master varsayılan para birimini girin
+Please enter email address,E-posta adresinizi girin
+Please enter item details,Öğesi ayrıntılarını girin
+Please enter message before sending,Göndermeden önce mesaj giriniz
+Please enter parent account group for warehouse account,Depo hesabı için ana hesap grubu girin
+Please enter parent cost center,Ebeveyn maliyet merkezi giriniz
+Please enter quantity for Item {0},Ürün için bir miktar giriniz {0}
+Please enter relieving date.,Tarihi giderici girin.
+Please enter sales order in the above table,Yukarıdaki tabloda satış siparişi giriniz
+Please enter valid Company Email,Geçerli Şirket E-posta giriniz
+Please enter valid Email Id,Geçerli bir e-posta id girin
+Please enter valid Personal Email,Geçerli Kişisel E-posta giriniz
+Please enter valid mobile nos,Geçerli bir cep telefonu nos giriniz
+Please find attached Sales Invoice #{0},Ektedir Satış Faturası # {0}
+Please install dropbox python module,Dropbox python modülü kurun
+Please mention no of visits required,Belirtin gerekli ziyaret hayır
+Please pull items from Delivery Note,İrsaliye öğeleri çekin lütfen
+Please save the Newsletter before sending,Göndermeden önce Haber saklayın
+Please save the document before generating maintenance schedule,Bakım programı oluşturmadan önce belgeyi saklayın
+Please see attachment,Eki bakın
+Please select Bank Account,Banka Hesabı seçiniz
+Please select Carry Forward if you also want to include previous fiscal year's balance leaves to this fiscal year,Please select Carry Forward if you also want to include previous fiscal year's balance leaves to this fiscal year
+Please select Category first,İlk Kategori seçiniz
+Please select Charge Type first,Şarj Tipi İlk seçiniz
+Please select Fiscal Year,Mali Yıl seçiniz
+Please select Group or Ledger value,Grup veya Ledger değer seçiniz
+Please select Incharge Person's name,Incharge Kişinin adı seçiniz
+Please select Invoice Type and Invoice Number in atleast one row,En az bir satırda Fatura Tipi ve Fatura Numarası seçiniz
+"Please select Item where ""Is Stock Item"" is ""No"" and ""Is Sales Item"" is ""Yes"" and there is no other Sales BOM","""Stok Öğe mi"" ""Hayır"" ve ""Satış Item mi"" ""Evet"" ve başka hiçbir Satış BOM var Öğe seçiniz"
+Please select Price List,Fiyat Listesi Lütfen seçiniz
+Please select Start Date and End Date for Item {0},Başlangıç ​​Tarihi ve Öğe için Bitiş Tarihi seçiniz {0}
+Please select Time Logs.,Zaman Kayıtlar seçiniz.
+Please select a csv file,Bir csv dosya seçiniz
+Please select a valid csv file with data,Veri ile geçerli bir csv dosya seçiniz
+Please select a value for {0} quotation_to {1},Için bir değer seçiniz {0} quotation_to {1}
+"Please select an ""Image"" first","Ilk önce bir ""Image"" seçiniz"
+Please select charge type first,İlk şarj türünü seçiniz
+Please select company first,İlk şirketi seçiniz
+Please select company first.,İlk şirketi seçiniz.
+Please select item code,Ürün kodu seçiniz
+Please select month and year,Ay ve yılı seçiniz
+Please select prefix first,İlk önek seçiniz
+Please select the document type first,İlk belge türünü seçiniz
+Please select weekly off day,Haftalık kapalı bir gün seçiniz
+Please select {0},Lütfen seçin {0}
+Please select {0} first,İlk {0} seçiniz
+Please select {0} first.,İlk {0} seçiniz.
+Please set Dropbox access keys in your site config,Siteniz config Dropbox erişim tuşlarını ayarlamak Lütfen
+Please set Google Drive access keys in {0},Google Drive erişim tuşlarını ayarlamak Lütfen {0}
+Please set default Cash or Bank account in Mode of Payment {0},Ödeme Şekilleri varsayılan Kasa veya Banka hesabı ayarlamak Lütfen {0}
+Please set default value {0} in Company {0},Varsayılan değeri ayarlamak Lütfen {0} Şirketi {0}
+Please set {0},Set Lütfen {0}
+Please setup Employee Naming System in Human Resource > HR Settings,İnsan Kaynakları Lütfen kurulum Çalışan İsimlendirme Sistemi> HR Ayarları
+Please setup numbering series for Attendance via Setup > Numbering Series,Kurulum> Numaralandırma Serisi yoluyla Katılım için lütfen kurulum numaralandırma serisi
+Please setup your chart of accounts before you start Accounting Entries,Eğer Muhasebe başlıklar başlamadan önce Kur hesapları sizin grafik Lütfen
+Please specify,Lütfen belirtiniz
+Please specify Company,Şirket belirtiniz
+Please specify Company to proceed,Devam etmek için Firma belirtin
+Please specify Default Currency in Company Master and Global Defaults,Şirket Lisans ve Global Varsayılanlarını Standart Para belirtiniz
+Please specify a,Lütfen belirtiniz
+Please specify a valid 'From Case No.','Dava No Kimden' geçerli bir belirtin
+Please specify a valid Row ID for {0} in row {1},Arka arkaya {0} için geçerli bir satır kimliğini belirtin {1}
+Please specify either Quantity or Valuation Rate or both,Miktar veya Değerleme Oranı ya da her ikisini de belirtiniz
+Please submit to update Leave Balance.,Bırak Denge güncellemek için gönderin.
+Plot,Konu
+Plot By,By arsa
+Point of Sale,Point of Sale
+Point-of-Sale Setting,Point-of-Sale Ayarı
+Post Graduate,Lisansüstü
+Postal,Posta
+Postal Expenses,Posta Giderleri
+Posting Date,Gönderme Tarihi
+Posting Time,Gönderme Zamanı
+Posting date and posting time is mandatory,Gönderme tarih ve gönderme zamanı zorunludur
+Posting timestamp must be after {0},Gönderme timestamp sonra olmalıdır {0}
+Potential opportunities for selling.,Satış için potansiyel fırsatlar.
+Preferred Billing Address,Tercih Fatura Adresi
+Preferred Shipping Address,Tercih Teslimat Adresi
+Prefix,Önek
+Present,Tanıt
+Prevdoc DocType,Prevdoc DocType
+Prevdoc Doctype,Prevdoc Doctype
+Preview,Önizleme
+Previous,Önceki
+Previous Work Experience,Önceki İş Deneyimi
+Price,Fiyat
+Price / Discount,Fiyat / İndirim
+Price List,Fiyat listesi
+Price List Currency,Fiyat Listesi Para Birimi
+Price List Currency not selected,Fiyat Listesi Döviz seçili değil
+Price List Exchange Rate,Fiyat Listesi Kur
+Price List Name,Fiyat Listesi Adı
+Price List Rate,Fiyat Listesi Oranı
+Price List Rate (Company Currency),Fiyat Listesi Oranı (Şirket para birimi)
+Price List master.,Fiyat Listesi usta.
+Price List must be applicable for Buying or Selling,Fiyat Listesi Alış veya Satış için geçerli olmalı
+Price List not selected,Fiyat Listesi seçili değil
+Price List {0} is disabled,Fiyat Listesi {0} devre dışı
+Price or Discount,Fiyat veya İndirim
+Pricing Rule,Fiyatlandırma Kural
+Pricing Rule Help,Fiyatlandırma Kural Yardım
+"Pricing Rule is first selected based on 'Apply On' field, which can be Item, Item Group or Brand.","Fiyatlandırma Kural İlk Ürün, Ürün Grubu veya Marka olabilir, hangi alanda 'On Uygula' göre seçilir."
+"Pricing Rule is made to overwrite Price List / define discount percentage, based on some criteria.","Fiyatlandırma Kural, bazı kriterlere dayalı, Fiyat Listesi / indirim yüzdesini tanımlamak üzerine yazmak için yapılır."
+Pricing Rules are further filtered based on quantity.,Fiyatlandırma Kurallar daha miktarına göre süzülür.
+Print Format Style,Baskı Biçim Stili
+Print Heading,Başlık Yazdır
+Print Without Amount,Tutar olmadan yazdır
+Print and Stationary,Baskı ve Kırtasiye
+Printing and Branding,Baskı ve Markalaşma
+Priority,Öncelik
+Private Equity,Özel Sermaye
+Privilege Leave,Privilege bırak
+Probation,Deneme Süresi
+Process Payroll,Süreç Bordro
+Produced,Üretilmiş
+Produced Quantity,Üretilen Miktar
+Product Enquiry,Ürün Sorgulama
+Production,Üretim
+Production Order,Üretim Siparişi
+Production Order status is {0},Üretim Sipariş durumu {0}
+Production Order {0} must be cancelled before cancelling this Sales Order,Üretim Sipariş {0} bu Satış Siparişi iptal etmeden önce iptal edilmelidir
+Production Order {0} must be submitted,Üretim Sipariş {0} sunulmalıdır
+Production Orders,Üretim Siparişleri
+Production Orders in Progress,Devam Üretim Siparişleri
+Production Plan Item,Üretim Planı Ürün
+Production Plan Items,Üretim Planı Ürünler
+Production Plan Sales Order,Üretim Planı Satış Siparişi
+Production Plan Sales Orders,Üretim Planı Satış Siparişleri
+Production Planning Tool,Üretim Planlama Aracı
+Products,Ürünler
+"Products will be sorted by weight-age in default searches. More the weight-age, higher the product will appear in the list.","Ürünler varsayılan aramalarında ağırlık yaşa göre sıralanır. Daha ağırlık-yaş, yüksek ürün listesinde görünecektir."
+Professional Tax,Profesyonel Vergi
+Profit and Loss,Kar ve Zarar
+Profit and Loss Statement,Kar ve Zarar Tablosu
+Project,Proje
+Project Costing,Maliyetlendirme Projesi
+Project Details,Proje Detayları
+Project Manager,Proje Müdürü
+Project Milestone,Proje Milestone
+Project Milestones,Proje Aşamaları
+Project Name,Proje Adı
+Project Start Date,Proje Başlangıç ??Tarihi
+Project Type,Proje Tipi
+Project Value,Proje Değeri
+Project activity / task.,Proje etkinliği / görev.
+Project master.,Proje yöneticisi.
+Project will get saved and will be searchable with project name given,Project will get saved and will be searchable with project name given
+Project wise Stock Tracking,Proje bilge Stok Takibi
+Project-wise data is not available for Quotation,Proje bilge veri Teklifimizin mevcut değildir
+Projected,Öngörülen
+Projected Qty,projelendirilmiş Miktar
+Projects,Projeler
+Projects & System,Projeler ve Sistem
+Prompt for Email on Submission of,Prompt for Email on Submission of
+Proposal Writing,Teklifi Yazma
+Provide email id registered in company,Şirketin kayıtlı e-posta id sağlayın
+Provisional Profit / Loss (Credit),Geçici Kar / Zarar (Kredi)
+Public,Kamu
+Published on website at: {0},De internet sitesinde yayımlanan: {0}
+Publishing,Yayıncılık
+Pull sales orders (pending to deliver) based on the above criteria,Yukarıdaki kriterlere göre satış siparişleri (teslim etmek için bekleyen) çekin
+Purchase,Satın alma
+Purchase / Manufacture Details,Satınalma / İmalat Detayları
+Purchase Analytics,Satınalma Analytics
+Purchase Common,Ortak Satınalma
+Purchase Details,Satınalma Detayları
+Purchase Discounts,Satınalma İndirimler
+Purchase Invoice,Satınalma Faturası
+Purchase Invoice Advance,Satınalma Faturası Avans
+Purchase Invoice Advances,Satınalma Faturası Avansları
+Purchase Invoice Item,Satınalma Faturası Ürünleri
+Purchase Invoice Trends,Fatura Eğilimler Satınalma
+Purchase Invoice {0} is already submitted,Satınalma Fatura {0} zaten teslim edilir
+Purchase Order,Satınalma Siparişi
+Purchase Order Item,Satınalma Sipariş Ürün
+Purchase Order Item No,Satınalma Sipariş Ürün No
+Purchase Order Item Supplied,Satınalma Sipariş Ürün Tedarik edilen
+Purchase Order Items,Satınalma Sipariş Ürünleri
+Purchase Order Items Supplied,Satınalma Sipariş Ürün Tedarik edilen
+Purchase Order Items To Be Billed,Faturalı To Be Sipariş Kalemleri
+Purchase Order Items To Be Received,Alınan To Be Sipariş Kalemleri
+Purchase Order Message,Satınalma Sipariş Mesajı
+Purchase Order Required,Satınalma Sipariş Gerekli
+Purchase Order Trends,Sipariş Eğilimler Satınalma
+Purchase Order number required for Item {0},Sipariş numarası Ürün için gerekli {0}
+Purchase Order {0} is 'Stopped',{0} 'Durduruldu' olduğunu Satınalma Siparişi
+Purchase Order {0} is not submitted,Sipariş {0} teslim edilmez
+Purchase Orders given to Suppliers.,Tedarikçilere verilen satınalma siparişi
+Purchase Receipt,Satın Alma Makbuzu
+Purchase Receipt Item,Satın Alma Makbuzu Ürünleri
+Purchase Receipt Item Supplied,Satın Alma Makbuzu Ürünleri Tedarik edilen
+Purchase Receipt Item Supplieds,Satın Alma Makbuzu Ürünleri Tedarik edilen
+Purchase Receipt Items,Satın Alma Makbuzu Ürünleri
+Purchase Receipt Message,Satın Alma Makbuzu mesajları
+Purchase Receipt No,Satın Alma Makbuzu No
+Purchase Receipt Required,Satınalma Makbuzu Gerekli
+Purchase Receipt Trends,Satın Alındı ​​Trendler
+Purchase Receipt number required for Item {0},Ürün için gerekli Satın Alındı ​​numarası {0}
+Purchase Receipt {0} is not submitted,Satın Alındı ​​{0} teslim edilmez
+Purchase Register,Üye olun Satınalma
+Purchase Return,Satınalma İadesi
+Purchase Returned,Satınalma İade Edilenler
+Purchase Taxes and Charges,Satınalma Vergiler ve Harçlar
+Purchase Taxes and Charges Master,Ana Satınalma Vergiler ve Harçlar
+Purchse Order number required for Item {0},Purchse Sipariş Numarası Ürün için gerekli {0}
+Purpose,Amaç
+Purpose must be one of {0},Amaç biri olmalıdır {0}
+QA Inspection,QA Muayene
+Qty,Miktar
+Qty Consumed Per Unit,Miktar Birim Başına Tüketilen
+Qty To Manufacture,Imalatı için Miktar
+Qty as per Stock UOM,Qty as per Stock UOM
+Qty to Deliver,Sunun için Adet
+Qty to Order,Adet Sipariş
+Qty to Receive,Alma Adet
+Qty to Transfer,Transfer Adet
+Qualification,Yeterlik
+Quality,Kalite
+Quality Inspection,Kalite Kontrol
+Quality Inspection Parameters,Kalite Kontrol Parametreleri
+Quality Inspection Reading,Kalite Kontrol Okuma
+Quality Inspection Readings,Kalite Kontrol Okumalar
+Quality Inspection required for Item {0},Ürün için gerekli Kalite Kontrol {0}
+Quality Management,Kalite Yönetimi
+Quantity,Miktar
+Quantity Requested for Purchase,Satınalma Talebi miktarı
+Quantity and Rate,Miktarı ve Oranı
+Quantity and Warehouse,Miktar ve Depo
+Quantity cannot be a fraction in row {0},Miktarı satırına bir fraksiyonu olamaz {0}
+Quantity for Item {0} must be less than {1},Adet Ürün için {0} daha az olmalıdır {1}
+Quantity in row {0} ({1}) must be same as manufactured quantity {2},Miktarı satırına {0} ({1}) aynı olmalıdır üretilen miktar {2}
+Quantity of item obtained after manufacturing / repacking from given quantities of raw materials,Quantity of item obtained after manufacturing / repacking from given quantities of raw materials
+Quantity required for Item {0} in row {1},Ürün için gerekli miktar {0} üst üste {1}
+Quarter,Çeyrek
+Quarterly,Üç ayda bir
+Quick Help,Hızlı Yardım
+Quotation,Teklif
+Quotation Item,Teklif Ürünleri
+Quotation Items,Tırnak Ürünleri
+Quotation Lost Reason,Teklif Nedeni Kayıp
+Quotation Message,Teklif Mesaj
+Quotation To,Için Teklif
+Quotation Trends,Teklif Trendler
+Quotation {0} is cancelled,Tırnak {0} iptal edilir
+Quotation {0} not of type {1},Tırnak {0} değil türünde {1}
+Quotations received from Suppliers.,Özlü Sözler Tedarikçiler alınan.
+Quotes to Leads or Customers.,Quotes to Leads or Customers.
+Raise Material Request when stock reaches re-order level,Hisse senedi yeniden sipariş seviyesine ulaştığında Malzeme İsteği Raise
+Raised By,By Yükseltilmiş
+Raised By (Email),(E) tarafından Yükseltilmiş
+Random,Rasgele
+Range,Aralık
+Rate,Oran
+Rate ,
+Rate (%),Oranı (%)
+Rate (Company Currency),Oranı (Şirket para birimi)
+Rate Of Materials Based On,Dayalı Malzeme Oranı
+Rate and Amount,Hızı ve Miktarı
+Rate at which Customer Currency is converted to customer's base currency,Puan hangi Müşteri Döviz müşteri tabanı para birimine dönüştürülür
+Rate at which Price list currency is converted to company's base currency,Fiyat listesi para şirketin temel para birimine dönüştürülür hangi Oranı
+Rate at which Price list currency is converted to customer's base currency,Fiyat listesi para müşteri tabanı para birimine dönüştürülür hangi Oranı
+Rate at which customer's currency is converted to company's base currency,Puan hangi müşterinin para birimi şirketin temel para birimine dönüştürülür
+Rate at which supplier's currency is converted to company's base currency,Tedarikçi para birimi şirketin temel para birimine dönüştürülür hangi Oranı
+Rate at which this tax is applied,Bu vergi uygulandığı andaki Puan
+Raw Material,Hammadde
+Raw Material Item Code,Hammadde Ürün Kodu
+Raw Materials Supplied,Tedarik Hammaddeler
+Raw Materials Supplied Cost,Hammadde Maliyeti Tedarik
+Raw material cannot be same as main Item,Hammadde ana öğe olarak aynı olamaz
+Re-Order Level,Yeniden Sipariş Seviyesi
+Re-Order Qty,Yeniden Sipariş Miktar
+Re-order,Yeniden sipariş
+Re-order Level,Yeniden sipariş seviyesi
+Re-order Qty,Yeniden sipariş Adet
+Read,Okumak
+Reading 1,Reading 1
+Reading 10,Reading 10
+Reading 2,Reading 2
+Reading 3,Reading 3
+Reading 4,Reading 4
+Reading 5,Reading 5
+Reading 6,Reading 6
+Reading 7,Reading 7
+Reading 8,Reading 8
+Reading 9,Reading 9
+Real Estate,Gayrimenkul
+Reason,Neden
+Reason for Leaving,Ayrılma Nedeni
+Reason for Resignation,İstifa Nedeni
+Reason for losing,Kaybetme nedeni
+Recd Quantity,RECD Miktar
+Receivable,Alacak
+Receivable / Payable account will be identified based on the field Master Type,Alacak / Borç hesabı alan Usta Türü göre tespit edilecektir
+Receivables,Alacaklar
+Receivables / Payables,Alacaklar / Borçlar
+Receivables Group,Alacaklar Grubu
+Received Date,Alınan Tarihi
+Received Items To Be Billed,Faturalı To Be Alınan Öğeler
+Received Qty,Alınan Miktar
+Received and Accepted,Alınan ve Kabul
+Receiver List,Alıcı Listesi
+Receiver List is empty. Please create Receiver List,Alıcı listesi boş. Alıcı listesi oluşturmanız
+Receiver Parameter,Alıcı Parametre
+Recipients,Alıcılar
+Reconcile,Uzlaştırmak
+Reconciliation Data,Uzlaşma Verisi
+Reconciliation HTML,Uzlaşma HTML
+Reconciliation JSON,Uzlaşma JSON
+Record item movement.,Tutanak madde hareketi.
+Recurring Id,Yinelenen Kimliği
+Recurring Invoice,Dönüşümlü Fatura
+Recurring Type,Yineleme Türü
+Reduce Deduction for Leave Without Pay (LWP),Izinde için Kesintisi azaltın (YSP)
+Reduce Earning for Leave Without Pay (LWP),Izinde için Kazanç azaltın (YSP)
+Ref,Ref
+Ref Code,Referans Kodu
+Ref SQ,Referans SQ
+Reference,Referans
+Reference #{0} dated {1},Referans # {0} tarihli {1}
+Reference Date,Başvuru Tarihi
+Reference Name,Referans Adı
+Reference No & Reference Date is required for {0},Referans No ve Referans Tarih için gereklidir {0}
+Reference No is mandatory if you entered Reference Date,Eğer Başvuru Tarihi girdiyseniz Referans No zorunludur
+Reference Number,Referans Numarası
+Reference Row #,Referans Row #
+Refresh,Yenile
+Registration Details,Kayıt Detayları
+Registration Info,Kayıt Bilgileri
+Rejected,Reddedildi
+Rejected Quantity,Reddedilen Miktar
+Rejected Serial No,Reddedilen Seri No
+Rejected Warehouse,Reddedilen Depo
+Rejected Warehouse is mandatory against regected item,Reddedilen Depo regected öğe karşı zorunludur
+Relation,Ilişki
+Relieving Date,Tarih rahatlatma
+Relieving Date must be greater than Date of Joining,Üyelik giderici Katılma tarihi daha büyük olmalıdır
+Remark,Açıklama
+Remarks,Açıklamalar
+Remarks Custom,Açıklamalar Özel
+Rename,Adını değiştir
+Rename Log,Giris yeniden adlandırma
+Rename Tool,Yeniden adlandırma aracı
+Rent Cost,Kira Bedeli
+Rent per hour,Saatte kiralamak
+Rented,Kiralanmış
+Repeat on Day of Month,Ayın günü tekrarlayın
+Replace,Değiştirmek
+Replace Item / BOM in all BOMs,Tüm ürün birimi (ÖB) değiştir
+Replied,Cevaplandı
+Report Date,Rapor Tarihi
+Report Type,Rapor Türü
+Report Type is mandatory,Rapor Tipi zorunludur
+Reports to,Raporlar
+Reqd By Date,Date reqd
+Reqd by Date,Reqd Tarih
+Request Type,İstek Türü
+Request for Information,Bilgi İsteği
+Request for purchase.,Satın alma talebi.
+Requested,Talep
+Requested For,Için talep
+Requested Items To Be Ordered,Sıralı To Be talep Ürünleri
+Requested Items To Be Transferred,Transfer edilmesini istedi Ürünleri
+Requested Qty,İstenen Adet
+"Requested Qty: Quantity requested for purchase, but not ordered.","İstenen Miktar: Miktar sipariş alımı için istenen, ancak değil."
+Requests for items.,Öğeler için istekleri.
+Required By,Gerekli gören
+Required Date,Gerekli Tarih
+Required Qty,Gerekli Miktar
+Required only for sample item.,Sadece örnek ürün için gereklidir.
+Required raw materials issued to the supplier for producing a sub - contracted item.,Required raw materials issued to the supplier for producing a sub - contracted item.
+Research,Araştırma
+Research & Development,Araştırma ve Geliştirme
+Researcher,Araştırmacı
+Reseller,Bayi
+Reserved,Reserved
+Reserved Qty,Rezerve Adet
+"Reserved Qty: Quantity ordered for sale, but not delivered.","Rezerve Miktar: Miktar satışı emretti, ama teslim."
+Reserved Quantity,Rezerve Miktarı
+Reserved Warehouse,Rezerve Depo
+Reserved Warehouse in Sales Order / Finished Goods Warehouse,Satış Sipariş / Mamul Depo saklıdır Atölyesi
+Reserved Warehouse is missing in Sales Order,Rezerve Depo Satış Siparişi eksik
+Reserved Warehouse required for stock Item {0} in row {1},Stok Öğe için gerekli saklıdır Depo {0} üst üste {1}
+Reserved warehouse required for stock item {0},Stok kalemi için gerekli rezerve depo {0}
+Reserves and Surplus,Yedekler ve Fazlası
+Reset Filters,Filtreleri Sıfırla
+Resignation Letter Date,İstifa Mektubu Tarihi
+Resolution,Karar
+Resolution Date,Karar Tarihi
+Resolution Details,Karar Detayları
+Resolved By,Çözüm üreten
+Rest Of The World,World Of istirahat
+Retail,Perakende
+Retail & Wholesale,Toptan ve Perakende Satış
+Retailer,Perakendeci
+Review Date,Gözden Geçirme tarihi
+Rgt,Rgt
+Role Allowed to edit frozen stock,Rol dondurulmuş stok düzenlemek için İzin
+Role that is allowed to submit transactions that exceed credit limits set.,Set kredi limitlerini aşan işlemleri göndermek için izin verilir rolü.
+Root Type,Kök Tipi
+Root Type is mandatory,Kök Tipi zorunludur
+Root account can not be deleted,Root hesabı silinemez
+Root cannot be edited.,Kök düzenlenemez.
+Root cannot have a parent cost center,Kök bir üst maliyet merkezi olamaz
+Rounded Off,Yuvarlak Kapalı
+Rounded Total,Rounded Total
+Rounded Total (Company Currency),Yuvarlak Toplam (Şirket para birimi)
+Row # ,# Satır
+Row # {0}: ,Row # {0}: 
+Row #{0}: Ordered qty can not less than item's minimum order qty (defined in item master).,Satır # {0}: Sıralı Adet Adet (öğe master tanımlanan) öğesinin minimum sipariş adet daha az olamaz.
+Row #{0}: Please specify Serial No for Item {1},Satır # {0}: Ürün seri no belirtiniz {1}
+Row {0}: Account does not match with \						Purchase Invoice Credit To account,Satır {0}: \ Satın Fatura Kredi hesabı için Hesabı ile uyuşmuyor
+Row {0}: Account does not match with \						Sales Invoice Debit To account,Satır {0}: \ Satış Faturası banka hesabı için Hesap ile uyuşmuyor
+Row {0}: Conversion Factor is mandatory,Satır {0}: Katsayı zorunludur
+Row {0}: Credit entry can not be linked with a Purchase Invoice,Satır {0}: Kredi girişi Satınalma Fatura ile bağlantılı olamaz
+Row {0}: Debit entry can not be linked with a Sales Invoice,Satır {0}: Banka giriş Satış Fatura ile bağlantılı olamaz
+Row {0}: Payment amount must be less than or equals to invoice outstanding amount. Please refer Note below.,Satır {0}: Ödeme tutarı veya daha az kalan miktar fatura eşittir olmalıdır. Aşağıda dikkat bakınız.
+Row {0}: Qty is mandatory,Satır {0}: Miktar zorunludur
+"Row {0}: Qty not avalable in warehouse {1} on {2} {3}.					Available Qty: {4}, Transfer Qty: {5}","Satır {0}: Miktar depoda Avalable {1} değil {2} {3}. Mevcut Adet: {4}, Adet aktarın: {5}"
+"Row {0}: To set {1} periodicity, difference between from and to date \						must be greater than or equal to {2}","Satır {0}: ayarlamak için {1}, sıklığı, yeri ve tarihi arasındaki fark, \ daha büyük ya da eşit olmalıdır {2}"
+Row {0}:Start Date must be before End Date,Satır {0}: Başlangıç ​​Tarihi Bitiş Tarihinden önce olmalıdır
+Rules for adding shipping costs.,Nakliye maliyetleri eklemek için Kurallar.
+Rules for applying pricing and discount.,Fiyatlandırma ve indirim uygulanması için kurallar.
+Rules to calculate shipping amount for a sale,Bir satış için nakliye miktarını hesaplamak için Kurallar
+S.O. No.,SO No
+SHE Cess on Excise,SHE Tüketim Vergisi ile ilgili
+SHE Cess on Service Tax,SHE Hizmet Vergisi Cess
+SHE Cess on TDS,SHE TDS ile ilgili Cess
+SMS Center,SMS Merkezi
+SMS Gateway URL,SMS Gateway URL
+SMS Log,SMS log
+SMS Parameter,SMS Parametre
+SMS Sender Name,SMS Sender Adı
+SMS Settings,SMS Ayarları
+SO Date,SO Tarihi
+SO Pending Qty,SO Miktar Beklemede
+SO Qty,SO Adet
+Salary,Maaş
+Salary Information,Maaş Bilgi
+Salary Manager,Maaş Müdürü
+Salary Mode,Maaş Modu
+Salary Slip,Maaş fişi
+Salary Slip Deduction,Maaş fişi kesintisi
+Salary Slip Earning,Maaş fişi kazancı
+Salary Slip of employee {0} already created for this month,Çalışanın Maaş Kayma {0} zaten bu ay için oluşturulan
+Salary Structure,Maaş Yapısı
+Salary Structure Deduction,Maaş Yapısı Kesintisi
+Salary Structure Earning,Maaş Yapısı Kazanç
+Salary Structure Earnings,Maaş Yapısı Kazanç
+Salary breakup based on Earning and Deduction.,Maaş çöküş Kazanç ve Kesintisi göre.
+Salary components.,Maaş bileşenleri.
+Salary template master.,Maaş şablon usta.
+Sales,Satış
+Sales Analytics,Satış Analizi
+Sales BOM,Satış Malzeme Listesi (ML)
+Sales BOM Help,Satış Malzeme Listesi (ML) Yardım
+Sales BOM Item,Satış Malzeme Listesi (ML) Ürün
+Sales BOM Items,Satış Malzeme Listesi (ML) Ürünler
+Sales Browser,Satış Arama
+Sales Details,Satış Bilgileri
+Sales Discounts,Satış İndirimleri
+Sales Email Settings,Satış E-posta Ayarları
+Sales Expenses,Satış Giderleri
+Sales Extras,Satış Ekstralar
+Sales Funnel,Satış Huni
+Sales Invoice,Satış Faturası
+Sales Invoice Advance,Satış Fatura Peşin
+Sales Invoice Item,Satış Fatura Ürünleri
+Sales Invoice Items,Satış Fatura Öğeler
+Sales Invoice Message,Satış Faturası Mesaj
+Sales Invoice No,Satış Faturası No
+Sales Invoice Trends,Satış Faturası Trendler
+Sales Invoice {0} has already been submitted,Satış Faturası {0} zaten gönderildi
+Sales Invoice {0} must be cancelled before cancelling this Sales Order,Satış Faturası {0} bu Satış Siparişi iptal etmeden önce iptal edilmelidir
+Sales Order,Satış Siparişi
+Sales Order Date,Satış Sipariş Tarihi
+Sales Order Item,Satış Sipariş Ürün
+Sales Order Items,Satış Sipariş Ürünleri
+Sales Order Message,Satış Sipariş Mesaj
+Sales Order No,Satış Sipariş No
+Sales Order Required,Satış Siparişi Gerekli
+Sales Order Trends,Satış Sipariş Trendler
+Sales Order required for Item {0},Ürün için gerekli Satış Sipariş {0}
+Sales Order {0} is not submitted,Satış Sipariş {0} teslim edilmez
+Sales Order {0} is not valid,Satış Sipariş {0} geçerli değil
+Sales Order {0} is stopped,Satış Sipariş {0} durduruldu
+Sales Partner,Satış Ortağı
+Sales Partner Name,Satış Ortağı Adı
+Sales Partner Target,Satış Ortağı Hedef
+Sales Partners Commission,Satış Ortakları Komisyonu
+Sales Person,Satış Elemanı
+Sales Person Name,Satış Kişi Adı
+Sales Person Target Variance Item Group-Wise,Satış Kişi Hedef Varyans Ürün Grup-Wise
+Sales Person Targets,Satış Kişisi Hedefler
+Sales Person-wise Transaction Summary,Satış Kişi-bilge İşlem Özeti
+Sales Register,Satış Kayıt
+Sales Return,Satış Dönüşleri
+Sales Returned,Satış İade
+Sales Taxes and Charges,Satış Vergisi ve Harçlar
+Sales Taxes and Charges Master,Ana Satış Vergisi ve Harçlar
+Sales Team,Satış Ekibi
+Sales Team Details,Satış Ekibi Ayrıntıları
+Sales Team1,Satış Ekibi1
+Sales and Purchase,Satış ve Satın Alma
+Sales campaigns.,Satış kampanyaları.
+Salutation,Selamlama
+Sample Size,Örneklem Büyüklüğü
+Sanctioned Amount,Yaptırım Tutar
+Saturday,Cumartesi
+Schedule,Planlama
+Schedule Date,Program Tarih
+Schedule Details,Program Detayları
+Scheduled,Planlandı
+Scheduled Date,Planlanan Tarih
+Scheduled to send to {0},Göndermek için Tarifeli {0}
+Scheduled to send to {0} recipients,{0} alıcıya göndermek için Tarifeli
+Scheduler Failed Events,Zamanlayıcı Başarısız Olaylar
+School/University,Okul / Üniversite
+Score (0-5),Skor (0-5)
+Score Earned,Puan Kazanılmış
+Score must be less than or equal to 5,Skor ya da daha az 5 eşit olmalıdır
+Scrap %,% Hurda
+Seasonality for setting budgets.,Bütçeleri ayarlamak için Mevsimsellik.
+Secretary,Sekreter
+Secured Loans,Teminatlı Krediler
+Securities & Commodity Exchanges,Menkul Kıymetler ve Borsalar
+Securities and Deposits,Menkul Kıymetler ve Mevduat
+"See ""Rate Of Materials Based On"" in Costing Section","Bölüm Maliyet ""On esaslı malzemelerin Rate"" bakın"
+"Select ""Yes"" for sub - contracting items","Alt için ""Evet"" seçeneğini seçin - öğeleri sözleşme"
+"Select ""Yes"" if this item is used for some internal purpose in your company.","Bu öğeyi şirket bazı iç amaç için kullanılan ""Evet"" seçeneğini seçin."
+"Select ""Yes"" if this item represents some work like training, designing, consulting etc.","Bu madde vb danışmanlık eğitim, tasarım, gibi bazı işler temsil ediyorsa ""Evet"" i seçin"
+"Select ""Yes"" if you are maintaining stock of this item in your Inventory.","Eğer Envanter Bu ürünün stok muhafaza eğer ""Evet"" seçeneğini seçin."
+"Select ""Yes"" if you supply raw materials to your supplier to manufacture this item.","Bu öğeyi üretmek için tedarikçi için hammadde kaynağı ise ""Evet"" seçeneğini seçin."
+Select Brand...,Marka Seçiniz ...
+Select Budget Distribution to unevenly distribute targets across months.,Düzensiz ay boyunca hedefleri dağıtmak için Bütçe Dağılımı seçin.
+"Select Budget Distribution, if you want to track based on seasonality.","Mevsimsellik dayalı izlemek istiyorsanız, Bütçe Dağıtım seçin."
+Select Company...,Firma Seç ...
+Select DocType,DocType seçin
+Select Fiscal Year...,Mali Yıl Seçin ...
+Select Items,Öğeleri seçmek
+Select Project...,Projesi Seçiniz ...
+Select Purchase Receipts,Satınalma Makbuzlar Seçiniz
+Select Sales Orders,Satış Siparişleri seçin
+Select Sales Orders from which you want to create Production Orders.,Üretim Emirleri oluşturmak istediğiniz Satış Siparişleri seçin.
+Select Time Logs and Submit to create a new Sales Invoice.,Zaman Kayıtlar seçin ve yeni Satış Faturası oluşturmak için gönderin.
+Select Transaction,İşlem Seçin
+Select Warehouse...,Warehouse Seçiniz ...
+Select Your Language,Dil Seçiniz
+Select account head of the bank where cheque was deposited.,Select account head of the bank where cheque was deposited.
+Select company name first.,Şirket adını seçin.
+Select template from which you want to get the Goals,Select template from which you want to get the Goals
+Select the Employee for whom you are creating the Appraisal.,Select the Employee for whom you are creating the Appraisal.
+Select the period when the invoice will be generated automatically,Select the period when the invoice will be generated automatically
+Select the relevant company name if you have multiple companies,Select the relevant company name if you have multiple companies
+Select the relevant company name if you have multiple companies.,Select the relevant company name if you have multiple companies.
+Select who you want to send this newsletter to,Select who you want to send this newsletter to
+Select your home country and check the timezone and currency.,Ev ülkeyi seçin ve saat dilimini ve para birimini kontrol edin.
+"Selecting ""Yes"" will allow this item to appear in Purchase Order , Purchase Receipt.","""Evet"" seçildiğinde bu öğe Sipariş, Satın Alma Makbuzu görünmesini sağlayacaktır."
+"Selecting ""Yes"" will allow this item to figure in Sales Order, Delivery Note","""Evet"" seçildiğinde bu öğe Satış Sipariş, İrsaliye rakam sağlayacak"
+"Selecting ""Yes"" will allow you to create Bill of Material showing raw material and operational costs incurred to manufacture this item.","""Evet"" seçilmesi hammadde ve bu öğeyi üretimi için katlanılan operasyonel maliyetleri gösteren Malzeme Bill oluşturmanızı sağlayacak."
+"Selecting ""Yes"" will allow you to make a Production Order for this item.","""Evet"" seçildiğinde bu öğe için bir üretim Sipariş olanak sağlayacak."
+"Selecting ""Yes"" will give a unique identity to each entity of this item which can be viewed in the Serial No master.","""Evet"" seçilmesi Seri No master görülebilir Bu ürünün her varlık için benzersiz bir kimlik verecek."
+Selling,Satış
+Selling Settings,Ayarları Satış
+"Selling must be checked, if Applicable For is selected as {0}","Uygulanabilir için olarak seçilirse satış, kontrol edilmelidir {0}"
+Send,Gönder
+Send Autoreply,Otomatik yanıt gönder
+Send Email,E-posta Gönder
+Send From,Gönderen
+Send Notifications To,To Bildirimleri Gönder
+Send Now,Şimdi Gönder
+Send SMS,SMS gönder
+Send To,Kime
+Send To Type,Yazın Gönder
+Send mass SMS to your contacts,Kişilerinize toplu SMS gönder
+Send to this list,Bu listeye gönderin
+Sender Name,Gönderenin Adı
+Sent On,bu tarihte gönder
+Separate production order will be created for each finished good item.,Ayrı üretim siparişi her mamul madde için oluşturulur.
+Serial No,Seri No
+Serial No / Batch,Seri No / Toplu
+Serial No Details,Seri No Detayları
+Serial No Service Contract Expiry,Seri No Hizmet Sözleşmesi Bitişi
+Serial No Status,Seri No Durumu
+Serial No Warranty Expiry,Seri No Garanti Bitişi
+Serial No is mandatory for Item {0},Seri No Ürün için zorunludur {0}
+Serial No {0} created,Seri No {0} oluşturuldu
+Serial No {0} does not belong to Delivery Note {1},Seri No {0} İrsaliye ait değil {1}
+Serial No {0} does not belong to Item {1},Seri No {0} Ürün ait değil {1}
+Serial No {0} does not belong to Warehouse {1},Seri No {0} Atölyesi'ne ait değil {1}
+Serial No {0} does not exist,Seri No {0} yok
+Serial No {0} has already been received,Seri No {0} alındıktan
+Serial No {0} is under maintenance contract upto {1},Seri No {0} taneye kadar bakım sözleşmesi altında {1}
+Serial No {0} is under warranty upto {1},Seri No {0} kadar garanti altındadır {1}
+Serial No {0} not in stock,Seri No {0} değil stock
+Serial No {0} quantity {1} cannot be a fraction,Seri No {0} {1} miktar kesir olamaz
+Serial No {0} status must be 'Available' to Deliver,Seri No {0} durum sunun için 'Uygun' olmalı
+Serial Nos Required for Serialized Item {0},Tefrika Ürün Serial Nos Zorunlu {0}
+Serial Number Series,Seri Numarası Serisi
+Serial number {0} entered more than once,Seri numarası {0} kez daha girdi
+Serialized Item {0} cannot be updated \					using Stock Reconciliation,Tefrika Öğe {0} güncelleme olamaz \ Stock Uzlaşma kullanarak
+Series,Seriler
+Series List for this Transaction,Bu İşlem için Seri Listesi
+Series Updated,Serisi Güncel
+Series Updated Successfully,Serisi Başarıyla Güncellendi
+Series is mandatory,Series zorunludur
+Series {0} already used in {1},Series {0} kullanılan {1}
+Service,Servis
+Service Address,Servis Adresi
+Service Tax,Hizmet Vergisi
+Services,Servisler
+Set,Ayarla
+"Set Default Values like Company, Currency, Current Fiscal Year, etc.","Vb Şirket, Para, mevcut mali yılın gibi ayarla Varsayılan Değerler"
+Set Item Group-wise budgets on this Territory. You can also include seasonality by setting the Distribution.,Bu topraklardan Ürün Grubu-bilge bütçeler belirleyin. Ayrıca Dağıtım ayarlayarak mevsimsellik içerebilir.
+Set Status as Available,Olarak mevcut ayarla Durum
+Set as Default,Varsayılan olarak ayarla
+Set as Lost,Kayıp olarak ayarla
+Set prefix for numbering series on your transactions,Set prefix for numbering series on your transactions
+Set targets Item Group-wise for this Sales Person.,Set targets Item Group-wise for this Sales Person.
+Setting Account Type helps in selecting this Account in transactions.,Setting Account Type helps in selecting this Account in transactions.
+Setting this Address Template as default as there is no other default,Başka hiçbir varsayılan olduğu gibi varsayılan olarak bu Adres Template ayarlanması
+Setting up...,Kurma ...
+Settings,Ayarlar
+Settings for HR Module,İK Modülü Ayarları
+"Settings to extract Job Applicants from a mailbox e.g. ""jobs@example.com""","Bir posta kutusu örneğin ""jobs@example.com"" dan İş Başvuru ayıklamak için Ayarlar"
+Setup,Kurulum
+Setup Already Complete!!,Kur Zaten Tamamlandı!
+Setup Complete,Kurulum Tamamlandı
+Setup SMS gateway settings,Kurulum SMS ağ geçidi ayarları
+Setup Series,Kurulum Serisi
+Setup Wizard,Kurulum Sihirbazı
+Setup incoming server for jobs email id. (e.g. jobs@example.com),"Işler e-posta id için kurulum gelen sunucu. (Örneğin, jobs@example.com)"
+Setup incoming server for sales email id. (e.g. sales@example.com),"Satış e-posta id için kurulum gelen sunucu. (Örneğin, sales@example.com)"
+Setup incoming server for support email id. (e.g. support@example.com),"Destek e-posta id için kurulum gelen sunucu. (Örneğin, support@example.com)"
+Share,paylaş
+Share With,Ile paylaş
+Shareholders Funds,Hissedarlar Fonlar
+Shipments to customers.,Müşterilere yapılan sevkiyatlar.
+Shipping,Nakliye
+Shipping Account,Nakliye Hesap
+Shipping Address,Gönderim Adresi
+Shipping Amount,Kargo Tutarı
+Shipping Rule,Kargo Kural
+Shipping Rule Condition,Kargo Kural Durum
+Shipping Rule Conditions,Kargo Kural Koşullar
+Shipping Rule Label,Kargo Kural Etiket
+Shop,Mağaza
+Shopping Cart,Alışveriş Sepeti
+Short biography for website and other publications.,Web sitesi ve diğer yayınlar için kısa biyografi.
+"Show ""In Stock"" or ""Not in Stock"" based on stock available in this warehouse.","""Stok"" göstermek veya ""Not Stock"" bu depoda mevcut stok göre."
+"Show / Hide features like Serial Nos, POS etc.","Vb Seri Nos, POS gibi göster / gizle özellikleri"
+Show In Website,Web Sitesi göster
+Show a slideshow at the top of the page,Sayfanın üst kısmında bir slayt göster
+Show in Website,Web sitesi Göster
+Show rows with zero values,Sıfır değerleri olan satırları göster
+Show this slideshow at the top of the page,Sayfanın üst kısmında bu slaytı göster
+Sick Leave,Hastalık izni
+Signature,Imza
+Signature to be appended at the end of every email,Her e-postanın sonuna eklenecek İmza
+Single,Tek
+Single unit of an Item.,Bir ürünün Tek birimi.
+Sit tight while your system is being setup. This may take a few moments.,Sistem kurulum edilirken otur. Bu işlem birkaç dakika sürebilir.
+Slideshow,Slayt göstersi
+Soap & Detergent,Sabun ve Deterjan
+Software,Yazılım
+Software Developer,Yazılım Geliştirici
+"Sorry, Serial Nos cannot be merged","Üzgünüz, Seri Nos birleştirilmiş olamaz"
+"Sorry, companies cannot be merged","Üzgünüz, şirketler birleşti edilemez"
+Source,Kaynak
+Source File,Kaynak Dosyası
+Source Warehouse,Kaynak Depo
+Source and target warehouse cannot be same for row {0},Kaynak ve hedef depo satır için aynı olamaz {0}
+Source of Funds (Liabilities),Fon kaynağı (Yükümlülükleri)
+Source warehouse is mandatory for row {0},Kaynak depo satır için zorunludur {0}
+Spartan,Spartalı
+"Special Characters except ""-"" and ""/"" not allowed in naming series","Dışında özel karakterler ""-"" ve ""/"" serisi adlandırma izin yok"
+Specification Details,Teknik Detaylar
+Specifications,Özellikler
+"Specify a list of Territories, for which, this Price List is valid","Toprakları bir listesini belirtin, bunun için, bu Fiyat Listesi geçerlidir"
+"Specify a list of Territories, for which, this Shipping Rule is valid","Toprakları bir listesini belirtin, bunun için, bu Kargo Kural geçerlidir"
+"Specify a list of Territories, for which, this Taxes Master is valid","Toprakları bir listesini belirtin, bunun için, bu Usta geçerlidir Vergiler"
+"Specify the operations, operating cost and give a unique Operation no to your operations.","Işlemleri, işletme maliyeti belirtin ve operasyon için benzersiz bir operasyon hayır verir."
+Split Delivery Note into packages.,Paketler halinde İrsaliye Böl.
+Sports,Spor
+Sr,Sr
+Standard,Standart
+Standard Buying,Standart Satın Alma
+Standard Reports,Standart Raporlar
+Standard Selling,Standart Satış
+Standard contract terms for Sales or Purchase.,Satış veya Satın Alma için standart sözleşme şartları.
+Start,Başlangıç
+Start Date,Başlangıç Tarihi
+Start date of current invoice's period,Start date of current invoice's period
+Start date should be less than end date for Item {0},Başlangıç ​​tarihi Ürün için bitiş tarihinden daha az olmalıdır {0}
+State,Devlet
+Statement of Account,Hesap Tablosu
+Static Parameters,Statik Parametreler
+Status,Durum
+Status must be one of {0},Durum biri olmalıdır {0}
+Status of {0} {1} is now {2},{0} {1} şimdi durumu {2}
+Status updated to {0},Durum güncellendi {0}
+Statutory info and other general information about your Supplier,Yasal bilgi ve alanı ile ilgili diğer genel bilgiler
+Stay Updated,Güncel Kalın
+Stock,Stok
+Stock Adjustment,Stok Ayarı
+Stock Adjustment Account,Stok Düzeltme Hesabı
+Stock Ageing,Stok Yaşlanma
+Stock Analytics,Stok Analytics
+Stock Assets,Hazır Varlıklar
+Stock Balance,Stok Bakiye
+Stock Entries already created for Production Order ,Stock Entries already created for Production Order 
+Stock Entry,Stok Girişi
+Stock Entry Detail,Stok Giriş Detayı
+Stock Expenses,Stok Giderleri
+Stock Frozen Upto,Stok Upto Frozen
+Stock Ledger,Stock Ledger
+Stock Ledger Entry,Stock Ledger Entry
+Stock Ledger entries balances updated,Stok Ledger güncellendi dengelerini girişleri
+Stock Level,Stok Düzeyi
+Stock Liabilities,Stok Yükümlülükler
+Stock Projected Qty,Stok Adet Öngörülen
+Stock Queue (FIFO),Stok Queue (FIFO)
+Stock Received But Not Billed,Stok Alınan Ama Faturalı değil
+Stock Reconcilation Data,Stok mutabakatı Verileri
+Stock Reconcilation Template,Stok mutabakatı Şablon
+Stock Reconciliation,Stok Uzlaşma
+"Stock Reconciliation can be used to update the stock on a particular date, usually as per physical inventory.","Stok Uzlaşma genellikle fiziksel envanter başına, belirli bir tarihte stok güncellemek için kullanılabilir."
+Stock Settings,Stok Ayarları
+Stock UOM,Stok Ürün Birimi (ÜB)
+Stock UOM Replace Utility,Stok Ürün Birimi (ÜB) Replace Utility
+Stock UOM updatd for Item {0},Ürün için stok UoM updatd {0}
+Stock Uom,Stok uom
+Stock Value,Stok Değeri
+Stock Value Difference,Stok Değer Farkı
+Stock balances updated,Stok bakiyeleri güncellendi
+Stock cannot be updated against Delivery Note {0},Stok İrsaliye karşı güncellenen olamaz {0}
+Stock entries exist against warehouse {0} cannot re-assign or modify 'Master Name',Stok girişleri {0} 'Usta Adı' yeniden atamak ya da değiştiremez ambarında mevcuttur
+Stock transactions before {0} are frozen,{0} önce hisse senedi işlemleri dondurulur
+Stop,Dur
+Stop Birthday Reminders,Dur Birthday Reminders
+Stop Material Request,Dur Malzeme Talebi
+Stop users from making Leave Applications on following days.,Şu günlerde bırak Uygulamaları yapmasını durdurmak.
+Stop!,Durun!
+Stopped,Durduruldu
+Stopped order cannot be cancelled. Unstop to cancel.,Durduruldu sipariş iptal edilemez. Iptal etmek için unstop.
+Stores,Mağazalar
+Stub,Koçan
+Sub Assemblies,Alt Kurullar
+"Sub-currency. For e.g. ""Cent""","Alt birimi. Örneğin ""içinCent """
+Subcontract,Alt sözleşme
+Subject,Konu
+Submit Salary Slip,Maaş Slibi Gönder
+Submit all salary slips for the above selected criteria,Yukarıda seçilen ölçütler için tüm maaş makbuzları Gönder
+Submit this Production Order for further processing.,Daha fazla işlem için bu Üretim Siparişi gönderin.
+Submitted,Gönderildi
+Subsidiary,Yardımcı
+Successful: ,Successful: 
+Successfully Reconciled,Başarıyla uzlaşmış
+Suggestions,Öneriler
+Sunday,Pazar
+Supplier,Tedarikçi
+Supplier (Payable) Account,Tedarikçi (Ödenecek) Hesap
+Supplier (vendor) name as entered in supplier master,Supplier (vendor) name as entered in supplier master
+Supplier > Supplier Type,Tedarikçi> Tedarikçi Türü
+Supplier Account Head,Tedarikçi Hesap Başkanı
+Supplier Address,Tedarikçi Adresi
+Supplier Addresses and Contacts,Tedarikçi Adresler ve İletişim
+Supplier Details,Tedarikçi Bilgileri
+Supplier Intro,Tedarikçi Intro
+Supplier Invoice Date,Tedarikçi Fatura Tarihi
+Supplier Invoice No,Tedarikçi Fatura No
+Supplier Name,Tedarikçi Adı
+Supplier Naming By,Tedarikçi İsimlendirme tarafından
+Supplier Part Number,Tedarikçi Parça Numarası
+Supplier Quotation,Tedarikçi Teklif
+Supplier Quotation Item,Tedarikçi Teklif Ürün
+Supplier Reference,Tedarikçi referansı
+Supplier Type,Tedarikçi Türü
+Supplier Type / Supplier,Tedarikçi Türü / Tedarikçi
+Supplier Type master.,Tedarikçi Türü usta.
+Supplier Warehouse,Tedarikçi Deposu
+Supplier Warehouse mandatory for sub-contracted Purchase Receipt,Taşeronluk Satın Alma Makbuzu için zorunlu alanı Depo
+Supplier database.,Tedarikçi veritabanı.
+Supplier master.,Tedarikçi usta.
+Supplier warehouse where you have issued raw materials for sub - contracting,Supplier warehouse where you have issued raw materials for sub - contracting
+Supplier-Wise Sales Analytics,Tedarikçi-Wise Satış Analytics
+Support,Destek
+Support Analtyics,Destek Analtyics
+Support Analytics,Destek Analytics
+Support Email,E-posta desteği
+Support Email Settings,Destek E-posta Ayarları
+Support Password,Destek Şifre
+Support Ticket,Support Ticket
+Support queries from customers.,Müşterilerden gelen desteği sorgular.
+Symbol,Sembol
+Sync Support Mails,Sync Support Mails
+Sync with Dropbox,Dropbox ile senkronize
+Sync with Google Drive,Google Drive ile senkronize
+System,Sistem
+System Settings,Sistem Ayarları
+"System User (login) ID. If set, it will become default for all HR forms.","Sistem kullanıcı (giriş) kimliği. Ayarlarsanız, tüm İK formları için varsayılan olacaktır."
+TDS (Advertisement),TDS (Reklam)
+TDS (Commission),TDS (Komisyon)
+TDS (Contractor),TDS (Müteahhit)
+TDS (Interest),TDS (Faiz)
+TDS (Rent),TDS (Kiralık)
+TDS (Salary),TDS (Maaş)
+Target  Amount,Hedef Miktarı
+Target Detail,Hedef Ayrıntısı
+Target Details,Hedef Detayları
+Target Details1,Hedef Detayları1
+Target Distribution,Hedef Dağıtım
+Target On,Hedef On
+Target Qty,Hedef Miktar
+Target Warehouse,Hedef Deposu
+Target warehouse in row {0} must be same as Production Order,Arka arkaya Hedef depo {0} aynı olmalıdır Üretim Sipariş
+Target warehouse is mandatory for row {0},Hedef depo satır için zorunludur {0}
+Task,Görev
+Task Details,Görev Detayları
+Tasks,Görevler
+Tax,Vergi
+Tax Amount After Discount Amount,İndirim Tutarı Vergi Sonrası Tutar
+Tax Assets,Vergi Varlığı
+Tax Category can not be 'Valuation' or 'Valuation and Total' as all items are non-stock items,Vergi Kategori 'değerleme' veya 'Değerleme ve Total' tüm öğeleri olmayan stok öğeler gibi olamaz
+Tax Rate,Vergi oranı
+Tax and other salary deductions.,Vergi ve diğer maaş kesintileri.
+Tax detail table fetched from item master as a string and stored in this field.Used for Taxes and Charges,Tax detail table fetched from item master as a string and stored in this field.Used for Taxes and Charges
+Tax template for buying transactions.,Işlemleri satın almak için vergi şablonu.
+Tax template for selling transactions.,Satımın için vergi şablonu.
+Taxable,Vergilendirilebilir
+Taxes,Vergiler
+Taxes and Charges,Vergiler ve Harçlar
+Taxes and Charges Added,Vergi ve Masraflar eklendi
+Taxes and Charges Added (Company Currency),Eklenen Vergi ve Harçlar (Company Para)
+Taxes and Charges Calculation,Vergiler ve Ücretler Hesaplama
+Taxes and Charges Deducted,Mahsup Vergiler ve Harçlar
+Taxes and Charges Deducted (Company Currency),Mahsup Vergi ve Harçlar (Company Para)
+Taxes and Charges Total,Vergi ve Masraflar Toplam
+Taxes and Charges Total (Company Currency),Vergi ve Ücretler Toplamı (Şirket para birimi)
+Technology,Teknoloji
+Telecommunications,Telekomünikasyon
+Telephone Expenses,Telefon Giderleri
+Television,Televizyon
+Template,Şablon
+Template for performance appraisals.,Performans değerlendirmeleri için şablon.
+Template of terms or contract.,Template of terms or contract.
+Temporary Accounts (Assets),Geçici Hesaplar (Varlıklar)
+Temporary Accounts (Liabilities),Geçici Hesaplar (Yükümlülükler)
+Temporary Assets,Geçici Varlıklar
+Temporary Liabilities,Geçici Yükümlülükler
+Term Details,Dönem Ayrıntıları
+Terms,Tanımlar
+Terms and Conditions,Şartlar ve Koşullar
+Terms and Conditions Content,Şartlar ve Koşullar İçerik
+Terms and Conditions Details,Şartlar ve Koşullar Detayları
+Terms and Conditions Template,Şartlar ve Koşullar Şablon
+Terms and Conditions1,Terms and Conditions2
+Terretory,Terretory
+Territory,Bölge
+Territory / Customer,Eyalet / Müşteri
+Territory Manager,Bölge Müdürü
+Territory Name,Bölge isim
+Territory Target Variance Item Group-Wise,Eyalet Hedef Varyans Ürün Grup-Wise
+Territory Targets,Bölge Hedefleri
+Test,Test
+Test Email Id,Test E-posta Kimliği
+Test the Newsletter,Bülten sınayın
+The BOM which will be replaced,Değiştirilir Ürün Birimi (ÜB)
+The First User: You,İlk Kullanıcı: Sen
+"The Item that represents the Package. This Item must have ""Is Stock Item"" as ""No"" and ""Is Sales Item"" as ""Yes""","Paketi temsil Item. ""Hayır"" ve ""Evet"" olarak ""Satış Item Is"" Bu Öğe ""Stok Öğe mi"" olmalı"
+The Organization,Organizasyon
+"The account head under Liability, in which Profit/Loss will be booked","Kar / Zarar rezerve edileceği Sorumluluk altında hesap kafası,"
+The date on which next invoice will be generated. It is generated on submit.,Sonraki fatura oluşturulur hangi tarih. Bu teslim oluşturulur.
+The date on which recurring invoice will be stop,Yinelenen fatura durdurmak edileceği tarih
+"The day of the month on which auto invoice will be generated e.g. 05, 28 etc ","The day of the month on which auto invoice will be generated e.g. 05, 28 etc "
+The day(s) on which you are applying for leave are holiday. You need not apply for leave.,Eğer izni için başvuran hangi gün (ler) tatil vardır. Sen izin talebinde gerekmez.
+The first Leave Approver in the list will be set as the default Leave Approver,Listedeki ilk bırak Approver varsayılan bırak Approver olarak kurulacaktır
+The first user will become the System Manager (you can change that later).,İlk kullanıcı (bunu daha sonra değiştirebilirsiniz) Sistem Yöneticisi olacaktır.
+The gross weight of the package. Usually net weight + packaging material weight. (for print),Paketin brüt ağırlığı. Genellikle net ağırlığı + ambalaj malzemesi ağırlığı. (Baskı için)
+The name of your company for which you are setting up this system.,Bu sistemi kurmak için hangi şirket ismi.
+The net weight of this package. (calculated automatically as sum of net weight of items),Bu paketin net ağırlığı. (Öğelerin net ağırlığı toplamı otomatik olarak hesaplanır)
+The new BOM after replacement,Değişiminden sonra yeni  Ürün Birimi (ÜB)
+The rate at which Bill Currency is converted into company's base currency,The rate at which Bill Currency is converted into company's base currency
+The unique id for tracking all recurring invoices. It is generated on submit.,Tüm yinelenen faturaların takibi için benzersiz kimliği. Bu teslim oluşturulur.
+"Then Pricing Rules are filtered out based on Customer, Customer Group, Territory, Supplier, Supplier Type, Campaign, Sales Partner etc.","Sonra Fiyatlandırma Kurallar Müşteri dayalı filtre edilir, Müşteri Grubu, Territory, Tedarikçi, Tedarikçi Tipi, Kampanya, Satış Ortağı vb"
+There are more holidays than working days this month.,Bu ay iş günü daha tatil vardır.
+"There can only be one Shipping Rule Condition with 0 or blank value for ""To Value""","Sadece ""değerini"" için 0 veya boş değere sahip bir Nakliye Kural Durumu olabilir"
+There is not enough leave balance for Leave Type {0},Bırak Tip için yeterli izni denge yok {0}
+There is nothing to edit.,Düzenlemek için bir şey yok.
+There was an error. One probable reason could be that you haven't saved the form. Please contact support@erpnext.com if the problem persists.,Bir hata oluştu. Bir muhtemel nedeni formu kaydettiğiniz değil ki olabilir. Sorun devam ederse support@erpnext.com başvurun.
+There were errors.,Hataları vardı.
+This Currency is disabled. Enable to use in transactions,Bu para devre dışı bırakılır. Işlemler kullanmak için etkinleştirin
+This Leave Application is pending approval. Only the Leave Apporver can update status.,Bu bırak Uygulama onayı bekliyor. Sadece bırak Apporver durumunu güncelleyebilirsiniz.
+This Time Log Batch has been billed.,Bu Saat Günlük Toplu fatura edilmiştir.
+This Time Log Batch has been cancelled.,Bu Saat Günlük Toplu iptal edildi.
+This Time Log conflicts with {0},This Time Log ile çakışan {0}
+This format is used if country specific format is not found,Ülkeye özgü biçimi bulunamadı değilse bu formatı kullanılır
+This is a root account and cannot be edited.,Bu root hesabı ve düzenlenemez.
+This is a root customer group and cannot be edited.,Bu bir kök müşteri grubu ve düzenlenemez.
+This is a root item group and cannot be edited.,Bu bir kök öğe grup ve düzenlenemez.
+This is a root sales person and cannot be edited.,Bu bir kök satış kişi ve düzenlenemez.
+This is a root territory and cannot be edited.,Bu bir kök bölge ve düzenlenemez.
+This is an example website auto-generated from ERPNext,Bu ERPNext itibaren otomatik olarak üretilen bir örnek web sitesi
+This is the number of the last created transaction with this prefix,This is the number of the last created transaction with this prefix
+This will be used for setting rule in HR module,This will be used for setting rule in HR module
+Thread HTML,Konu HTML
+Thursday,Perşembe
+Time Log,Zaman yap
+Time Log Batch,Saat Günlük Toplu
+Time Log Batch Detail,Saat Günlük Toplu Detay
+Time Log Batch Details,Saat Günlük Toplu Detayları
+Time Log Batch {0} must be 'Submitted',Saat Günlük Toplu {0} 'Ekleyen' olmalı
+Time Log Status must be Submitted.,Zaman Günlüğü Durum gönderildi gerekir.
+Time Log for tasks.,Görevler için Zaman yap.
+Time Log is not billable,Zaman yap faturalandırılabilir değil
+Time Log {0} must be 'Submitted',Zaman yap {0} 'Ekleyen' olmalı
+Time Zone,Zaman Dilimi
+Time Zones,Saat Dilimleri
+Time and Budget,Zaman ve Bütçe
+Time at which items were delivered from warehouse,Depodan çıkış zamanı
+Time at which materials were received,Malzemelerin depoya giriş saati
+Title,Başlık
+Titles for print templates e.g. Proforma Invoice.,Baskı şablonları için Başlıklar Proforma Fatura örneğin.
+To,to
+To Currency,Para Birimi
+To Date,Bu tarihe kadar
+To Date should be same as From Date for Half Day leave,Tarih Yarım Gün izni Tarihten itibaren aynı olmalıdır
+To Date should be within the Fiscal Year. Assuming To Date = {0},Tarih Mali Yılı içinde olmalıdır. Tarihi varsayarsak = {0}
+To Discuss,To Discuss
+To Do List,Yapılacaklar Listesi
+To Package No.,To Package No.
+To Produce,Üretiliyor
+To Time,Time
+To Value,Değer Vermek
+To Warehouse,To Warehouse
+"To add child nodes, explore tree and click on the node under which you want to add more nodes.","Alt düğümlerin eklemek için, ağaç keşfetmek ve daha fazla düğüm eklemek istediğiniz altında düğüm üzerine tıklayın."
+"To assign this issue, use the ""Assign"" button in the sidebar.","Bu sorunu atamak kenar çubuğunda ""Ata"" düğmesini kullanın."
+To create a Bank Account,Banka Hesabı oluşturmak için
+To create a Tax Account,Vergi Hesabı oluşturmak için
+"To create an Account Head under a different company, select the company and save customer.","Farklı bir şirket altında bir Hesap Başkanı oluşturmak için, şirket seçmek ve müşteri kaydedin."
+To date cannot be before from date,Tarihten itibaren bugüne kadar önce olamaz
+To enable <b>Point of Sale</b> features,Satış <b> Noktası </ b> özelliklerini etkinleştirmek için
+To enable <b>Point of Sale</b> view,Satış </ b> bakış <b> Noktası etkinleştirmek için
+To get Item Group in details table,Detay tabloda Ürün Grubu almak için
+"To include tax in row {0} in Item rate, taxes in rows {1} must also be included","Arka arkaya vergi dahil {0} Ürün fiyatına, satırlara vergiler {1} da dahil edilmelidir"
+"To merge, following properties must be same for both items","Birleştirmek için, aşağıdaki özellikleri hem öğeler için aynı olmalıdır"
+"To not apply Pricing Rule in a particular transaction, all applicable Pricing Rules should be disabled.","Belirli bir işlem Fiyatlandırma Kuralı uygulamak değil, tüm uygulanabilir Fiyatlandırması Kuralları devre dışı bırakılmalıdır."
+"To set this Fiscal Year as Default, click on 'Set as Default'","Varsayılan olarak bu Mali Yılı ayarlamak için, 'Varsayılan olarak ayarla' seçeneğini tıklayın"
+To track any installation or commissioning related work after sales,Satış sonrası herhangi bir kurulum veya devreye alma ile ilgili çalışma izlemek için
+"To track brand name in the following documents Delivery Note, Opportunity, Material Request, Item, Purchase Order, Purchase Voucher, Purchaser Receipt, Quotation, Sales Invoice, Sales BOM, Sales Order, Serial No","Aşağıdaki dokümanlar İrsaliye, Fırsat, Malzeme Request, Öğe, Sipariş, Satın Alma Fişi, Alıcı Alındı, Teklifi, Satış Fatura, Satış BOM, Satış Siparişi, Seri No markası izlemek için"
+To track item in sales and purchase documents based on their serial nos. This is can also used to track warranty details of the product.,Bunların seri nos dayalı satış ve satın alma belgeleri öğeyi izlemek için. Bu
+To track items in sales and purchase documents with batch nos<br><b>Preferred Industry: Chemicals etc</b>,Toplu nos <br> <b> Tercih Sanayi ile satış ve satın alma belgeleri öğeleri izlemek için: Kimya vb </ b>
+To track items using barcode. You will be able to enter items in Delivery Note and Sales Invoice by scanning barcode of item.,Barkod kullanarak öğeleri izlemek için. Sen öğenin barkod tarayarak İrsaliye ve Satış Faturası öğelere girmek mümkün olacak.
+Too many columns. Export the report and print it using a spreadsheet application.,Çok fazla sütun. Raporu vermek ve bir elektronik tablo uygulaması kullanarak yazdırın.
+Tools,Araçlar
+Total,Toplam
+Total ({0}),Toplam ({0})
+Total Advance,Toplam Peşin
+Total Amount,Toplam Tutar
+Total Amount To Pay,Toplam Ödenecek Tutar
+Total Amount in Words,Yazı  ile Toplam Tutar
+Total Billing This Year: ,Total Billing This Year: 
+Total Characters,Toplam Karakterler
+Total Claimed Amount,Total Claimed Amount
+Total Commission,Toplam Komisyon
+Total Cost,Toplam Maliyet
+Total Credit,Toplam Alacak
+Total Debit,Toplam Borç
+Total Debit must be equal to Total Credit. The difference is {0},"Toplam Bankamatik Toplam Kredi eşit olmalıdır. Aradaki fark, {0}"
+Total Deduction,Toplam Kesinti
+Total Earning,Toplam Kazanç
+Total Experience,Toplam Deneyim
+Total Hours,Toplam Saat
+Total Hours (Expected),Toplam Saat (Beklenen)
+Total Invoiced Amount,Toplam Faturalanan Tutar
+Total Leave Days,Toplam izin günü
+Total Leaves Allocated,Toplam  Ayrılanlar
+Total Message(s),Toplam Mesaj (lar)
+Total Operating Cost,Toplam İşletme Maliyeti
+Total Points,Toplam Sayı
+Total Raw Material Cost,Toplam Hammadde Maliyeti
+Total Sanctioned Amount,Toplam Yaptırım Tutar
+Total Score (Out of 5),Toplam Puan (5 Üzerinden)
+Total Tax (Company Currency),Toplam Vergi (Şirket para birimi)
+Total Taxes and Charges,Toplam Vergiler ve Harçlar
+Total Taxes and Charges (Company Currency),Toplam Vergi ve Harçlar (Company Para)
+Total allocated percentage for sales team should be 100,Satış ekibi için ayrılan toplam yüzde 100 olmalıdır
+Total amount of invoices received from suppliers during the digest period,Sindirmek dönemde tedarikçilerden alınan faturaların toplam tutarı
+Total amount of invoices sent to the customer during the digest period,Özet döneminde müşteriye gönderilen faturaların toplam tutarı
+Total cannot be zero,Toplam sıfır olamaz
+Total in words,Yazı ile toplam
+Total points for all goals should be 100. It is {0},Tüm hedefler için toplam puan 100 olmalıdır. Bu {0}
+Total valuation for manufactured or repacked item(s) can not be less than total valuation of raw materials,Üretilen veya repacked öğe (ler) için Toplam değerleme hammadde toplam değerlemesi az olamaz
+Total weightage assigned should be 100%. It is {0},Atanan toplam weightage% 100 olmalıdır. Bu {0}
+Totals,Toplamlar
+Track Leads by Industry Type.,Parça Sanayi Türüne göre Talepleri.
+Track this Delivery Note against any Project,Track this Delivery Note against any Project
+Track this Sales Order against any Project,Track this Sales Order against any Project
+Transaction,Işlem
+Transaction Date,İşlem Tarihi
+Transaction not allowed against stopped Production Order {0},İşlem durduruldu Üretim Emri karşı izin {0}
+Transfer,Transfer
+Transfer Material,Transferi Malzeme
+Transfer Raw Materials,Hammaddeleri Transferi
+Transferred Qty,Adet Aktarılan
+Transportation,Taşıma
+Transporter Info,Transporter Bilgiler
+Transporter Name,Transporter Adı
+Transporter lorry number,Transporter kamyon sayısı
+Travel,Gezi
+Travel Expenses,Seyahat Giderleri
+Tree Type,Ağaç Type
+Tree of Item Groups.,Ürün Grupları ağaç.
+Tree of finanial Cost Centers.,Finanial Maliyet Merkezlerinin ağaç.
+Tree of finanial accounts.,Finanial hesapların ağaç.
+Trial Balance,Mizan
+Tuesday,Salı
+Type,Tip
+Type of document to rename.,Yeniden adlandırmak için belge türü.
+"Type of leaves like casual, sick etc.","Casual, hasta vs gibi yaprakların Türü"
+Types of Expense Claim.,Gider  türleri.
+Types of activities for Time Sheets,Zaman Levhalar için etkinlikler Türleri
+"Types of employment (permanent, contract, intern etc.).","Istihdam (daimi, sözleşmeli, stajyer vb) Türleri."
+UOM Conversion Detail,Ürün Birimi (ÜB) Dönüşüm Ayrıntısı
+UOM Conversion Details,Ürün Birimi (ÜB) Dönüşümü Detayları
+UOM Conversion Factor,Ürün Birimi (ÜB) Dönüşüm Faktörü
+UOM Conversion factor is required in row {0},UOM Dönüşüm faktörü satırda gereklidir {0}
+UOM Name,Ürün Birimi (ÜB) Adı
+UOM coversion factor required for UOM: {0} in Item: {1},UOM için gerekli UoM coversion faktörü: {0} Öğe: {1}
+Under AMC,AMC altında
+Under Graduate,Lisans Altı
+Under Warranty,Garanti Altında
+Unit,Birim
+Unit of Measure,Ölçü Birimi
+Unit of Measure {0} has been entered more than once in Conversion Factor Table,Ölçü Birimi {0} daha Katsayı Tablo kez daha girildi
+"Unit of measurement of this item (e.g. Kg, Unit, No, Pair).","Bu madde (örneğin Kg, Ünitesi, Hayır, Pair) ölçü birimi."
+Units/Hour,Birimler / Saat
+Units/Shifts,Birimler / vardiya
+Unpaid,Ödenmemiş
+Unreconciled Payment Details,Uzlaşmayan Ödeme Ayrıntıları
+Unscheduled,Planlanmamış
+Unsecured Loans,Teminatsız Krediler
+Unstop,Tıpasını çıkarmak
+Unstop Material Request,Dolgusu Malzeme Talebi
+Unstop Purchase Order,Dolgusu Sipariş
+Unsubscribed,Üyelikten çıkanlar
+Update,Güncelleştir
+Update Clearance Date,Update Clearance Date
+Update Cost,Güncelleme Maliyeti
+Update Finished Goods,Güncelleme Mamüller
+Update Landed Cost,Güncelleme Maliyet indi
+Update Series,Update Serisi
+Update Series Number,Update Serisi sayısı
+Update Stock,Stok Güncelleme
+Update bank payment dates with journals.,Update bank payment dates with journals.
+Update clearance date of Journal Entries marked as 'Bank Vouchers',Journal Entries Update temizlenme tarihi 'Banka Fişler' olarak işaretlenmiş
+Updated,Güncellenmiş
+Updated Birthday Reminders,Güncelleme Birthday Reminders
+Upload Attendance,Katılımcı ekle
+Upload Backups to Dropbox,Dropbox Yedekler yükle
+Upload Backups to Google Drive,Google Drive'a Yedekler yükle
+Upload HTML,HTML yükle
+Upload a .csv file with two columns: the old name and the new name. Max 500 rows.,Eski adı ve yeni adı:. İki sütunlu bir csv dosyası yükleyin. Max 500 satırlar.
+Upload attendance from a .csv file,Upload attendance from a .csv file
+Upload stock balance via csv.,Upload stock balance via csv.
+Upload your letter head and logo - you can edit them later.,Mektup baş ve logo yükleyin - daha sonra bunları düzenleyebilirsiniz.
+Upper Income,Üst Gelir
+Urgent,Acil
+Use Multi-Level BOM,Multi-Level Malzeme Listesi (ML) kullanın
+Use SSL,SSL kullan
+Used for Production Plan,Üretim Planı için kullanılan
+User,Kullanıcı
+User ID,Kullanıcı Kimliği
+User ID not set for Employee {0},Kullanıcı kimliği Çalışanlara ayarlı değil {0}
+User Name,Kullanıcı adı
+User Name or Support Password missing. Please enter and try again.,Kullanıcı Adı veya Destek Şifre eksik. Girin ve tekrar deneyin.
+User Remark,Kullanıcı Açıklama
+User Remark will be added to Auto Remark,User Remark will be added to Auto Remark
+User Remarks is mandatory,Kullanıcı zorunludur Açıklamalar
+User Specific,Kullanıcı Özgül
+User must always select,Kullanıcı her zaman seçmeli
+User {0} is already assigned to Employee {1},Kullanıcı {0} zaten Çalışan atanmış {1}
+User {0} is disabled,Kullanıcı {0} devre dışı
+Username,Kullanıcı Adı
+Users with this role are allowed to create / modify accounting entry before frozen date,Bu role sahip kullanıcılar dondurulmuş tarihten önce muhasebe girdisini değiştirmek / oluşturmak için izin verilir
+Users with this role are allowed to set frozen accounts and create / modify accounting entries against frozen accounts,Bu role sahip kullanıcılar dondurulmuş hesaplara karşı muhasebe kayıtlarını değiştirmek / dondurulmuş hesapları ayarlamak ve oluşturmak için izin verilir
+Utilities,Kamu hizmetleri
+Utility Expenses,Yardımcı Giderleri
+Valid For Territories,Toprakları için geçerli
+Valid From,Itibaren geçerli
+Valid Upto,geçerlidir
+Valid for Territories,Toprakları için geçerli
+Validate,Onayla
+Valuation,Değerleme
+Valuation Method,Değerleme Yöntemi
+Valuation Rate,Değerleme Oranı
+Valuation Rate required for Item {0},Ürün için gerekli Değerleme Oranı {0}
+Valuation and Total,Değerleme ve Toplam
+Value,Değer
+Value or Qty,Değer veya Adet
+Vehicle Dispatch Date,Araç Sevk Tarihi
+Vehicle No,Araç yok
+Venture Capital,Girişim Sermayesi
+Verified By,Verified By
+View Ledger,Görünüm Ledger
+View Now,Şimdi görüntüle
+Visit report for maintenance call.,Bakım çağrısı için rapor alır.
+Voucher #,Çeki #
+Voucher Detail No,Fiş Detay no
+Voucher Detail Number,Fiş Detay Numarası
+Voucher ID,Fiş numarası
+Voucher No,Fiş no
+Voucher Type,Fiş Tipi
+Voucher Type and Date,Fiş Tipi ve Tarih
+Walk In,Walk In
+Warehouse,Depo
+Warehouse Contact Info,Depo İletişim Bilgileri
+Warehouse Detail,Depo Detay
+Warehouse Name,Depo Adı
+Warehouse and Reference,Depo ve Referans
+Warehouse can not be deleted as stock ledger entry exists for this warehouse.,"Hisse senedi defteri girişi, bu depo için var gibi depo silinemez."
+Warehouse can only be changed via Stock Entry / Delivery Note / Purchase Receipt,Depo sadece Stok Giriş / İrsaliye / Satın Alma Makbuzu ile değiştirilebilir
+Warehouse cannot be changed for Serial No.,Depo Seri No için değiştirilemez
+Warehouse is mandatory for stock Item {0} in row {1},Depo stok Ürün için zorunludur {0} üst üste {1}
+Warehouse is missing in Purchase Order,Depo Satınalma Siparişi eksik
+Warehouse not found in the system,Sistemde bulunan değildir Depo
+Warehouse required for stock Item {0},Stok Öğe için gerekli depo {0}
+Warehouse where you are maintaining stock of rejected items,Warehouse where you are maintaining stock of rejected items
+Warehouse {0} can not be deleted as quantity exists for Item {1},Ürün miktarı için var gibi depo {0} silinemez {1}
+Warehouse {0} does not belong to company {1},Depo {0} ait değil şirket {1}
+Warehouse {0} does not exist,Depo {0} yok
+Warehouse {0}: Company is mandatory,Depo {0}: Şirket zorunludur
+Warehouse {0}: Parent account {1} does not bolong to the company {2},Depo {0}: Ana hesap {1} şirkete BOLONG gelmez {2}
+Warehouse-Wise Stock Balance,Depo-Wise Stok Bakiye
+Warehouse-wise Item Reorder,Depo-bilge Ürün Reorder
+Warehouses,Depolar
+Warehouses.,Depolar.
+Warn,Uyarı
+Warning: Leave application contains following block dates,Uyarı: Uygulama aşağıdaki blok tarih içeriyor bırak
+Warning: Material Requested Qty is less than Minimum Order Qty,Uyarı: Adet İstenen Malzeme Minimum Sipariş Miktar az
+Warning: Sales Order {0} already exists against same Purchase Order number,Uyarı: Satış Sipariş {0} zaten Aynı Sipariş sayıda karşı var
+Warning: System will not check overbilling since amount for Item {0} in {1} is zero,Uyarı: Sistem {0} {1} sıfır olarak Ürün için bir miktar beri overbilling kontrol olmaz
+Warranty / AMC Details,Garanti / AMC Detayları
+Warranty / AMC Status,Garanti / AMC Durum
+Warranty Expiry Date,Garanti Son Kullanma Tarihi
+Warranty Period (Days),Garanti Süresi (Gün)
+Warranty Period (in days),Garanti Süresi (gün)
+We buy this Item,Bu Ürün satın
+We sell this Item,Biz bu Ürün satmak
+Website,Web sitesi
+Website Description,Web Sitesi Tanıtım
+Website Item Group,Web Sitesi Ürün Grubu
+Website Item Groups,Web Sitesi Ürün Grupları
+Website Settings,Web Sitesi Ayarları
+Website Warehouse,Web Sitesi Atölyesi
+Wednesday,Çarşamba
+Weekly,Haftalık
+Weekly Off,Weekly Off
+Weight UOM,Ağırlık ÜB
+"Weight is mentioned,\nPlease mention ""Weight UOM"" too","Ağırlık belirtilen, \n ""Ağırlık uom"" belirtiniz çok"
+Weightage,Weightage
+Weightage (%),Weightage (%)
+Welcome,Hoşgeldiniz
+Welcome to ERPNext. Over the next few minutes we will help you setup your ERPNext account. Try and fill in as much information as you have even if it takes a bit longer. It will save you a lot of time later. Good Luck!,ERPNext hoşgeldiniz. Önümüzdeki birkaç dakika içinde biz size kurulum sizin ERPNext hesap yardımcı olacaktır. Deneyin ve biraz uzun sürecek olsa bile sahip olduğu kadar çok bilgi doldurun. Bu size daha sonra çok zaman kazandıracak. Iyi şanslar!
+Welcome to ERPNext. Please select your language to begin the Setup Wizard.,ERPNext hoşgeldiniz. Kurulum Sihirbazı başlatmak için dilinizi seçiniz.
+What does it do?,Ne yapar?
+"When any of the checked transactions are ""Submitted"", an email pop-up automatically opened to send an email to the associated ""Contact"" in that transaction, with the transaction as an attachment. The user may or may not send the email.","Kontrol işlemlerin herhangi bir ""gönderildi"" zaman, bir e-posta pop-up otomatik ek olarak işlem ile, bu işlem ilişkili ""İletişim"" bir e-posta göndermek için açıldı. Kullanıcı veya e-posta göndermek olmayabilir."
+"When submitted, the system creates difference entries to set the given stock and valuation on this date.","Teslim olduğunda, sistem bu tarihte verilen stok ve değerleme ayarlamak için fark girdilerini oluşturur."
+Where items are stored.,Ürünlerin depolandığı yer
+Where manufacturing operations are carried out.,Üretim faaliyetlerinin yürütüldüğü yerlerde.
+Widowed,Dul
+Will be calculated automatically when you enter the details,Eğer detayları girdiğinizde otomatik olarak hesaplanır
+Will be updated after Sales Invoice is Submitted.,Satış Faturası Ekleyen sonra güncellenecektir.
+Will be updated when batched.,Batched zaman güncellenecektir.
+Will be updated when billed.,Gagalı zaman güncellenecektir.
+Wire Transfer,Elektronik transfer
+With Operations,Operasyon ile
+With Period Closing Entry,Dönem Kapanış Girişi ile
+Work Details,İş Detayları
+Work Done,Çalışma bitti
+Work In Progress,Çalışmalar Devam Ediyor
+Work-in-Progress Warehouse,Work-in-Progress Warehouse
+Work-in-Progress Warehouse is required before Submit,Work-in-Progress Warehouse sun önce gerekli
+Working,Çalışma
+Working Days,Çalışma Günleri
+Workstation,İş İstasyonu
+Workstation Name,İş İstasyonu Adı
+Write Off Account,Write Off Account
+Write Off Amount,Write Off Amount
+Write Off Amount <=,Write Off Amount <=
+Write Off Based On,Write Off Based On
+Write Off Cost Center,Write Off Cost Center
+Write Off Outstanding Amount,Write Off Outstanding Amount
+Write Off Voucher,Write Off Voucher
+Wrong Template: Unable to find head row.,Yanlış Şablon: kafa satır bulmak için açılamıyor.
+Year,Yıl
+Year Closed,Yıl Kapalı
+Year End Date,Yıl Bitiş Tarihi
+Year Name,Yıl Adı
+Year Start Date,Yıl Başlangıç ​​Tarihi
+Year of Passing,Geçmiş Yıllar
+Yearly,Yıllık
+Yes,Evet
+You are not authorized to add or update entries before {0},Sen önce girdilerini eklemek veya güncellemek için yetkiniz yok {0}
+You are not authorized to set Frozen value,Sen Frozen değerini ayarlamak için yetkiniz yok
+You are the Expense Approver for this record. Please Update the 'Status' and Save,Siz bu kayıt için Gider Onaylayan vardır. 'Durum' güncelleyin ve kaydet Lütfen
+You are the Leave Approver for this record. Please Update the 'Status' and Save,Siz bu kayıt için bırak Onaylayan vardır. 'Durum' güncelleyin ve kaydet Lütfen
+You can enter any date manually,Elle herhangi bir tarih girebilirsiniz
+You can enter the minimum quantity of this item to be ordered.,Sen sipariş için bu maddenin minimum miktar girebilirsiniz.
+You can not change rate if BOM mentioned agianst any item,BOM herhangi bir öğenin agianst söz eğer hızını değiştiremezsiniz
+You can not enter both Delivery Note No and Sales Invoice No. Please enter any one.,Hayır hem Teslim Not giremezsiniz ve Satış Fatura No birini girin.
+You can not enter current voucher in 'Against Journal Voucher' column,Sen sütununda 'Journal Fiş Karşı' cari fiş giremezsiniz
+You can set Default Bank Account in Company master,Siz Firma master Varsayılan Banka Hesap ayarlayabilirsiniz
+You can start by selecting backup frequency and granting access for sync,Yedekleme sıklığını seçme ve senkronizasyon için erişim sağlayarak başlayabilirsiniz
+You can submit this Stock Reconciliation.,Bu Stok Uzlaşma gönderebilirsiniz.
+You can update either Quantity or Valuation Rate or both.,Siz Miktar veya Değerleme Oranı ya da her ikisini güncelleyebilirsiniz.
+You cannot credit and debit same account at the same time,Sen kredi ve aynı anda aynı hesap borçlandıramıyoruz
+You have entered duplicate items. Please rectify and try again.,Sen yinelenen öğeleri girdiniz. Düzeltmek ve tekrar deneyin.
+You may need to update: {0},Güncellemeniz gerekebilir: {0}
+You must Save the form before proceeding,Ilerlemeden önce formu kaydedin gerekir
+Your Customer's TAX registration numbers (if applicable) or any general information,Sizin Müşteri VERGİ sicil numaraları (varsa) veya herhangi bir genel bilgi
+Your Customers,Müşterileriniz
+Your Login Id,Giriş Kimliğiniz
+Your Products or Services,ürün veya hizmetleriniz
+Your Suppliers,Tedarikçileriniz
+Your email address,Eposta adresiniz
+Your financial year begins on,mali yılınız başlıyor
+Your financial year ends on,mali yılınız sona eriyor
+Your sales person who will contact the customer in future,Gelecekte müşteriyle irtibata geçecek satış temsilcisi
+Your sales person will get a reminder on this date to contact the customer,Your sales person will get a reminder on this date to contact the customer
+Your setup is complete. Refreshing...,Kurulum tamamlandı. Yenileniyor ...
+Your support email id - must be a valid email - this is where your emails will come!,Your support email id - must be a valid email - this is where your emails will come!
+[Error],[Hata]
+[Select],[Seç]
+`Freeze Stocks Older Than` should be smaller than %d days.,`Daha Eski Freeze Hisse`% d gün daha küçük olmalıdır.
+and,ve
+are not allowed.,izin verilmez.
+assigned by,tarafından atandı
+cannot be greater than 100,100 'den daha büyük olamaz
+"e.g. ""Build tools for builders""","örneğin """"Inşaatçılar için araçlar inşa"
+"e.g. ""MC""","örneğin ""MC """
+"e.g. ""My Company LLC""","örneğin ""Benim Company LLC """
+e.g. 5,örneğin 5
+"e.g. Bank, Cash, Credit Card","örn: Banka, Nakit, Kredi Kartı"
+"e.g. Kg, Unit, Nos, m","örneğin Kg, Birimi, Nos, m"
+e.g. VAT,örneğin KDV
+eg. Cheque Number,örn. Çek Numarası
+example: Next Day Shipping,örnek: Next Day Shipping
+lft,lft
+old_parent,old_parent
+rgt,rgt
+subject,konu
+to,(hesaba)
+website page link,website page link
+{0} '{1}' not in Fiscal Year {2},{0} '{1}' değil Mali Yılı {2}
+{0} Credit limit {0} crossed,{0} Kredi limiti {0} geçti
+{0} Serial Numbers required for Item {0}. Only {0} provided.,{0} öğesi için gerekli Seri Numaraları {0}. Sadece {0} sağlanmaktadır.
+{0} budget for Account {1} against Cost Center {2} will exceed by {3},{0} Hesabı için bütçe {1} Maliyet Merkezi karşı {2} {3} tarafından aşacaktır
+{0} can not be negative,{0} negatif olamaz
+{0} created,{0} oluşturuldu
+{0} does not belong to Company {1},{0} Şirket'e ait olmayan {1}
+{0} entered twice in Item Tax,{0} Ürün Vergi iki kez girdi
+{0} is an invalid email address in 'Notification Email Address',{0} 'Bildirim E-posta Adresi' Geçersiz bir e-posta adresi
+{0} is mandatory,{0} zorunludur
+{0} is mandatory for Item {1},{0} Ürün için zorunludur {1}
+{0} is mandatory. Maybe Currency Exchange record is not created for {1} to {2}.,{0} zorunludur. Belki Döviz rekor {2} ile {1} için yaratılmış değildir.
+{0} is not a stock Item,"{0}, bir hisse senedi değil Öğe"
+{0} is not a valid Batch Number for Item {1},{0} Ürün için geçerli bir parti numarası değil {1}
+{0} is not a valid Leave Approver. Removing row #{1}.,{0} geçerli bir ara Onaylayan değildir. Çıkarma satır # {1}.
+{0} is not a valid email id,{0} geçerli bir e-posta id değil
+{0} is now the default Fiscal Year. Please refresh your browser for the change to take effect.,{0} şimdi varsayılan Mali Yılı. Etkili olması değişim için tarayıcınızı yenileyin.
+{0} is required,{0} gereklidir
+{0} must be a Purchased or Sub-Contracted Item in row {1},{0} aralıksız bir satın veya Alt-Sözleşmeli Ürün olmalı {1}
+{0} must be reduced by {1} or you should increase overflow tolerance,{0} {1} azaltılabilir olmalıdır ya taşma toleransını artırmak gerekir
+{0} must have role 'Leave Approver',{0} rol 'bırak Approver' olmalı
+{0} valid serial nos for Item {1},Ürün için {0} geçerli bir seri no {1}
+{0} {1} against Bill {2} dated {3},{0} {1} Bill karşı {2} tarihli {3}
+{0} {1} against Invoice {2},{0} {1} Faturaya karşı {2}
+{0} {1} has already been submitted,{0} {1} zaten gönderildi
+{0} {1} has been modified. Please refresh.,"{0}, {1} modifiye edilmiştir. Lütfen yenileyin."
+{0} {1} is not submitted,{0} {1} teslim edilmez
+{0} {1} must be submitted,{0} {1} sunulmalıdır
+{0} {1} not in any Fiscal Year,{0} {1} hiçbir Mali Yılı
+{0} {1} status is 'Stopped',{0} {1} status 'Durduruldu' olduğunu
+{0} {1} status is Stopped,{0} {1} durumu Durduruldu
+{0} {1} status is Unstopped,{0} {1} durumu Unstopped olduğunu
+{0} {1}: Cost Center is mandatory for Item {2},{0} {1}: Maliyet Merkezi Ürün için zorunludur {2}
+{0}: {1} not found in Invoice Details table,{0}: {1} Fatura Ayrıntıları tablosunda bulunamadı