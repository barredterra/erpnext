--- conflicted
+++ resolved
@@ -5,11 +5,7 @@
 	{
 		'creation': '2012-04-02 13:38:02',
 		'docstatus': 0,
-<<<<<<< HEAD
-		'modified': '2012-04-02 13:38:02',
-=======
 		'modified': '2012-04-02 13:05:04',
->>>>>>> 896c6fdc
 		'modified_by': u'Administrator',
 		'owner': u'Administrator'
 	},
