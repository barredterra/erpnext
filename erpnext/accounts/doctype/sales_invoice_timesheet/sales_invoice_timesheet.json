{
 "actions": [],
 "creation": "2016-06-14 19:21:34.321662",
 "doctype": "DocType",
 "editable_grid": 1,
 "engine": "InnoDB",
 "field_order": [
  "activity_type",
  "description",
  "section_break_3",
  "from_time",
  "column_break_5",
  "to_time",
  "section_break_7",
  "billing_hours",
  "column_break_9",
  "billing_amount",
<<<<<<< HEAD
  "section_break_11",
=======
  "column_break_5",
>>>>>>> 560483eb
  "time_sheet",
  "project_name",
  "timesheet_detail"
 ],
 "fields": [
  {
   "fieldname": "time_sheet",
   "fieldtype": "Link",
   "in_global_search": 1,
   "in_list_view": 1,
   "label": "Time Sheet",
   "options": "Timesheet",
   "read_only": 1
  },
  {
   "fieldname": "billing_hours",
   "fieldtype": "Float",
   "in_list_view": 1,
   "label": "Billing Hours",
   "read_only": 1
  },
  {
   "fieldname": "billing_amount",
   "fieldtype": "Currency",
   "in_list_view": 1,
   "label": "Billing Amount",
   "options": "currency",
   "read_only": 1
  },
  {
   "allow_on_submit": 1,
   "fieldname": "timesheet_detail",
   "fieldtype": "Data",
   "hidden": 1,
   "label": "Timesheet Detail",
   "no_copy": 1,
   "print_hide": 1,
   "read_only": 1
  },
  {
   "fieldname": "activity_type",
   "fieldtype": "Link",
   "in_list_view": 1,
   "label": "Activity Type",
   "options": "Activity Type",
   "read_only": 1
  },
  {
   "fieldname": "description",
   "fieldtype": "Small Text",
   "in_list_view": 1,
   "label": "Description",
   "read_only": 1
  },
  {
<<<<<<< HEAD
   "fieldname": "from_time",
   "fieldtype": "Datetime",
   "label": "From Time"
  },
  {
   "fieldname": "to_time",
   "fieldtype": "Datetime",
   "label": "To Time"
  },
  {
   "fieldname": "section_break_3",
   "fieldtype": "Section Break",
   "label": "Time"
  },
  {
=======
>>>>>>> 560483eb
   "fieldname": "column_break_5",
   "fieldtype": "Column Break"
  },
  {
<<<<<<< HEAD
   "fieldname": "section_break_7",
   "fieldtype": "Section Break",
   "label": "Totals"
  },
  {
   "fieldname": "column_break_9",
   "fieldtype": "Column Break"
  },
  {
   "fieldname": "section_break_11",
   "fieldtype": "Section Break",
   "label": "Reference"
=======
   "fieldname": "project_name",
   "fieldtype": "Data",
   "label": "Project Name",
   "read_only": 1
>>>>>>> 560483eb
  }
 ],
 "istable": 1,
 "links": [],
<<<<<<< HEAD
 "modified": "2021-08-02 23:03:08.084930",
=======
 "modified": "2021-06-08 14:43:02.748981",
>>>>>>> 560483eb
 "modified_by": "Administrator",
 "module": "Accounts",
 "name": "Sales Invoice Timesheet",
 "owner": "Administrator",
 "permissions": [],
 "quick_entry": 1,
 "sort_field": "modified",
 "sort_order": "DESC",
 "track_changes": 1
}<|MERGE_RESOLUTION|>--- conflicted
+++ resolved
@@ -15,14 +15,11 @@
   "billing_hours",
   "column_break_9",
   "billing_amount",
-<<<<<<< HEAD
   "section_break_11",
-=======
+  "timesheet_detail",
   "column_break_5",
->>>>>>> 560483eb
   "time_sheet",
-  "project_name",
-  "timesheet_detail"
+  "project_name"
  ],
  "fields": [
   {
@@ -75,7 +72,6 @@
    "read_only": 1
   },
   {
-<<<<<<< HEAD
    "fieldname": "from_time",
    "fieldtype": "Datetime",
    "label": "From Time"
@@ -91,13 +87,11 @@
    "label": "Time"
   },
   {
-=======
->>>>>>> 560483eb
    "fieldname": "column_break_5",
    "fieldtype": "Column Break"
   },
   {
-<<<<<<< HEAD
+
    "fieldname": "section_break_7",
    "fieldtype": "Section Break",
    "label": "Totals"
@@ -110,21 +104,17 @@
    "fieldname": "section_break_11",
    "fieldtype": "Section Break",
    "label": "Reference"
-=======
+  },
+  {
    "fieldname": "project_name",
    "fieldtype": "Data",
    "label": "Project Name",
    "read_only": 1
->>>>>>> 560483eb
   }
  ],
  "istable": 1,
  "links": [],
-<<<<<<< HEAD
- "modified": "2021-08-02 23:03:08.084930",
-=======
- "modified": "2021-06-08 14:43:02.748981",
->>>>>>> 560483eb
+ "modified": "2021-08-15 18:37:08.084930",
  "modified_by": "Administrator",
  "module": "Accounts",
  "name": "Sales Invoice Timesheet",
