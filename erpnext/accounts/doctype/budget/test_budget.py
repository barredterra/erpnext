# -*- coding: utf-8 -*-
# Copyright (c) 2015, Frappe Technologies Pvt. Ltd. and Contributors
# See license.txt
from __future__ import unicode_literals

import frappe
import unittest
from frappe.utils import nowdate, now_datetime
from erpnext.accounts.utils import get_fiscal_year
from erpnext.buying.doctype.purchase_order.test_purchase_order import create_purchase_order
from erpnext.accounts.doctype.budget.budget import get_actual_expense, BudgetError
from erpnext.accounts.doctype.journal_entry.test_journal_entry import make_journal_entry

class TestBudget(unittest.TestCase):
	def test_monthly_budget_crossed_ignore(self):
		set_total_expense_zero(nowdate(), "cost_center")

		budget = make_budget(budget_against="Cost Center")

		jv = make_journal_entry("_Test Account Cost for Goods Sold - _TC",
			"_Test Bank - _TC", 40000, "_Test Cost Center - _TC", posting_date=nowdate(), submit=True)

		self.assertTrue(frappe.db.get_value("GL Entry",
			{"voucher_type": "Journal Entry", "voucher_no": jv.name}))

		budget.cancel()
		jv.cancel()

	def test_monthly_budget_crossed_stop1(self):
		set_total_expense_zero(nowdate(), "cost_center")

		budget = make_budget(budget_against="Cost Center")

		frappe.db.set_value("Budget", budget.name, "action_if_accumulated_monthly_budget_exceeded", "Stop")

		jv = make_journal_entry("_Test Account Cost for Goods Sold - _TC",
			"_Test Bank - _TC", 40000, "_Test Cost Center - _TC", posting_date=nowdate())

		self.assertRaises(BudgetError, jv.submit)

		budget.load_from_db()
		budget.cancel()

	def test_exception_approver_role(self):
		set_total_expense_zero(nowdate(), "cost_center")

		budget = make_budget(budget_against="Cost Center")

		frappe.db.set_value("Budget", budget.name, "action_if_accumulated_monthly_budget_exceeded", "Stop")

		jv = make_journal_entry("_Test Account Cost for Goods Sold - _TC",
			"_Test Bank - _TC", 40000, "_Test Cost Center - _TC", posting_date=nowdate())

		self.assertRaises(BudgetError, jv.submit)

		frappe.db.set_value('Company', budget.company, 'exception_budget_approver_role', 'Accounts User')

		jv.submit()
		self.assertEqual(frappe.db.get_value('Journal Entry', jv.name, 'docstatus'), 1)
		jv.cancel()

		frappe.db.set_value('Company', budget.company, 'exception_budget_approver_role', '')

		budget.load_from_db()
		budget.cancel()

	def test_monthly_budget_crossed_for_mr(self):
		budget = make_budget(applicable_on_material_request=1,
			applicable_on_purchase_order=1, action_if_accumulated_monthly_budget_exceeded_on_mr="Stop",
			budget_against="Cost Center")

		fiscal_year = get_fiscal_year(nowdate())[0]
		frappe.db.set_value("Budget", budget.name, "action_if_accumulated_monthly_budget_exceeded", "Stop")
		frappe.db.set_value("Budget", budget.name, "fiscal_year", fiscal_year)

		mr = frappe.get_doc({
			"doctype": "Material Request",
			"material_request_type": "Purchase",
			"transaction_date": nowdate(),
			"company": budget.company,
			"items": [{
				'item_code': '_Test Item',
				'qty': 1,
				'uom': "_Test UOM",
				'warehouse': '_Test Warehouse - _TC',
				'schedule_date': nowdate(),
				'rate': 100000,
				'expense_account': '_Test Account Cost for Goods Sold - _TC',
				'cost_center': '_Test Cost Center - _TC'
			}]
		})

		mr.set_missing_values()

		self.assertRaises(BudgetError, mr.submit)

		budget.load_from_db()
		budget.cancel()

	def test_monthly_budget_crossed_for_po(self):
		budget = make_budget(applicable_on_purchase_order=1,
			action_if_accumulated_monthly_budget_exceeded_on_po="Stop", budget_against="Cost Center")

		fiscal_year = get_fiscal_year(nowdate())[0]
		frappe.db.set_value("Budget", budget.name, "action_if_accumulated_monthly_budget_exceeded", "Stop")
		frappe.db.set_value("Budget", budget.name, "fiscal_year", fiscal_year)

		po = create_purchase_order(transaction_date=nowdate(), do_not_submit=True)

		po.set_missing_values()

		self.assertRaises(BudgetError, po.submit)

		budget.load_from_db()
		budget.cancel()
		po.cancel()

	def test_monthly_budget_crossed_stop2(self):
		set_total_expense_zero(nowdate(), "project")

		budget = make_budget(budget_against="Project")

		frappe.db.set_value("Budget", budget.name, "action_if_accumulated_monthly_budget_exceeded", "Stop")

		project = frappe.get_value("Project", {"project_name": "_Test Project"})

		jv = make_journal_entry("_Test Account Cost for Goods Sold - _TC",
			"_Test Bank - _TC", 40000, "_Test Cost Center - _TC", project=project, posting_date=nowdate())

		self.assertRaises(BudgetError, jv.submit)

		budget.load_from_db()
		budget.cancel()

	def test_yearly_budget_crossed_stop1(self):
		set_total_expense_zero(nowdate(), "cost_center")

		budget = make_budget(budget_against="Cost Center")

		jv = make_journal_entry("_Test Account Cost for Goods Sold - _TC",
			"_Test Bank - _TC", 250000, "_Test Cost Center - _TC", posting_date=nowdate())

		self.assertRaises(BudgetError, jv.submit)

		budget.cancel()

	def test_yearly_budget_crossed_stop2(self):
		set_total_expense_zero(nowdate(), "project")

		budget = make_budget(budget_against="Project")

		project = frappe.get_value("Project", {"project_name": "_Test Project"})

		jv = make_journal_entry("_Test Account Cost for Goods Sold - _TC",
			"_Test Bank - _TC", 250000, "_Test Cost Center - _TC",
			project=project, posting_date=nowdate())

		self.assertRaises(BudgetError, jv.submit)

		budget.cancel()

	def test_monthly_budget_on_cancellation1(self):
		set_total_expense_zero(nowdate(), "cost_center")

		budget = make_budget(budget_against="Cost Center")
		month = now_datetime().month
		if month > 9:
			month = 9

		for i in range(month+1):
			jv = make_journal_entry("_Test Account Cost for Goods Sold - _TC",
				"_Test Bank - _TC", 20000, "_Test Cost Center - _TC", posting_date=nowdate(), submit=True)

			self.assertTrue(frappe.db.get_value("GL Entry",
				{"voucher_type": "Journal Entry", "voucher_no": jv.name}))

		frappe.db.set_value("Budget", budget.name, "action_if_accumulated_monthly_budget_exceeded", "Stop")

		self.assertRaises(BudgetError, jv.cancel)

		budget.load_from_db()
		budget.cancel()

	def test_monthly_budget_on_cancellation2(self):
		set_total_expense_zero(nowdate(), "project")

		budget = make_budget(budget_against="Project")
		month = now_datetime().month
		if month > 9:
			month = 9

<<<<<<< HEAD
		project = frappe.get_value("Project", {"project_name": "_Test Project"})
		for i in range(month):
=======
		for i in range(month + 1):
>>>>>>> 98e3dcac
			jv = make_journal_entry("_Test Account Cost for Goods Sold - _TC",
				"_Test Bank - _TC", 20000, "_Test Cost Center - _TC", posting_date=nowdate(), submit=True,
				project=project)

			self.assertTrue(frappe.db.get_value("GL Entry",
				{"voucher_type": "Journal Entry", "voucher_no": jv.name}))

		frappe.db.set_value("Budget", budget.name, "action_if_accumulated_monthly_budget_exceeded", "Stop")

		self.assertRaises(BudgetError, jv.cancel)

		budget.load_from_db()
		budget.cancel()

	def test_monthly_budget_against_group_cost_center(self):
		set_total_expense_zero(nowdate(), "cost_center")
		set_total_expense_zero(nowdate(), "cost_center", "_Test Cost Center 2 - _TC")

		budget = make_budget(budget_against="Cost Center", cost_center="_Test Company - _TC")
		frappe.db.set_value("Budget", budget.name, "action_if_accumulated_monthly_budget_exceeded", "Stop")

		jv = make_journal_entry("_Test Account Cost for Goods Sold - _TC",
			"_Test Bank - _TC", 40000, "_Test Cost Center 2 - _TC", posting_date=nowdate())

		self.assertRaises(BudgetError, jv.submit)

		budget.load_from_db()
		budget.cancel()

	def test_monthly_budget_against_parent_group_cost_center(self):
		cost_center = "_Test Cost Center 3 - _TC"

		if not frappe.db.exists("Cost Center", cost_center):
			frappe.get_doc({
				'doctype': 'Cost Center',
				'cost_center_name': '_Test Cost Center 3',
				'parent_cost_center': "_Test Company - _TC",
				'company': '_Test Company',
				'is_group': 0
			}).insert(ignore_permissions=True)

		budget = make_budget(budget_against="Cost Center", cost_center=cost_center)
		frappe.db.set_value("Budget", budget.name, "action_if_accumulated_monthly_budget_exceeded", "Stop")

		jv = make_journal_entry("_Test Account Cost for Goods Sold - _TC",
			"_Test Bank - _TC", 40000, cost_center, posting_date=nowdate())

		self.assertRaises(BudgetError, jv.submit)

		budget.load_from_db()
		budget.cancel()
		jv.cancel()


def set_total_expense_zero(posting_date, budget_against_field=None, budget_against_CC=None):
	if budget_against_field == "project":
		budget_against = "_Test Project"
	else:
		budget_against = budget_against_CC or "_Test Cost Center - _TC"

	fiscal_year = get_fiscal_year(nowdate())[0]

	args = frappe._dict({
		"account": "_Test Account Cost for Goods Sold - _TC",
		"cost_center": "_Test Cost Center - _TC",
		"monthly_end_date": posting_date,
		"company": "_Test Company",
		"fiscal_year": fiscal_year,
		"budget_against_field": budget_against_field,
	})

	if not args.get(budget_against_field):
		args[budget_against_field] = budget_against

	existing_expense = get_actual_expense(args)

	if existing_expense:
		if budget_against_field == "cost_center":
			make_journal_entry("_Test Account Cost for Goods Sold - _TC",
			"_Test Bank - _TC", -existing_expense, "_Test Cost Center - _TC", posting_date=nowdate(), submit=True)
		elif budget_against_field == "project":
			make_journal_entry("_Test Account Cost for Goods Sold - _TC",
			"_Test Bank - _TC", -existing_expense, "_Test Cost Center - _TC", submit=True, project="_Test Project", posting_date=nowdate())

def make_budget(**args):
	args = frappe._dict(args)

	budget_against=args.budget_against
	cost_center=args.cost_center

	fiscal_year = get_fiscal_year(nowdate())[0]

	if budget_against == "Project":
		project_name = "{0}%".format("_Test Project/" + fiscal_year)
		budget_list = frappe.get_all("Budget", fields=["name"], filters = {"name": ("like", project_name)})
	else:
		cost_center_name = "{0}%".format(cost_center or "_Test Cost Center - _TC/" + fiscal_year)
		budget_list = frappe.get_all("Budget", fields=["name"], filters = {"name": ("like", cost_center_name)})
	for d in budget_list:
		frappe.db.sql("delete from `tabBudget` where name = %(name)s", d)
		frappe.db.sql("delete from `tabBudget Account` where parent = %(name)s", d)

	budget = frappe.new_doc("Budget")

	if budget_against == "Project":
		budget.project = frappe.get_value("Project", {"project_name": "_Test Project"})
	else:
		budget.cost_center =cost_center or "_Test Cost Center - _TC"

	monthly_distribution = frappe.get_doc("Monthly Distribution", "_Test Distribution")
	monthly_distribution.fiscal_year = fiscal_year

	budget.fiscal_year = fiscal_year
	budget.monthly_distribution = "_Test Distribution"
	budget.company = "_Test Company"
	budget.applicable_on_booking_actual_expenses = 1
	budget.action_if_annual_budget_exceeded = "Stop"
	budget.action_if_accumulated_monthly_budget_exceeded = "Ignore"
	budget.budget_against = budget_against
	budget.append("accounts", {
		"account": "_Test Account Cost for Goods Sold - _TC",
		"budget_amount": 200000
	})

	if args.applicable_on_material_request:
		budget.applicable_on_material_request = 1
		budget.action_if_annual_budget_exceeded_on_mr = args.action_if_annual_budget_exceeded_on_mr or 'Warn'
		budget.action_if_accumulated_monthly_budget_exceeded_on_mr = args.action_if_accumulated_monthly_budget_exceeded_on_mr or 'Warn'

	if args.applicable_on_purchase_order:
		budget.applicable_on_purchase_order = 1
		budget.action_if_annual_budget_exceeded_on_po = args.action_if_annual_budget_exceeded_on_po or 'Warn'
		budget.action_if_accumulated_monthly_budget_exceeded_on_po = args.action_if_accumulated_monthly_budget_exceeded_on_po or 'Warn'

	budget.insert()
	budget.submit()

	return budget<|MERGE_RESOLUTION|>--- conflicted
+++ resolved
@@ -189,12 +189,8 @@
 		if month > 9:
 			month = 9
 
-<<<<<<< HEAD
 		project = frappe.get_value("Project", {"project_name": "_Test Project"})
-		for i in range(month):
-=======
 		for i in range(month + 1):
->>>>>>> 98e3dcac
 			jv = make_journal_entry("_Test Account Cost for Goods Sold - _TC",
 				"_Test Bank - _TC", 20000, "_Test Cost Center - _TC", posting_date=nowdate(), submit=True,
 				project=project)
