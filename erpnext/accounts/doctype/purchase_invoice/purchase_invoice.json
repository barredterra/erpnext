--- conflicted
+++ resolved
@@ -1445,11 +1445,7 @@
  "idx": 204,
  "is_submittable": 1,
  "links": [],
-<<<<<<< HEAD
- "modified": "2022-09-16 17:45:25.345996",
-=======
  "modified": "2022-09-13 23:39:54.525037",
->>>>>>> ecb5fff2
  "modified_by": "Administrator",
  "module": "Accounts",
  "name": "Purchase Invoice",
