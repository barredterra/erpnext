--- conflicted
+++ resolved
@@ -855,33 +855,6 @@
 		pi.cancel()
 		self.assertEqual(actual_qty_0, get_qty_after_transaction())
 
-<<<<<<< HEAD
-=======
-	def test_subcontracting_via_purchase_invoice(self):
-		from erpnext.buying.doctype.purchase_order.test_purchase_order import update_backflush_based_on
-		from erpnext.stock.doctype.stock_entry.test_stock_entry import make_stock_entry
-
-		update_backflush_based_on("BOM")
-		make_stock_entry(
-			item_code="_Test Item", target="_Test Warehouse 1 - _TC", qty=100, basic_rate=100
-		)
-		make_stock_entry(
-			item_code="_Test Item Home Desktop 100",
-			target="_Test Warehouse 1 - _TC",
-			qty=100,
-			basic_rate=100,
-		)
-
-		pi = make_purchase_invoice(
-			item_code="_Test FG Item", qty=10, rate=500, update_stock=1, is_subcontracted=1
-		)
-
-		self.assertEqual(len(pi.get("supplied_items")), 2)
-
-		rm_supp_cost = sum(d.amount for d in pi.get("supplied_items"))
-		self.assertEqual(flt(pi.get("items")[0].rm_supp_cost, 2), flt(rm_supp_cost, 2))
-
->>>>>>> 5edd1dbb
 	def test_rejected_serial_no(self):
 		pi = make_purchase_invoice(
 			item_code="_Test Serialized Item With Series",
