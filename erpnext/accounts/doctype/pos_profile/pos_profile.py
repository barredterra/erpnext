# Copyright (c) 2015, Frappe Technologies Pvt. Ltd. and Contributors
# License: GNU General Public License v3. See license.txt

from __future__ import unicode_literals
import frappe
from frappe import msgprint, _
from frappe.utils import cint, now, get_link_to_form
from six import iteritems
from frappe.model.document import Document

class POSProfile(Document):
	def validate(self):
		self.validate_default_profile()
		self.validate_all_link_fields()
		self.validate_duplicate_groups()
		self.validate_payment_methods()

	def validate_default_profile(self):
		for row in self.applicable_for_users:
			res = frappe.db.sql("""select pf.name
				from
					`tabPOS Profile User` pfu, `tabPOS Profile` pf
				where
					pf.name = pfu.parent and pfu.user = %s and pf.name != %s and pf.company = %s
					and pfu.default=1 and pf.disabled = 0""", (row.user, self.name, self.company))

			if row.default and res:
				msgprint(_("Already set default in pos profile {0} for user {1}, kindly disabled default")
					.format(res[0][0], row.user), raise_exception=1)
			elif not row.default and not res:
				msgprint(_("User {0} doesn't have any default POS Profile. Check Default at Row {1} for this User.")
					.format(row.user, row.idx))

	def validate_all_link_fields(self):
		accounts = {"Account": [self.income_account,
			self.expense_account], "Cost Center": [self.cost_center],
			"Warehouse": [self.warehouse]}

		for link_dt, dn_list in iteritems(accounts):
			for link_dn in dn_list:
				if link_dn and not frappe.db.exists({"doctype": link_dt,
						"company": self.company, "name": link_dn}):
					frappe.throw(_("{0} does not belong to Company {1}").format(link_dn, self.company))

	def validate_duplicate_groups(self):
		item_groups = [d.item_group for d in self.item_groups]
		customer_groups = [d.customer_group for d in self.customer_groups]

		if len(item_groups) != len(set(item_groups)):
			frappe.throw(_("Duplicate item group found in the item group table"), title = "Duplicate Item Group")

		if len(customer_groups) != len(set(customer_groups)):
			frappe.throw(_("Duplicate customer group found in the cutomer group table"), title = "Duplicate Customer Group")

	def validate_payment_methods(self):
		if not self.payments:
			frappe.throw(_("Payment methods are mandatory. Please add at least one payment method."))

		default_mode_of_payment = [d.default for d in self.payments if d.default]
		if not default_mode_of_payment:
			frappe.throw(_("Please select a default mode of payment"))

		if len(default_mode_of_payment) > 1:
			frappe.throw(_("You can only select one mode of payment as default"))
		
		for d in self.payments:
			account = frappe.db.get_value("Mode of Payment Account", 
				{"parent": d.mode_of_payment, "company": self.company}, "default_account")
			if not account:
				frappe.throw(_("Please set default Cash or Bank account in Mode of Payment {0}")
					.format(get_link_to_form("Mode of Payment", mode_of_payment)), title=_("Missing Account"))

	def on_update(self):
		self.set_defaults()

	def on_trash(self):
		self.set_defaults(include_current_pos=False)

	def set_defaults(self, include_current_pos=True):
		frappe.defaults.clear_default("is_pos")

		if not include_current_pos:
			condition = " where pfu.name != '%s' and pfu.default = 1 " % self.name.replace("'", "\'")
		else:
			condition = " where pfu.default = 1 "

		pos_view_users = frappe.db.sql_list("""select pfu.user
			from `tabPOS Profile User` as pfu {0}""".format(condition))

		for user in pos_view_users:
			if user:
				frappe.defaults.set_user_default("is_pos", 1, user)
			else:
				frappe.defaults.set_global_default("is_pos", 1)

def get_item_groups(pos_profile):
	item_groups = []
	pos_profile = frappe.get_cached_doc('POS Profile', pos_profile)

	if pos_profile.get('item_groups'):
		# Get items based on the item groups defined in the POS profile
		for data in pos_profile.get('item_groups'):
			item_groups.extend(["%s" % frappe.db.escape(d.name) for d in get_child_nodes('Item Group', data.item_group)])

	return list(set(item_groups))

def get_child_nodes(group_type, root):
	lft, rgt = frappe.db.get_value(group_type, root, ["lft", "rgt"])
	return frappe.db.sql(""" Select name, lft, rgt from `tab{tab}` where
			lft >= {lft} and rgt <= {rgt} order by lft""".format(tab=group_type, lft=lft, rgt=rgt), as_dict=1)

@frappe.whitelist()
<<<<<<< HEAD
def get_series():
	return frappe.get_meta("POS Invoice").get_field("naming_series").options or "s"

@frappe.whitelist()
=======
>>>>>>> ba1cca6b
@frappe.validate_and_sanitize_search_inputs
def pos_profile_query(doctype, txt, searchfield, start, page_len, filters):
	user = frappe.session['user']
	company = filters.get('company') or frappe.defaults.get_user_default('company')

	args = {
		'user': user,
		'start': start,
		'company': company,
		'page_len': page_len,
		'txt': '%%%s%%' % txt
	}

	pos_profile = frappe.db.sql("""select pf.name
		from
			`tabPOS Profile` pf, `tabPOS Profile User` pfu
		where
			pfu.parent = pf.name and pfu.user = %(user)s and pf.company = %(company)s
			and (pf.name like %(txt)s)
			and pf.disabled = 0 limit %(start)s, %(page_len)s""", args)

	if not pos_profile:
		del args['user']

		pos_profile = frappe.db.sql("""select pf.name
			from
				`tabPOS Profile` pf left join `tabPOS Profile User` pfu
			on
				pf.name = pfu.parent
			where
				ifnull(pfu.user, '') = ''
				and pf.company = %(company)s
				and pf.name like %(txt)s
				and pf.disabled = 0""", args)

	return pos_profile

@frappe.whitelist()
def set_default_profile(pos_profile, company):
	modified = now()
	user = frappe.session.user

	if pos_profile and company:
		frappe.db.sql(""" update `tabPOS Profile User` pfu, `tabPOS Profile` pf
			set
				pfu.default = 0, pf.modified = %s, pf.modified_by = %s
			where
				pfu.user = %s and pf.name = pfu.parent and pf.company = %s
				and pfu.default = 1""", (modified, user, user, company), auto_commit=1)

		frappe.db.sql(""" update `tabPOS Profile User` pfu, `tabPOS Profile` pf
			set
				pfu.default = 1, pf.modified = %s, pf.modified_by = %s
			where
				pfu.user = %s and pf.name = pfu.parent and pf.company = %s and pf.name = %s
			""", (modified, user, user, company, pos_profile), auto_commit=1)<|MERGE_RESOLUTION|>--- conflicted
+++ resolved
@@ -110,13 +110,6 @@
 			lft >= {lft} and rgt <= {rgt} order by lft""".format(tab=group_type, lft=lft, rgt=rgt), as_dict=1)
 
 @frappe.whitelist()
-<<<<<<< HEAD
-def get_series():
-	return frappe.get_meta("POS Invoice").get_field("naming_series").options or "s"
-
-@frappe.whitelist()
-=======
->>>>>>> ba1cca6b
 @frappe.validate_and_sanitize_search_inputs
 def pos_profile_query(doctype, txt, searchfield, start, page_len, filters):
 	user = frappe.session['user']
