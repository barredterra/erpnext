{
 "actions": [],
 "allow_import": 1,
 "allow_rename": 1,
 "autoname": "field:title",
 "creation": "2014-02-21 15:02:51",
 "doctype": "DocType",
 "engine": "InnoDB",
 "field_order": [
  "applicability_section",
  "title",
  "disable",
  "apply_on",
  "price_or_product_discount",
  "warehouse",
  "column_break_7",
  "items",
  "item_groups",
  "brands",
  "mixed_conditions",
  "is_cumulative",
  "coupon_code_based",
  "section_break_18",
  "apply_rule_on_other",
  "column_break_17",
  "other_item_code",
  "other_item_group",
  "other_brand",
  "section_break_7",
  "selling",
  "buying",
  "column_break_11",
  "applicable_for",
  "customer",
  "customer_group",
  "territory",
  "sales_partner",
  "campaign",
  "supplier",
  "supplier_group",
  "section_break_19",
  "min_qty",
  "max_qty",
  "column_break_21",
  "min_amt",
  "max_amt",
  "product_discount_scheme_section",
  "same_item",
  "free_item",
  "free_qty",
  "free_item_rate",
  "column_break_42",
  "free_item_uom",
  "is_recursive",
  "section_break_23",
  "valid_from",
  "valid_upto",
  "col_break1",
  "company",
  "currency",
  "margin",
  "margin_type",
  "column_break_33",
  "margin_rate_or_amount",
  "price_discount_scheme_section",
  "rate_or_discount",
  "apply_discount_on",
  "col_break2",
  "rate",
  "discount_amount",
  "discount_percentage",
  "for_price_list",
  "section_break_13",
  "threshold_percentage",
  "priority",
  "condition",
  "column_break_66",
  "apply_multiple_pricing_rules",
  "apply_discount_on_rate",
  "validate_applied_rule",
  "rule_description",
  "help_section",
  "pricing_rule_help",
  "reference_section",
  "promotional_scheme_id",
  "promotional_scheme"
 ],
 "fields": [
  {
   "fieldname": "applicability_section",
   "fieldtype": "Section Break"
  },
  {
   "fieldname": "title",
   "fieldtype": "Data",
   "label": "Title",
   "no_copy": 1,
   "reqd": 1,
   "unique": 1
  },
  {
   "default": "0",
   "fieldname": "disable",
   "fieldtype": "Check",
   "label": "Disable"
  },
  {
   "default": "Item Code",
   "fieldname": "apply_on",
   "fieldtype": "Select",
   "in_list_view": 1,
   "in_standard_filter": 1,
   "label": "Apply On",
   "options": "\nItem Code\nItem Group\nBrand\nTransaction",
   "reqd": 1
  },
  {
   "fieldname": "price_or_product_discount",
   "fieldtype": "Select",
   "label": "Price or Product Discount",
   "options": "Price\nProduct",
   "reqd": 1
  },
  {
   "depends_on": "eval:doc.apply_on != 'Transaction'",
   "fieldname": "warehouse",
   "fieldtype": "Link",
   "label": "Warehouse",
   "options": "Warehouse",
   "search_index": 1
  },
  {
   "fieldname": "column_break_7",
   "fieldtype": "Column Break"
  },
  {
   "depends_on": "eval:doc.apply_on == 'Item Code'",
   "fieldname": "items",
   "fieldtype": "Table",
   "label": "Apply Rule On Item Code",
   "options": "Pricing Rule Item Code"
  },
  {
   "depends_on": "eval:doc.apply_on == 'Item Group'",
   "fieldname": "item_groups",
   "fieldtype": "Table",
   "label": "Apply Rule On Item Group",
   "options": "Pricing Rule Item Group"
  },
  {
   "depends_on": "eval:doc.apply_on == 'Brand'",
   "fieldname": "brands",
   "fieldtype": "Table",
   "label": "Apply Rule On Brand",
   "options": "Pricing Rule Brand"
  },
  {
   "default": "0",
   "depends_on": "eval:doc.apply_on != 'Transaction'",
   "description": "Conditions will be applied on all the selected items combined. ",
   "fieldname": "mixed_conditions",
   "fieldtype": "Check",
   "label": "Mixed Conditions"
  },
  {
   "default": "0",
   "fieldname": "is_cumulative",
   "fieldtype": "Check",
   "label": "Is Cumulative"
  },
  {
   "default": "0",
   "fieldname": "coupon_code_based",
   "fieldtype": "Check",
   "label": "Coupon Code Based"
  },
  {
   "collapsible": 1,
   "depends_on": "eval:doc.apply_on != 'Transaction'",
   "fieldname": "section_break_18",
   "fieldtype": "Section Break",
   "label": "Discount on Other Item"
  },
  {
   "fieldname": "apply_rule_on_other",
   "fieldtype": "Select",
   "label": "Apply Rule On Other",
   "options": "\nItem Code\nItem Group\nBrand"
  },
  {
   "fieldname": "column_break_17",
   "fieldtype": "Column Break"
  },
  {
   "depends_on": "eval:doc.apply_rule_on_other == 'Item Code'",
   "fieldname": "other_item_code",
   "fieldtype": "Link",
   "label": "Item Code",
   "options": "Item"
  },
  {
   "depends_on": "eval:doc.apply_rule_on_other == 'Item Group'",
   "fieldname": "other_item_group",
   "fieldtype": "Link",
   "label": "Item Group",
   "options": "Item Group"
  },
  {
   "depends_on": "eval:doc.apply_rule_on_other == 'Brand'",
   "fieldname": "other_brand",
   "fieldtype": "Link",
   "label": "Brand",
   "options": "Brand"
  },
  {
   "fieldname": "section_break_7",
   "fieldtype": "Section Break",
   "label": "Party Information"
  },
  {
   "default": "0",
   "fieldname": "selling",
   "fieldtype": "Check",
   "label": "Selling"
  },
  {
   "default": "0",
   "fieldname": "buying",
   "fieldtype": "Check",
   "label": "Buying"
  },
  {
   "fieldname": "column_break_11",
   "fieldtype": "Column Break"
  },
  {
   "depends_on": "eval: doc.buying || doc.selling",
   "fieldname": "applicable_for",
   "fieldtype": "Select",
   "label": "Applicable For",
   "options": "\nCustomer\nCustomer Group\nTerritory\nSales Partner\nCampaign\nSupplier\nSupplier Group"
  },
  {
   "depends_on": "eval:doc.applicable_for==\"Customer\"",
   "fieldname": "customer",
   "fieldtype": "Link",
   "label": "Customer",
   "options": "Customer"
  },
  {
   "depends_on": "eval:doc.applicable_for==\"Customer Group\"",
   "fieldname": "customer_group",
   "fieldtype": "Link",
   "label": "Customer Group",
   "options": "Customer Group"
  },
  {
   "depends_on": "eval:doc.applicable_for==\"Territory\"",
   "fieldname": "territory",
   "fieldtype": "Link",
   "label": "Territory",
   "options": "Territory"
  },
  {
   "depends_on": "eval:doc.applicable_for==\"Sales Partner\"",
   "fieldname": "sales_partner",
   "fieldtype": "Link",
   "label": "Sales Partner",
   "options": "Sales Partner"
  },
  {
   "depends_on": "eval:doc.applicable_for==\"Campaign\"",
   "fieldname": "campaign",
   "fieldtype": "Link",
   "label": "Campaign",
   "options": "Campaign"
  },
  {
   "depends_on": "eval:doc.applicable_for==\"Supplier\"",
   "fieldname": "supplier",
   "fieldtype": "Link",
   "label": "Supplier",
   "options": "Supplier"
  },
  {
   "depends_on": "eval:doc.applicable_for==\"Supplier Group\"",
   "fieldname": "supplier_group",
   "fieldtype": "Link",
   "label": "Supplier Group",
   "options": "Supplier Group"
  },
  {
   "fieldname": "section_break_19",
   "fieldtype": "Section Break",
   "label": "Quantity and Amount"
  },
  {
   "fieldname": "min_qty",
   "fieldtype": "Float",
   "label": "Min Qty"
  },
  {
   "fieldname": "max_qty",
   "fieldtype": "Float",
   "label": "Max Qty"
  },
  {
   "fieldname": "column_break_21",
   "fieldtype": "Column Break"
  },
  {
   "default": "0",
   "fieldname": "min_amt",
   "fieldtype": "Currency",
   "label": "Min Amt",
   "options": "currency"
  },
  {
   "default": "0",
   "fieldname": "max_amt",
   "fieldtype": "Currency",
   "label": "Max Amt",
   "options": "currency"
  },
  {
   "fieldname": "section_break_23",
   "fieldtype": "Section Break",
   "label": "Period Settings"
  },
  {
   "default": "Today",
   "fieldname": "valid_from",
   "fieldtype": "Date",
   "label": "Valid From"
  },
  {
   "fieldname": "valid_upto",
   "fieldtype": "Date",
   "label": "Valid Upto"
  },
  {
   "fieldname": "col_break1",
   "fieldtype": "Column Break"
  },
  {
   "fieldname": "company",
   "fieldtype": "Link",
   "label": "Company",
   "options": "Company",
   "remember_last_selected_value": 1
  },
  {
   "fieldname": "currency",
   "fieldtype": "Link",
   "label": "Currency",
   "options": "Currency",
   "print_hide": 1,
   "reqd": 1
  },
  {
   "fieldname": "margin",
   "fieldtype": "Section Break",
   "label": "Margin"
  },
  {
   "default": "Percentage",
   "fieldname": "margin_type",
   "fieldtype": "Select",
   "label": "Margin Type",
   "options": "\nPercentage\nAmount"
  },
  {
   "fieldname": "column_break_33",
   "fieldtype": "Column Break"
  },
  {
   "default": "0",
   "depends_on": "eval:doc.margin_type",
   "fieldname": "margin_rate_or_amount",
   "fieldtype": "Float",
   "label": "Margin Rate or Amount"
  },
  {
   "depends_on": "eval:doc.price_or_product_discount == 'Price'",
   "fieldname": "price_discount_scheme_section",
   "fieldtype": "Section Break",
   "label": "Price Discount Scheme"
  },
  {
   "default": "Discount Percentage",
   "fieldname": "rate_or_discount",
   "fieldtype": "Select",
   "label": "Rate or Discount",
   "options": "\nRate\nDiscount Percentage\nDiscount Amount"
  },
  {
   "default": "Grand Total",
   "depends_on": "eval:doc.apply_on == 'Transaction' && doc.rate_or_discount != 'Rate'",
   "fieldname": "apply_discount_on",
   "fieldtype": "Select",
   "label": "Apply Discount On",
   "options": "Grand Total\nNet Total"
  },
  {
   "fieldname": "col_break2",
   "fieldtype": "Column Break"
  },
  {
   "default": "0",
   "depends_on": "eval:doc.rate_or_discount==\"Rate\"",
   "fieldname": "rate",
   "fieldtype": "Currency",
   "label": "Rate"
  },
  {
   "default": "0",
   "depends_on": "eval:doc.rate_or_discount==\"Discount Amount\"",
   "fieldname": "discount_amount",
   "fieldtype": "Currency",
   "label": "Discount Amount",
   "options": "currency"
  },
  {
   "depends_on": "eval:doc.rate_or_discount==\"Discount Percentage\"",
   "fieldname": "discount_percentage",
   "fieldtype": "Float",
   "label": "Discount Percentage"
  },
  {
   "depends_on": "eval:doc.rate_or_discount!=\"Rate\"",
   "fieldname": "for_price_list",
   "fieldtype": "Link",
   "label": "For Price List",
   "options": "Price List"
  },
  {
   "depends_on": "eval:doc.price_or_product_discount == 'Product'",
   "fieldname": "product_discount_scheme_section",
   "fieldtype": "Section Break",
   "label": "Product Discount Scheme"
  },
  {
   "default": "0",
   "depends_on": "eval:!doc.mixed_conditions && doc.apply_on != 'Transaction'",
   "fieldname": "same_item",
   "fieldtype": "Check",
   "label": "Same Item"
  },
  {
   "depends_on": "eval:(!doc.same_item || doc.apply_on == 'Transaction') || doc.mixed_conditions",
   "fieldname": "free_item",
   "fieldtype": "Link",
   "label": "Free Item",
   "options": "Item"
  },
  {
   "default": "0",
   "fieldname": "free_qty",
   "fieldtype": "Float",
   "label": "Qty"
  },
  {
   "fieldname": "free_item_uom",
   "fieldtype": "Link",
   "label": "UOM",
   "options": "UOM"
  },
  {
   "description": "If rate is zero them item will be treated as \"Free Item\"",
   "fieldname": "free_item_rate",
   "fieldtype": "Currency",
   "label": "Rate"
  },
  {
   "collapsible": 1,
   "fieldname": "section_break_13",
   "fieldtype": "Section Break",
   "label": "Advanced Settings"
  },
  {
   "description": "System will notify to increase or decrease quantity or amount ",
   "fieldname": "threshold_percentage",
   "fieldtype": "Percent",
   "label": "Threshold for Suggestion"
  },
  {
   "description": "Higher the number, higher the priority",
   "fieldname": "priority",
   "fieldtype": "Select",
   "label": "Priority",
   "options": "\n1\n2\n3\n4\n5\n6\n7\n8\n9\n10\n11\n12\n13\n14\n15\n16\n17\n18\n19\n20"
  },
  {
   "fieldname": "column_break_66",
   "fieldtype": "Column Break"
  },
  {
   "default": "0",
   "fieldname": "apply_multiple_pricing_rules",
   "fieldtype": "Check",
   "label": "Apply Multiple Pricing Rules"
  },
  {
   "default": "0",
   "depends_on": "eval:in_list(['Discount Percentage'], doc.rate_or_discount) && doc.apply_multiple_pricing_rules",
   "fieldname": "apply_discount_on_rate",
   "fieldtype": "Check",
   "label": "Apply Discount on Discounted Rate"
  },
  {
   "default": "0",
   "depends_on": "eval:doc.price_or_product_discount == 'Price'",
   "fieldname": "validate_applied_rule",
   "fieldtype": "Check",
   "label": "Validate Applied Rule"
  },
  {
   "depends_on": "validate_applied_rule",
   "fieldname": "rule_description",
   "fieldtype": "Small Text",
   "label": "Rule Description"
  },
  {
   "fieldname": "help_section",
   "fieldtype": "Section Break",
   "options": "Simple"
  },
  {
   "fieldname": "pricing_rule_help",
   "fieldtype": "HTML",
   "label": "Pricing Rule Help"
  },
  {
   "fieldname": "reference_section",
   "fieldtype": "Section Break",
   "hidden": 1,
   "label": "Reference"
  },
  {
   "fieldname": "promotional_scheme_id",
   "fieldtype": "Data",
   "hidden": 1,
   "label": "Promotional Scheme Id",
   "no_copy": 1,
   "print_hide": 1,
   "read_only": 1
  },
  {
   "fieldname": "promotional_scheme",
   "fieldtype": "Link",
   "label": "Promotional Scheme",
   "no_copy": 1,
   "options": "Promotional Scheme",
   "print_hide": 1,
   "read_only": 1
  },
  {
   "description": "Simple Python Expression, Example: territory != 'All Territories'",
   "fieldname": "condition",
   "fieldtype": "Code",
   "label": "Condition"
  },
  {
   "fieldname": "column_break_42",
   "fieldtype": "Column Break"
  },
  {
   "default": "0",
   "description": "Discounts to be applied in sequential ranges like buy 1 get 1, buy 2 get 2, buy 3 get 3 and so on",
   "fieldname": "is_recursive",
   "fieldtype": "Check",
   "label": "Is Recursive"
  }
 ],
 "icon": "fa fa-gift",
 "idx": 1,
 "links": [],
<<<<<<< HEAD
 "modified": "2021-03-01 23:18:38.717613",
=======
 "modified": "2021-03-06 22:01:24.840422",
>>>>>>> 2fef2456
 "modified_by": "Administrator",
 "module": "Accounts",
 "name": "Pricing Rule",
 "owner": "Administrator",
 "permissions": [
  {
   "create": 1,
   "delete": 1,
   "export": 1,
   "import": 1,
   "read": 1,
   "report": 1,
   "role": "Accounts Manager",
   "share": 1,
   "write": 1
  },
  {
   "create": 1,
   "delete": 1,
   "read": 1,
   "report": 1,
   "role": "Sales Manager",
   "share": 1,
   "write": 1
  },
  {
   "create": 1,
   "delete": 1,
   "read": 1,
   "report": 1,
   "role": "Purchase Manager",
   "share": 1,
   "write": 1
  },
  {
   "create": 1,
   "delete": 1,
   "read": 1,
   "report": 1,
   "role": "Website Manager",
   "share": 1,
   "write": 1
  },
  {
   "create": 1,
   "delete": 1,
   "export": 1,
   "import": 1,
   "read": 1,
   "report": 1,
   "role": "System Manager",
   "share": 1,
   "write": 1
  }
 ],
 "show_name_in_global_search": 1,
 "sort_field": "modified",
 "sort_order": "DESC"
}<|MERGE_RESOLUTION|>--- conflicted
+++ resolved
@@ -575,11 +575,7 @@
  "icon": "fa fa-gift",
  "idx": 1,
  "links": [],
-<<<<<<< HEAD
- "modified": "2021-03-01 23:18:38.717613",
-=======
  "modified": "2021-03-06 22:01:24.840422",
->>>>>>> 2fef2456
  "modified_by": "Administrator",
  "module": "Accounts",
  "name": "Pricing Rule",
