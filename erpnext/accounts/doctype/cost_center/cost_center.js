--- conflicted
+++ resolved
@@ -26,15 +26,6 @@
  
 }
 
-<<<<<<< HEAD
-cur_frm.cscript.refresh = function(doc, cdt, cdn) {
-	cur_frm.cscript.hide_unhide_group_ledger(doc);
-	cur_frm.add_custom_button('Back To Chart of Cost Centers', function() {
-		wn.set_route('Accounts Browser', 'Cost Center');
-	}, 'icon-arrow-left')
-
-	var intro_txt = '';
-=======
 cur_frm.cscript.set_breadcrumbs = function(barea) {
 	cur_frm.frm_head.appframe.add_breadcrumb(cur_frm.docname);
 	cur_frm.frm_head.appframe.add_breadcrumb(' in <a href="#!Accounts Browser/Cost Center">\
@@ -46,18 +37,14 @@
 	var intro_txt = '';
 	cur_frm.toggle_fields('cost_center_name', doc.__islocal);
 
->>>>>>> 2d7cb22f
 	if(!doc.__islocal && doc.group_or_ledger=='Group') {
 		intro_txt += '<p><b>Note:</b> This is Cost Center is a <i>Group</i>, \
 			Accounting Entries are not allowed against groups.</p>';
 	}
-<<<<<<< HEAD
-=======
 
 	cur_frm.cscript.hide_unhide_group_ledger(doc);
 	
 	cur_frm.toggle_fields('sb1', doc.group_or_ledger=='Ledger')
->>>>>>> 2d7cb22f
 	cur_frm.set_intro(intro_txt);
 }
 
@@ -101,12 +88,7 @@
 cur_frm.cscript.convert_to_ledger = function(doc, cdt, cdn) {
 	$c_obj(cur_frm.get_doclist(),'convert_group_to_ledger','',function(r,rt) {
 		if(r.message == 1) {
-<<<<<<< HEAD
-			refresh_field('group_or_ledger');
-			cur_frm.cscript.hide_unhide_group_ledger(cur_frm.get_doc());
-=======
 			cur_frm.refresh();
->>>>>>> 2d7cb22f
 		}
 	});
 }
@@ -116,12 +98,7 @@
 cur_frm.cscript.convert_to_group = function(doc, cdt, cdn) {
 	$c_obj(cur_frm.get_doclist(),'convert_ledger_to_group','',function(r,rt) {
 		if(r.message == 1) {
-<<<<<<< HEAD
-			refresh_field('group_or_ledger');
-			cur_frm.cscript.hide_unhide_group_ledger(cur_frm.get_doc());
-=======
 			cur_frm.refresh();
->>>>>>> 2d7cb22f
 		}
 	});
 }