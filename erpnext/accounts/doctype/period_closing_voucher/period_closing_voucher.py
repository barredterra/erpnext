--- conflicted
+++ resolved
@@ -136,11 +136,6 @@
 		for dimension in self.accounting_dimensions:
 			dimension_fields.append('t1.{0}'.format(dimension))
 
-<<<<<<< HEAD
-	def get_pl_balances(self, dimension_fields):
-		"""Get balance for Profit and Loss accounts, only including valid transactions (not cancelled)"""
-=======
->>>>>>> a97556fa
 		return frappe.db.sql("""
 			select
 				t1.account, t2.account_currency, {dimension_fields},
