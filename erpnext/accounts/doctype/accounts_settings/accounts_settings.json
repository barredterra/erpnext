--- conflicted
+++ resolved
@@ -461,11 +461,7 @@
  "index_web_pages_for_search": 1,
  "issingle": 1,
  "links": [],
-<<<<<<< HEAD
- "modified": "2024-03-15 12:11:36.085158",
-=======
  "modified": "2024-03-27 13:05:57.568638",
->>>>>>> 3fa8706f
  "modified_by": "Administrator",
  "module": "Accounts",
  "name": "Accounts Settings",
