# DocType, Receivable Voucher
[

	# These values are common in all dictionaries
	{
		'creation': '2010-08-08 17:09:18',
		'docstatus': 0,
<<<<<<< HEAD
		'modified': '2012-02-27 17:34:46',
=======
		'modified': '2012-03-02 12:22:21',
>>>>>>> d14bea3d
		'modified_by': u'Administrator',
		'owner': u'Administrator'
	},

	# These values are common for all DocField
	{
		'doctype': u'DocField',
		'name': '__common__',
		'parent': u'Receivable Voucher',
		'parentfield': u'fields',
		'parenttype': u'DocType'
	},

	# These values are common for all DocType
	{
<<<<<<< HEAD
		'_last_update': u'1330344021',
=======
		'_last_update': u'1330593645',
>>>>>>> d14bea3d
		'change_log': u'1. Change in pull_details method dt.-26-06-2009',
		'colour': u'White:FFF',
		'default_print_format': u'Standard',
		'doctype': 'DocType',
		'module': u'Accounts',
		'name': '__common__',
		'read_only_onload': 1,
		'search_fields': u'posting_date, due_date, debit_to, fiscal_year, grand_total, outstanding_amount',
		'section_style': u'Tabbed',
		'server_code_error': u' ',
		'show_in_menu': 0,
		'subject': u'To %(customer_name)s worth %(currency)s %(grand_total_export)s due on %(due_date)s | %(outstanding_amount)s outstanding',
<<<<<<< HEAD
		'version': 414
=======
		'version': 415
>>>>>>> d14bea3d
	},

	# These values are common for all DocFormat
	{
		'doctype': u'DocFormat',
		'name': '__common__',
		'parent': u'Receivable Voucher',
		'parentfield': u'formats',
		'parenttype': u'DocType'
	},

	# These values are common for all DocPerm
	{
		'doctype': u'DocPerm',
		'name': '__common__',
		'parent': u'Receivable Voucher',
		'parentfield': u'permissions',
		'parenttype': u'DocType',
		'read': 1
	},

	# DocType, Receivable Voucher
	{
		'doctype': 'DocType',
		'name': u'Receivable Voucher'
	},

	# DocPerm
	{
		'amend': 0,
		'cancel': 0,
		'create': 0,
		'doctype': u'DocPerm',
		'permlevel': 1,
		'role': u'Accounts Manager',
		'submit': 0,
		'write': 0
	},

	# DocPerm
	{
		'amend': 1,
		'cancel': 1,
		'create': 1,
		'doctype': u'DocPerm',
		'permlevel': 0,
		'role': u'Accounts Manager',
		'submit': 1,
		'write': 1
	},

	# DocPerm
	{
		'amend': 1,
		'cancel': 1,
		'create': 1,
		'doctype': u'DocPerm',
		'permlevel': 0,
		'role': u'Accounts User',
		'submit': 1,
		'write': 1
	},

	# DocPerm
	{
		'amend': 0,
		'cancel': 0,
		'create': 0,
		'doctype': u'DocPerm',
		'permlevel': 1,
		'role': u'Accounts User',
		'submit': 0,
		'write': 0
	},

	# DocPerm
	{
		'amend': 0,
		'cancel': 0,
		'create': 0,
		'doctype': u'DocPerm',
		'match': u'customer',
		'permlevel': 0,
		'role': u'Customer',
		'submit': 0,
		'write': 0
	},

	# DocFormat
	{
		'doctype': u'DocFormat',
		'format': u'POS Invoice'
	},

	# DocFormat
	{
		'doctype': u'DocFormat',
		'format': u'POS Invoice'
	},

	# DocFormat
	{
		'doctype': u'DocFormat',
		'format': u'Sales Invoice Classic'
	},

	# DocFormat
	{
		'doctype': u'DocFormat',
		'format': u'Sales Invoice Modern'
	},

	# DocFormat
	{
		'doctype': u'DocFormat',
		'format': u'Sales Invoice Spartan'
	},

	# DocField
	{
		'doctype': u'DocField',
		'fieldtype': u'Section Break',
		'label': u'Basic Info',
		'oldfieldtype': u'Section Break',
		'permlevel': 0,
		'print_hide': 1
	},

	# DocField
	{
		'doctype': u'DocField',
		'fieldtype': u'Column Break',
		'oldfieldtype': u'Column Break',
		'permlevel': 0,
		'print_hide': 0,
		'width': u'50%'
	},

	# DocField
	{
		'colour': u'White:FFF',
		'default': u'INV',
		'depends_on': u'eval:doc.retail_transaction!="Yes"',
		'description': u'To manage multiple series please go to Setup > Manage Series',
		'doctype': u'DocField',
		'fieldname': u'naming_series',
		'fieldtype': u'Select',
		'label': u'Series',
		'no_copy': 1,
		'oldfieldname': u'naming_series',
		'oldfieldtype': u'Select',
		'options': u'INV\nINV/10-11/',
		'permlevel': 0,
		'print_hide': 1,
		'reqd': 1
	},

	# DocField
	{
		'colour': u'White:FFF',
		'doctype': u'DocField',
		'fieldname': u'is_pos',
		'fieldtype': u'Check',
		'label': u'Is POS',
		'oldfieldname': u'is_pos',
		'oldfieldtype': u'Check',
		'permlevel': 0,
		'print_hide': 1
	},

	# DocField
	{
		'default': u'1',
		'depends_on': u'eval:doc.is_pos==1',
		'doctype': u'DocField',
		'fieldname': u'update_stock',
		'fieldtype': u'Check',
		'label': u'Update Stock',
		'oldfieldname': u'update_stock',
		'oldfieldtype': u'Check',
		'permlevel': 0,
		'print_hide': 1
	},

	# DocField
	{
		'colour': u'White:FFF',
		'description': u'The account to which you will pay (have paid) the money to.',
		'doctype': u'DocField',
		'fieldname': u'debit_to',
		'fieldtype': u'Link',
		'in_filter': 1,
		'label': u'Debit To',
		'oldfieldname': u'debit_to',
		'oldfieldtype': u'Link',
		'options': u'Account',
		'permlevel': 0,
		'print_hide': 1,
		'reqd': 1,
		'search_index': 1,
		'trigger': u'Client'
	},

	# DocField
	{
		'colour': u'White:FFF',
		'doctype': u'DocField',
		'fieldname': u'customer',
		'fieldtype': u'Link',
		'hidden': 0,
		'label': u'Customer',
		'no_copy': 0,
		'oldfieldname': u'customer',
		'oldfieldtype': u'Link',
		'options': u'Customer',
		'permlevel': 0,
		'print_hide': 1,
		'trigger': u'Client'
	},

	# DocField
	{
		'doctype': u'DocField',
		'fieldname': u'customer_address',
		'fieldtype': u'Link',
		'label': u'Customer Address',
		'options': u'Address',
		'permlevel': 0,
		'print_hide': 1
	},

	# DocField
	{
		'doctype': u'DocField',
		'fieldname': u'contact_person',
		'fieldtype': u'Link',
		'label': u'Contact Person',
		'options': u'Contact',
		'permlevel': 0,
		'print_hide': 1
	},

	# DocField
	{
		'doctype': u'DocField',
		'fieldname': u'customer_name',
		'fieldtype': u'Data',
		'label': u'Name',
		'oldfieldname': u'customer_name',
		'oldfieldtype': u'Data',
		'permlevel': 1
	},

	# DocField
	{
		'doctype': u'DocField',
		'fieldname': u'address_display',
		'fieldtype': u'Small Text',
		'label': u'Address',
		'permlevel': 1
	},

	# DocField
	{
		'doctype': u'DocField',
		'fieldname': u'contact_display',
		'fieldtype': u'Small Text',
		'label': u'Contact',
		'permlevel': 1
	},

	# DocField
	{
		'doctype': u'DocField',
		'fieldname': u'contact_mobile',
		'fieldtype': u'Text',
		'label': u'Mobile No',
		'permlevel': 1
	},

	# DocField
	{
		'doctype': u'DocField',
		'fieldname': u'contact_email',
		'fieldtype': u'Text',
		'label': u'Contact Email',
		'permlevel': 1,
		'print_hide': 1
	},

	# DocField
	{
		'colour': u'White:FFF',
		'doctype': u'DocField',
		'fieldtype': u'Column Break',
		'oldfieldtype': u'Column Break',
		'permlevel': 0
	},

	# DocField
	{
		'colour': u'White:FFF',
		'default': u'Today',
		'description': u'The date at which current entry will get or has actually executed.',
		'doctype': u'DocField',
		'fieldname': u'posting_date',
		'fieldtype': u'Date',
		'in_filter': 1,
		'label': u'Posting Date',
		'no_copy': 1,
		'oldfieldname': u'posting_date',
		'oldfieldtype': u'Date',
		'permlevel': 0,
		'print_hide': 0,
		'reqd': 1,
		'search_index': 1
	},

	# DocField
	{
		'doctype': u'DocField',
		'fieldname': u'posting_time',
		'fieldtype': u'Time',
		'label': u'Posting Time',
		'no_copy': 1,
		'oldfieldname': u'posting_time',
		'oldfieldtype': u'Time',
		'permlevel': 0,
		'print_hide': 1
	},

	# DocField
	{
		'colour': u'White:FFF',
		'default': u'Today',
		'description': u'Enter the date by which payments from customer is expected against this invoice.',
		'doctype': u'DocField',
		'fieldname': u'due_date',
		'fieldtype': u'Date',
		'in_filter': 1,
		'label': u'Due Date',
		'no_copy': 1,
		'oldfieldname': u'due_date',
		'oldfieldtype': u'Date',
		'permlevel': 0,
		'reqd': 1,
		'search_index': 0
	},

	# DocField
	{
		'description': u'The date at which current entry is corrected in the system.',
		'doctype': u'DocField',
		'fieldname': u'amendment_date',
		'fieldtype': u'Date',
		'label': u'Amendment Date',
		'no_copy': 1,
		'oldfieldname': u'amendment_date',
		'oldfieldtype': u'Date',
		'permlevel': 0,
		'print_hide': 1
	},

	# DocField
	{
		'doctype': u'DocField',
		'fieldname': u'amended_from',
		'fieldtype': u'Link',
		'label': u'Amended From',
		'no_copy': 1,
		'oldfieldname': u'amended_from',
		'oldfieldtype': u'Link',
		'options': u'Receivable Voucher',
		'permlevel': 1,
		'print_hide': 1
	},

	# DocField
	{
		'doctype': u'DocField',
		'fieldname': u'mode_of_payment',
		'fieldtype': u'Select',
		'label': u'Mode of Payment',
		'oldfieldname': u'mode_of_payment',
		'oldfieldtype': u'Select',
		'options': u'link:Mode of Payment',
		'permlevel': 0
	},

	# DocField
	{
		'doctype': u'DocField',
		'fieldname': u'territory',
		'fieldtype': u'Link',
		'in_filter': 1,
		'label': u'Territory',
		'options': u'Territory',
		'permlevel': 0,
		'print_hide': 1,
		'reqd': 1,
		'search_index': 0
	},

	# DocField
	{
		'doctype': u'DocField',
		'fieldname': u'customer_group',
		'fieldtype': u'Link',
		'in_filter': 1,
		'label': u'Customer Group',
		'options': u'Customer Group',
		'permlevel': 0,
		'print_hide': 1,
		'search_index': 0
	},

	# DocField
	{
		'colour': u'White:FFF',
		'doctype': u'DocField',
		'fieldtype': u'Section Break',
		'label': u'Items',
		'oldfieldtype': u'Section Break',
		'permlevel': 0
	},

	# DocField
	{
		'doctype': u'DocField',
		'fieldname': u'price_list_name',
		'fieldtype': u'Select',
		'label': u'Price List',
		'oldfieldname': u'price_list_name',
		'oldfieldtype': u'Select',
		'options': u'link:Price List',
		'permlevel': 0,
		'print_hide': 1,
		'reqd': 1
	},

	# DocField
	{
		'colour': u'White:FFF',
		'description': u'Select the currency in which price list is maintained',
		'doctype': u'DocField',
		'fieldname': u'price_list_currency',
		'fieldtype': u'Select',
		'label': u'Price List Currency',
		'options': u'link:Currency',
		'permlevel': 0,
		'print_hide': 1,
		'reqd': 1
	},

	# DocField
	{
		'colour': u'White:FFF',
		'description': u"Rate at which Price list currency is converted to customer's base currency",
		'doctype': u'DocField',
		'fieldname': u'plc_conversion_rate',
		'fieldtype': u'Currency',
		'label': u'Price List Currency Conversion Rate',
		'permlevel': 0,
		'print_hide': 1,
		'reqd': 1
	},

	# DocField
	{
		'doctype': u'DocField',
		'fieldtype': u'Column Break',
		'permlevel': 0,
		'width': u'50%'
	},

	# DocField
	{
		'doctype': u'DocField',
		'fieldname': u'currency',
		'fieldtype': u'Select',
		'label': u'Currency',
		'oldfieldname': u'currency',
		'oldfieldtype': u'Select',
		'options': u'link:Currency',
		'permlevel': 0,
		'print_hide': 1,
		'reqd': 1
	},

	# DocField
	{
		'colour': u'White:FFF',
		'default': u'1.00',
		'description': u"Rate at which Customer Currency is converted to customer's base currency",
		'doctype': u'DocField',
		'fieldname': u'conversion_rate',
		'fieldtype': u'Currency',
		'label': u'Conversion Rate',
		'oldfieldname': u'conversion_rate',
		'oldfieldtype': u'Currency',
		'permlevel': 0,
		'print_hide': 1,
		'reqd': 1
	},

	# DocField
	{
		'colour': u'White:FFF',
		'description': u'Select Items from Sales Order',
		'doctype': u'DocField',
		'fieldname': u'sales_order_main',
		'fieldtype': u'Link',
		'label': u'Sales Order',
		'oldfieldname': u'sales_order_main',
		'oldfieldtype': u'Link',
		'options': u'Sales Order',
		'permlevel': 0,
		'print_hide': 1
	},

	# DocField
	{
		'colour': u'White:FFF',
		'description': u'Select Items from Delivery Note',
		'doctype': u'DocField',
		'fieldname': u'delivery_note_main',
		'fieldtype': u'Link',
		'label': u'Delivery Note',
		'oldfieldname': u'delivery_note_main',
		'oldfieldtype': u'Link',
		'options': u'Delivery Note',
		'permlevel': 0,
		'print_hide': 1
	},

	# DocField
	{
		'doctype': u'DocField',
		'fieldtype': u'Button',
		'label': u'Get Items',
		'oldfieldtype': u'Button',
		'permlevel': 0,
		'print_hide': 1,
		'trigger': u'Client'
	},

	# DocField
	{
		'doctype': u'DocField',
		'fieldtype': u'Section Break',
		'options': u'Simple',
		'permlevel': 0
	},

	# DocField
	{
		'allow_on_submit': 1,
		'colour': u'White:FFF',
		'doctype': u'DocField',
		'fieldname': u'entries',
		'fieldtype': u'Table',
		'label': u'Entries',
		'oldfieldname': u'entries',
		'oldfieldtype': u'Table',
		'options': u'RV Detail',
		'permlevel': 0
	},

	# DocField
	{
		'colour': u'White:FFF',
		'doctype': u'DocField',
		'fieldtype': u'Button',
		'label': u'Re-Calculate Values',
		'oldfieldtype': u'Button',
		'permlevel': 0,
		'print_hide': 1,
		'trigger': u'Client'
	},

	# DocField
	{
		'doctype': u'DocField',
		'fieldtype': u'Section Break',
		'permlevel': 0
	},

	# DocField
	{
		'doctype': u'DocField',
		'fieldtype': u'Column Break',
		'permlevel': 0,
		'width': u'50%'
	},

	# DocField
	{
		'description': u'Will be calculated automatically when you enter the details',
		'doctype': u'DocField',
		'fieldname': u'net_total',
		'fieldtype': u'Currency',
		'label': u'Net Total*',
		'oldfieldname': u'net_total',
		'oldfieldtype': u'Currency',
		'permlevel': 1,
		'print_hide': 0,
		'reqd': 1
	},

	# DocField
	{
		'colour': u'White:FFF',
		'depends_on': u'eval:doc.is_pos==1',
		'doctype': u'DocField',
		'fieldname': u'cash_bank_account',
		'fieldtype': u'Link',
		'label': u'Cash/Bank Account',
		'oldfieldname': u'cash_bank_account',
		'oldfieldtype': u'Link',
		'options': u'Account',
		'permlevel': 0,
		'print_hide': 1
	},

	# DocField
	{
		'colour': u'White:FFF',
		'depends_on': u'eval:doc.is_pos==1',
		'doctype': u'DocField',
		'fieldname': u'paid_amount',
		'fieldtype': u'Currency',
		'label': u'Paid Amount',
		'oldfieldname': u'paid_amount',
		'oldfieldtype': u'Currency',
		'permlevel': 0,
		'print_hide': 1,
		'trigger': u'Client'
	},

	# DocField
	{
		'doctype': u'DocField',
		'fieldtype': u'Column Break',
		'permlevel': 0,
		'width': u'50%'
	},

	# DocField
	{
		'colour': u'White:FFF',
		'depends_on': u'eval:doc.is_pos==1',
		'doctype': u'DocField',
		'fieldname': u'write_off_account',
		'fieldtype': u'Link',
		'label': u'Write Off Account',
		'options': u'Account',
		'permlevel': 0,
		'print_hide': 1
	},

	# DocField
	{
		'colour': u'White:FFF',
		'depends_on': u'eval:doc.is_pos==1',
		'doctype': u'DocField',
		'fieldname': u'write_off_cost_center',
		'fieldtype': u'Link',
		'label': u'Write Off Cost Center',
		'options': u'Cost Center',
		'permlevel': 0,
		'print_hide': 1
	},

	# DocField
	{
		'colour': u'White:FFF',
		'depends_on': u'eval:doc.is_pos==1',
		'doctype': u'DocField',
		'fieldname': u'write_off_amount',
		'fieldtype': u'Currency',
		'label': u'Write Off Amount',
		'permlevel': 0,
		'print_hide': 1
	},

	# DocField
	{
		'doctype': u'DocField',
		'fieldtype': u'Section Break',
		'label': u'Taxes',
		'oldfieldtype': u'Section Break',
		'permlevel': 0
	},

	# DocField
	{
		'doctype': u'DocField',
		'fieldname': u'charge',
		'fieldtype': u'Link',
		'label': u'Charge',
		'oldfieldname': u'charge',
		'oldfieldtype': u'Link',
		'options': u'Other Charges',
		'permlevel': 0,
		'print_hide': 1
	},

	# DocField
	{
		'doctype': u'DocField',
		'fieldtype': u'Button',
		'label': u'Get Charges',
		'oldfieldtype': u'Button',
		'permlevel': 0,
		'print_hide': 1,
		'trigger': u'Client'
	},

	# DocField
	{
		'allow_on_submit': 1,
		'colour': u'White:FFF',
		'doctype': u'DocField',
		'fieldname': u'other_charges',
		'fieldtype': u'Table',
		'label': u'Taxes1',
		'oldfieldname': u'other_charges',
		'oldfieldtype': u'Table',
		'options': u'RV Tax Detail',
		'permlevel': 0
	},

	# DocField
	{
		'doctype': u'DocField',
		'fieldtype': u'Button',
		'label': u'Calculate Charges',
		'oldfieldtype': u'Button',
		'permlevel': 0,
		'print_hide': 1,
		'trigger': u'Client'
	},

	# DocField
	{
		'doctype': u'DocField',
		'fieldname': u'other_charges_total',
		'fieldtype': u'Currency',
		'label': u'Total Charges',
		'oldfieldname': u'other_charges_total',
		'oldfieldtype': u'Currency',
		'permlevel': 1,
		'print_hide': 1
	},

	# DocField
	{
		'doctype': u'DocField',
		'fieldtype': u'HTML',
		'label': u'Other Charges Calculation',
		'oldfieldtype': u'HTML',
		'permlevel': 0,
		'print_hide': 1
	},

	# DocField
	{
		'colour': u'White:FFF',
		'doctype': u'DocField',
		'fieldtype': u'Section Break',
		'label': u'Totals',
		'oldfieldtype': u'Section Break',
		'permlevel': 0,
		'print_hide': 1
	},

	# DocField
	{
		'colour': u'White:FFF',
		'doctype': u'DocField',
		'fieldtype': u'Column Break',
		'oldfieldtype': u'Column Break',
		'permlevel': 0,
		'print_hide': 1,
		'width': u'50%'
	},

	# DocField
	{
		'colour': u'White:FFF',
		'doctype': u'DocField',
		'fieldname': u'grand_total',
		'fieldtype': u'Currency',
		'in_filter': 1,
		'label': u'Grand Total',
		'oldfieldname': u'grand_total',
		'oldfieldtype': u'Currency',
		'permlevel': 1,
		'print_hide': 1,
		'reqd': 1,
		'search_index': 0
	},

	# DocField
	{
		'doctype': u'DocField',
		'fieldname': u'rounded_total',
		'fieldtype': u'Currency',
		'label': u'Rounded Total',
		'oldfieldname': u'rounded_total',
		'oldfieldtype': u'Currency',
		'permlevel': 1,
		'print_hide': 1
	},

	# DocField
	{
		'colour': u'White:FFF',
		'description': u'In Words will be visible once you save the Sales Invoice.',
		'doctype': u'DocField',
		'fieldname': u'in_words',
		'fieldtype': u'Data',
		'label': u'In Words',
		'oldfieldname': u'in_words',
		'oldfieldtype': u'Data',
		'permlevel': 1,
		'print_hide': 1
	},

	# DocField
	{
		'doctype': u'DocField',
		'fieldname': u'total_advance',
		'fieldtype': u'Currency',
		'label': u'Total Advance',
		'oldfieldname': u'total_advance',
		'oldfieldtype': u'Currency',
		'permlevel': 1,
		'print_hide': 1
	},

	# DocField
	{
		'colour': u'White:FFF',
		'doctype': u'DocField',
		'fieldname': u'outstanding_amount',
		'fieldtype': u'Currency',
		'label': u'Outstanding Amount',
		'no_copy': 1,
		'oldfieldname': u'outstanding_amount',
		'oldfieldtype': u'Currency',
		'permlevel': 1,
		'print_hide': 1
	},

	# DocField
	{
		'colour': u'White:FFF',
		'doctype': u'DocField',
		'fieldtype': u'Column Break',
		'oldfieldtype': u'Column Break',
		'permlevel': 0,
		'print_hide': 1,
		'width': u'50%'
	},

	# DocField
	{
		'doctype': u'DocField',
		'fieldname': u'grand_total_export',
		'fieldtype': u'Currency',
		'label': u'Grand Total (Export)',
		'oldfieldname': u'grand_total_export',
		'oldfieldtype': u'Currency',
		'permlevel': 1,
		'print_hide': 0,
		'reqd': 1
	},

	# DocField
	{
		'doctype': u'DocField',
		'fieldname': u'rounded_total_export',
		'fieldtype': u'Currency',
		'label': u'Rounded Total (Export)',
		'oldfieldname': u'rounded_total_export',
		'oldfieldtype': u'Currency',
		'permlevel': 1,
		'print_hide': 0
	},

	# DocField
	{
		'colour': u'White:FFF',
		'doctype': u'DocField',
		'fieldname': u'in_words_export',
		'fieldtype': u'Data',
		'label': u'In Words (Export)',
		'oldfieldname': u'in_words_export',
		'oldfieldtype': u'Data',
		'permlevel': 1,
		'print_hide': 1
	},

	# DocField
	{
		'doctype': u'DocField',
		'fieldname': u'gross_profit',
		'fieldtype': u'Currency',
		'label': u'Gross Profit',
		'oldfieldname': u'gross_profit',
		'oldfieldtype': u'Currency',
		'permlevel': 1,
		'print_hide': 1
	},

	# DocField
	{
		'doctype': u'DocField',
		'fieldname': u'gross_profit_percent',
		'fieldtype': u'Currency',
		'label': u'Gross Profit (%)',
		'oldfieldname': u'gross_profit_percent',
		'oldfieldtype': u'Currency',
		'permlevel': 1,
		'print_hide': 1
	},

	# DocField
	{
		'colour': u'White:FFF',
		'doctype': u'DocField',
		'fieldtype': u'Section Break',
		'label': u'Terms',
		'oldfieldtype': u'Section Break',
		'permlevel': 0
	},

	# DocField
	{
		'doctype': u'DocField',
		'fieldname': u'tc_name',
		'fieldtype': u'Link',
		'label': u'Select Terms',
		'oldfieldname': u'tc_name',
		'oldfieldtype': u'Link',
		'options': u'Term',
		'permlevel': 0,
		'print_hide': 1
	},

	# DocField
	{
		'colour': u'White:FFF',
		'doctype': u'DocField',
		'fieldtype': u'Button',
		'label': u'Get Terms',
		'oldfieldtype': u'Button',
		'options': u'get_tc_details',
		'permlevel': 0,
		'print_hide': 1,
		'trigger': u'Server'
	},

	# DocField
	{
		'colour': u'White:FFF',
		'doctype': u'DocField',
		'fieldtype': u'HTML',
		'label': u'Terms HTML',
		'oldfieldtype': u'HTML',
		'options': u'You can add Terms and Notes that will be printed in the Transaction',
		'permlevel': 0,
		'print_hide': 1
	},

	# DocField
	{
		'doctype': u'DocField',
		'fieldname': u'terms',
		'fieldtype': u'Text Editor',
		'label': u'Term Details',
		'oldfieldname': u'terms',
		'oldfieldtype': u'Text Editor',
		'permlevel': 0
	},

	# DocField
	{
		'colour': u'White:FFF',
		'doctype': u'DocField',
		'fieldtype': u'Section Break',
		'label': u'More Info',
		'oldfieldtype': u'Section Break',
		'permlevel': 0,
		'print_hide': 1
	},

	# DocField
	{
		'colour': u'White:FFF',
		'doctype': u'DocField',
		'fieldtype': u'Column Break',
		'oldfieldtype': u'Column Break',
		'permlevel': 0,
		'print_hide': 1,
		'width': u'50%'
	},

	# DocField
	{
		'colour': u'White:FFF',
		'default': u'No',
		'doctype': u'DocField',
		'fieldname': u'is_opening',
		'fieldtype': u'Select',
		'in_filter': 1,
		'label': u'Is Opening',
		'oldfieldname': u'is_opening',
		'oldfieldtype': u'Select',
		'options': u'No\nYes',
		'permlevel': 0,
		'print_hide': 1,
		'search_index': 0,
		'trigger': u'Client'
	},

	# DocField
	{
		'colour': u'White:FFF',
		'default': u'Today',
		'description': u"This is the date on which this voucher is made in the system. Today's date comes by default.",
		'doctype': u'DocField',
		'fieldname': u'voucher_date',
		'fieldtype': u'Date',
		'in_filter': 1,
		'label': u'Voucher Date',
		'no_copy': 1,
		'oldfieldname': u'voucher_date',
		'oldfieldtype': u'Date',
		'permlevel': 0,
		'reqd': 1,
		'search_index': 0
	},

	# DocField
	{
		'doctype': u'DocField',
		'fieldname': u'aging_date',
		'fieldtype': u'Date',
		'label': u'Aging Date',
		'oldfieldname': u'aging_date',
		'oldfieldtype': u'Date',
		'permlevel': 0,
		'print_hide': 1
	},

	# DocField
	{
		'allow_on_submit': 1,
		'colour': u'White:FFF',
		'doctype': u'DocField',
		'fieldname': u'letter_head',
		'fieldtype': u'Select',
		'label': u'Letter Head',
		'oldfieldname': u'letter_head',
		'oldfieldtype': u'Select',
		'options': u'link:Letter Head',
		'permlevel': 0,
		'print_hide': 1
	},

	# DocField
	{
		'doctype': u'DocField',
		'fieldname': u'c_form_applicable',
		'fieldtype': u'Select',
		'label': u'C-Form Applicable',
		'no_copy': 1,
		'options': u'No\nYes',
		'permlevel': 0,
		'print_hide': 1,
		'report_hide': 0
	},

	# DocField
	{
		'doctype': u'DocField',
		'fieldname': u'c_form_no',
		'fieldtype': u'Link',
		'label': u'C-Form No',
		'no_copy': 1,
		'options': u'C-Form',
		'permlevel': 1,
		'print_hide': 1
	},

	# DocField
	{
		'colour': u'White:FFF',
		'depends_on': u"eval:doc.source == 'Campaign'",
		'doctype': u'DocField',
		'fieldname': u'campaign',
		'fieldtype': u'Link',
		'label': u'Campaign',
		'oldfieldname': u'campaign',
		'oldfieldtype': u'Link',
		'options': u'Campaign',
		'permlevel': 0,
		'print_hide': 1
	},

	# DocField
	{
		'colour': u'White:FFF',
		'description': u'Track this Sales Invoice against any Project',
		'doctype': u'DocField',
		'fieldname': u'project_name',
		'fieldtype': u'Link',
		'in_filter': 1,
		'label': u'Project Name',
		'oldfieldname': u'project_name',
		'oldfieldtype': u'Link',
		'options': u'Project',
		'permlevel': 0,
		'search_index': 1,
		'trigger': u'Client'
	},

	# DocField
	{
		'colour': u'White:FFF',
		'doctype': u'DocField',
		'fieldtype': u'Column Break',
		'oldfieldtype': u'Column Break',
		'permlevel': 0,
		'print_hide': 1
	},

	# DocField
	{
		'allow_on_submit': 1,
		'colour': u'White:FFF',
		'doctype': u'DocField',
		'fieldname': u'select_print_heading',
		'fieldtype': u'Link',
		'label': u'Select Print Heading',
		'no_copy': 1,
		'oldfieldname': u'select_print_heading',
		'oldfieldtype': u'Link',
		'options': u'Print Heading',
		'permlevel': 0,
		'print_hide': 1,
		'report_hide': 1,
		'trigger': u'Client'
	},

	# DocField
	{
		'doctype': u'DocField',
		'fieldname': u'source',
		'fieldtype': u'Select',
		'label': u'Source',
		'oldfieldname': u'source',
		'oldfieldtype': u'Select',
		'options': u"\nExisting Customer\nReference\nAdvertisement\nCold Calling\nExhibition\nSupplier Reference\nMass Mailing\nCustomer's Vendor\nCampaign",
		'permlevel': 0,
		'print_hide': 1
	},

	# DocField
	{
		'doctype': u'DocField',
		'fieldname': u'company',
		'fieldtype': u'Link',
		'in_filter': 1,
		'label': u'Company',
		'oldfieldname': u'company',
		'oldfieldtype': u'Link',
		'options': u'Company',
		'permlevel': 0,
		'print_hide': 1,
		'reqd': 1,
		'search_index': 0
	},

	# DocField
	{
		'doctype': u'DocField',
		'fieldname': u'fiscal_year',
		'fieldtype': u'Select',
		'in_filter': 1,
		'label': u'Fiscal Year',
		'no_copy': 0,
		'oldfieldname': u'fiscal_year',
		'oldfieldtype': u'Select',
		'options': u'link:Fiscal Year',
		'permlevel': 0,
		'print_hide': 1,
		'reqd': 1,
		'search_index': 0
	},

	# DocField
	{
		'colour': u'White:FFF',
		'depends_on': u'eval:!doc.__islocal',
		'doctype': u'DocField',
		'fieldname': u'cancel_reason',
		'fieldtype': u'Data',
		'label': u'Cancel Reason',
		'oldfieldname': u'cancel_reason',
		'oldfieldtype': u'Data',
		'permlevel': 1,
		'print_hide': 1
	},

	# DocField
	{
		'doctype': u'DocField',
		'fieldname': u'remarks',
		'fieldtype': u'Small Text',
		'label': u'Remarks',
		'no_copy': 1,
		'oldfieldname': u'remarks',
		'oldfieldtype': u'Text',
		'permlevel': 0,
		'print_hide': 1,
		'reqd': 0
	},

	# DocField
	{
		'colour': u'White:FFF',
		'depends_on': u'eval:!doc.is_pos',
		'doctype': u'DocField',
		'fieldtype': u'Section Break',
		'label': u'Advances',
		'oldfieldtype': u'Section Break',
		'permlevel': 0,
		'print_hide': 1
	},

	# DocField
	{
		'doctype': u'DocField',
		'fieldtype': u'Button',
		'label': u'Get Advances Received',
		'oldfieldtype': u'Button',
		'options': u'get_advances',
		'permlevel': 0,
		'print_hide': 1
	},

	# DocField
	{
		'doctype': u'DocField',
		'fieldname': u'advance_adjustment_details',
		'fieldtype': u'Table',
		'label': u'Advance Adjustment Detail',
		'oldfieldname': u'advance_adjustment_details',
		'oldfieldtype': u'Table',
		'options': u'Advance Adjustment Detail',
		'permlevel': 0,
		'print_hide': 1
	},

	# DocField
	{
		'doctype': u'DocField',
		'fieldtype': u'Section Break',
		'label': u'Sales Team',
		'oldfieldtype': u'Section Break',
		'permlevel': 0,
		'print_hide': 1
	},

	# DocField
	{
		'colour': u'White:FFF',
		'doctype': u'DocField',
		'fieldtype': u'Column Break',
		'oldfieldtype': u'Column Break',
		'permlevel': 0,
		'print_hide': 1,
		'width': u'50%'
	},

	# DocField
	{
		'doctype': u'DocField',
		'fieldname': u'sales_partner',
		'fieldtype': u'Link',
		'in_filter': 1,
		'label': u'Sales Partner',
		'oldfieldname': u'sales_partner',
		'oldfieldtype': u'Link',
		'options': u'Sales Partner',
		'permlevel': 0,
		'print_hide': 1,
		'trigger': u'Client'
	},

	# DocField
	{
		'colour': u'White:FFF',
		'doctype': u'DocField',
		'fieldtype': u'Column Break',
		'oldfieldtype': u'Column Break',
		'permlevel': 0,
		'print_hide': 1,
		'width': u'50%'
	},

	# DocField
	{
		'doctype': u'DocField',
		'fieldname': u'commission_rate',
		'fieldtype': u'Currency',
		'label': u'Commission Rate (%)',
		'oldfieldname': u'commission_rate',
		'oldfieldtype': u'Currency',
		'permlevel': 0,
		'print_hide': 1,
		'trigger': u'Client'
	},

	# DocField
	{
		'colour': u'White:FFF',
		'doctype': u'DocField',
		'fieldname': u'total_commission',
		'fieldtype': u'Currency',
		'label': u'Total Commission',
		'oldfieldname': u'total_commission',
		'oldfieldtype': u'Currency',
		'permlevel': 0,
		'print_hide': 1,
		'trigger': u'Client'
	},

	# DocField
	{
		'doctype': u'DocField',
		'fieldtype': u'Section Break',
		'options': u'Simple',
<<<<<<< HEAD
		'permlevel': 0
=======
		'permlevel': 0,
		'print_hide': 1
>>>>>>> d14bea3d
	},

	# DocField
	{
		'doctype': u'DocField',
		'fieldname': u'sales_team',
		'fieldtype': u'Table',
		'label': u'Sales Team1',
		'oldfieldname': u'sales_team',
		'oldfieldtype': u'Table',
		'options': u'Sales Team',
		'permlevel': 0,
		'print_hide': 1
	},

	# DocField
	{
		'depends_on': u'eval:doc.docstatus==1',
		'doctype': u'DocField',
		'fieldtype': u'Section Break',
		'label': u'Recurring Invoice',
		'permlevel': 0,
		'print_hide': 1
	},

	# DocField
	{
		'doctype': u'DocField',
		'fieldtype': u'Column Break',
		'permlevel': 0,
		'print_hide': 1,
		'width': u'50%'
	},

	# DocField
	{
		'allow_on_submit': 1,
		'colour': u'White:FFF',
		'depends_on': u'eval:doc.docstatus==1',
		'description': u'Check if recurring invoice, uncheck to stop recurring or put proper End Date',
		'doctype': u'DocField',
		'fieldname': u'convert_into_recurring_invoice',
		'fieldtype': u'Check',
		'label': u'Convert into Recurring Invoice',
		'no_copy': 1,
		'permlevel': 0,
		'print_hide': 1,
		'trigger': u'Client'
	},

	# DocField
	{
		'allow_on_submit': 1,
		'depends_on': u'eval:doc.convert_into_recurring_invoice==1',
		'description': u'The day of the month on which auto invoice will be generated e.g. 05, 28 etc ',
		'doctype': u'DocField',
		'fieldname': u'repeat_on_day_of_month',
		'fieldtype': u'Data',
		'label': u'Repeat on Day of Month',
		'no_copy': 1,
		'permlevel': 0,
		'print_hide': 1
	},

	# DocField
	{
		'allow_on_submit': 1,
		'depends_on': u'eval:doc.convert_into_recurring_invoice==1',
		'description': u'The date on which recurring invoice will be stop',
		'doctype': u'DocField',
		'fieldname': u'end_date',
		'fieldtype': u'Date',
		'label': u'End Date',
		'no_copy': 1,
		'permlevel': 0,
		'print_hide': 1
	},

	# DocField
	{
		'doctype': u'DocField',
		'fieldtype': u'Column Break',
		'no_copy': 0,
		'permlevel': 0,
		'print_hide': 1,
		'width': u'50%'
	},

	# DocField
	{
		'allow_on_submit': 1,
		'depends_on': u'eval:doc.convert_into_recurring_invoice==1',
		'description': u'Enter email id separated by commas, invoice will be mailed automatically on particular date',
		'doctype': u'DocField',
		'fieldname': u'notification_email_address',
		'fieldtype': u'Small Text',
		'label': u'Notification Email Address',
		'no_copy': 1,
		'permlevel': 0,
		'print_hide': 1
	},

	# DocField
	{
		'depends_on': u'eval:doc.convert_into_recurring_invoice==1',
		'description': u'The unique id for tracking all recurring invoices ',
		'doctype': u'DocField',
		'fieldname': u'recurring_id',
		'fieldtype': u'Data',
		'label': u'Recurring Id',
		'no_copy': 1,
		'permlevel': 1,
		'print_hide': 1
	},

	# DocField
	{
		'depends_on': u'eval:doc.convert_into_recurring_invoice==1',
		'description': u'The date on which next invoice will be generated ',
		'doctype': u'DocField',
		'fieldname': u'next_date',
		'fieldtype': u'Date',
		'label': u'Next Date',
		'no_copy': 1,
		'permlevel': 1,
		'print_hide': 1
	},

	# DocField
	{
		'doctype': u'DocField',
		'fieldname': u'against_income_account',
		'fieldtype': u'Small Text',
		'hidden': 1,
		'label': u'Against Income Account',
		'no_copy': 1,
		'oldfieldname': u'against_income_account',
		'oldfieldtype': u'Small Text',
		'permlevel': 0,
		'print_hide': 1,
		'report_hide': 1
	},

	# DocField
	{
		'allow_on_submit': 1,
		'doctype': u'DocField',
		'fieldtype': u'Button',
		'label': u'Repair Outstanding Amt',
		'oldfieldtype': u'Button',
		'options': u'repair_rv_outstanding',
		'permlevel': 0,
		'print_hide': 1
	}
]<|MERGE_RESOLUTION|>--- conflicted
+++ resolved
@@ -5,11 +5,7 @@
 	{
 		'creation': '2010-08-08 17:09:18',
 		'docstatus': 0,
-<<<<<<< HEAD
-		'modified': '2012-02-27 17:34:46',
-=======
 		'modified': '2012-03-02 12:22:21',
->>>>>>> d14bea3d
 		'modified_by': u'Administrator',
 		'owner': u'Administrator'
 	},
@@ -25,11 +21,7 @@
 
 	# These values are common for all DocType
 	{
-<<<<<<< HEAD
-		'_last_update': u'1330344021',
-=======
 		'_last_update': u'1330593645',
->>>>>>> d14bea3d
 		'change_log': u'1. Change in pull_details method dt.-26-06-2009',
 		'colour': u'White:FFF',
 		'default_print_format': u'Standard',
@@ -42,11 +34,7 @@
 		'server_code_error': u' ',
 		'show_in_menu': 0,
 		'subject': u'To %(customer_name)s worth %(currency)s %(grand_total_export)s due on %(due_date)s | %(outstanding_amount)s outstanding',
-<<<<<<< HEAD
-		'version': 414
-=======
 		'version': 415
->>>>>>> d14bea3d
 	},
 
 	# These values are common for all DocFormat
@@ -1072,24 +1060,6 @@
 		'print_hide': 1,
 		'search_index': 0,
 		'trigger': u'Client'
-	},
-
-	# DocField
-	{
-		'colour': u'White:FFF',
-		'default': u'Today',
-		'description': u"This is the date on which this voucher is made in the system. Today's date comes by default.",
-		'doctype': u'DocField',
-		'fieldname': u'voucher_date',
-		'fieldtype': u'Date',
-		'in_filter': 1,
-		'label': u'Voucher Date',
-		'no_copy': 1,
-		'oldfieldname': u'voucher_date',
-		'oldfieldtype': u'Date',
-		'permlevel': 0,
-		'reqd': 1,
-		'search_index': 0
 	},
 
 	# DocField
@@ -1393,12 +1363,8 @@
 		'doctype': u'DocField',
 		'fieldtype': u'Section Break',
 		'options': u'Simple',
-<<<<<<< HEAD
-		'permlevel': 0
-=======
-		'permlevel': 0,
-		'print_hide': 1
->>>>>>> d14bea3d
+		'permlevel': 0,
+		'print_hide': 1
 	},
 
 	# DocField
