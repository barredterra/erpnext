--- conflicted
+++ resolved
@@ -761,7 +761,6 @@
 	pe.received_amount = received_amount
 	pe.allocate_payment_amount = 1
 	pe.letter_head = doc.get("letter_head")
-<<<<<<< HEAD
 	args = {
 		'party_account': party_account, 'company': pe.company, 'party_type': pe.party_type,
 		'party': pe.party, 'posting_date': pe.posting_date
@@ -777,22 +776,11 @@
 				'due_date': reference.due_date,
 				'total_amount': reference.invoice_amount,
 				'outstanding_amount': reference.outstanding_amount,
-				'allocated_amount': allocated_amount
+				'allocated_amount': allocated_amount,
+				"bill_no": reference.get("bill_no")
 			})
 			if paid_amount:
 				paid_amount -= allocated_amount
-=======
-
-	pe.append("references", {
-		"reference_doctype": dt,
-		"reference_name": dn,
-		"bill_no": doc.get("bill_no"),
-		"due_date": doc.get("due_date"),
-		"total_amount": grand_total,
-		"outstanding_amount": outstanding_amount,
-		"allocated_amount": outstanding_amount
-	})
->>>>>>> 9aff73d1
 
 	pe.setup_party_account_field()
 	pe.set_missing_values()
