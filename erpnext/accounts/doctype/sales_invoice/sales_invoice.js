--- conflicted
+++ resolved
@@ -1,13 +1,6 @@
 // Copyright (c) 2015, Frappe Technologies Pvt. Ltd. and Contributors
 // License: GNU General Public License v3. See license.txt
 
-<<<<<<< HEAD
-// print heading
-frappe.provide('cur_frm.pformat')
-cur_frm.pformat.print_heading = 'Invoice';
-
-=======
->>>>>>> bcf3f3dd
 {% include 'erpnext/selling/sales_common.js' %};
 frappe.provide("erpnext.accounts");
 
