{
 "actions": [],
 "autoname": "hash",
 "creation": "2013-05-22 12:43:10",
 "doctype": "DocType",
 "document_type": "Document",
 "editable_grid": 1,
 "engine": "InnoDB",
 "field_order": [
  "item_code",
  "col_break1",
  "item_name",
  "description_section",
  "description",
  "brand",
  "col_break7",
  "item_group",
  "image",
  "image_view",
  "quantity_and_rate",
  "received_qty",
  "qty",
  "rejected_qty",
  "stock_uom",
  "col_break2",
  "uom",
  "conversion_factor",
  "stock_qty",
  "sec_break1",
  "price_list_rate",
  "discount_percentage",
  "discount_amount",
  "col_break3",
  "base_price_list_rate",
  "sec_break2",
  "rate",
  "amount",
  "item_tax_template",
  "col_break4",
  "base_rate",
  "base_amount",
  "pricing_rules",
  "is_free_item",
  "section_break_22",
  "net_rate",
  "net_amount",
  "column_break_25",
  "base_net_rate",
  "base_net_amount",
  "valuation_rate",
  "item_tax_amount",
  "landed_cost_voucher_amount",
  "rm_supp_cost",
  "warehouse_section",
  "warehouse",
  "from_warehouse",
  "quality_inspection",
  "serial_no",
  "col_br_wh",
  "rejected_warehouse",
  "batch_no",
  "rejected_serial_no",
  "manufacture_details",
  "manufacturer",
  "column_break_13",
  "manufacturer_part_no",
  "accounting",
  "expense_account",
  "col_break5",
  "is_fixed_asset",
  "asset_location",
  "asset_category",
  "deferred_expense_section",
  "deferred_expense_account",
  "service_stop_date",
  "enable_deferred_expense",
  "column_break_58",
  "service_start_date",
  "service_end_date",
  "reference",
  "allow_zero_valuation_rate",
  "item_tax_rate",
  "bom",
  "include_exploded_items",
  "col_break6",
  "purchase_order",
  "po_detail",
  "purchase_receipt",
  "pr_detail",
  "item_weight_details",
  "weight_per_unit",
  "total_weight",
  "column_break_38",
  "weight_uom",
  "accounting_dimensions_section",
  "project",
  "dimension_col_break",
  "cost_center",
  "section_break_82",
  "page_break"
 ],
 "fields": [
  {
   "bold": 1,
   "columns": 3,
   "fieldname": "item_code",
   "fieldtype": "Link",
   "in_list_view": 1,
   "label": "Item",
   "oldfieldname": "item_code",
   "oldfieldtype": "Link",
   "options": "Item",
   "print_hide": 1,
   "search_index": 1
  },
  {
   "fieldname": "col_break1",
   "fieldtype": "Column Break"
  },
  {
   "fetch_from": "item_code.item_name",
   "fetch_if_empty": 1,
   "fieldname": "item_name",
   "fieldtype": "Data",
   "in_global_search": 1,
   "label": "Item Name",
   "oldfieldname": "item_name",
   "oldfieldtype": "Data",
   "reqd": 1
  },
  {
   "collapsible": 1,
   "fieldname": "description_section",
   "fieldtype": "Section Break",
   "label": "Description"
  },
  {
   "fieldname": "description",
   "fieldtype": "Text Editor",
   "label": "Description",
   "oldfieldname": "description",
   "oldfieldtype": "Text",
   "print_width": "300px",
   "width": "300px"
  },
  {
   "fieldname": "image",
   "fieldtype": "Attach",
   "hidden": 1,
   "label": "Image"
  },
  {
   "fieldname": "image_view",
   "fieldtype": "Image",
   "label": "Image View",
   "options": "image",
   "print_hide": 1
  },
  {
   "fieldname": "quantity_and_rate",
   "fieldtype": "Section Break",
   "label": "Quantity and Rate"
  },
  {
   "fieldname": "received_qty",
   "fieldtype": "Float",
   "label": "Received Qty"
  },
  {
   "bold": 1,
   "columns": 2,
   "fieldname": "qty",
   "fieldtype": "Float",
   "in_list_view": 1,
   "label": "Accepted Qty",
   "oldfieldname": "qty",
   "oldfieldtype": "Currency",
   "reqd": 1
  },
  {
   "fieldname": "rejected_qty",
   "fieldtype": "Float",
   "label": "Rejected Qty"
  },
  {
   "fieldname": "stock_uom",
   "fieldtype": "Link",
   "label": "Stock UOM",
   "options": "UOM",
   "print_hide": 1,
   "read_only": 1
  },
  {
   "fieldname": "col_break2",
   "fieldtype": "Column Break"
  },
  {
   "fieldname": "uom",
   "fieldtype": "Link",
   "label": "UOM",
   "options": "UOM",
   "reqd": 1
  },
  {
   "fieldname": "conversion_factor",
   "fieldtype": "Float",
   "label": "UOM Conversion Factor",
   "print_hide": 1,
   "read_only": 1,
   "reqd": 1
  },
  {
   "fieldname": "stock_qty",
   "fieldtype": "Float",
   "label": "Stock Qty",
   "print_hide": 1,
   "read_only": 1,
   "reqd": 1
  },
  {
   "fieldname": "sec_break1",
   "fieldtype": "Section Break"
  },
  {
   "fieldname": "price_list_rate",
   "fieldtype": "Currency",
   "label": "Price List Rate",
   "options": "currency",
   "print_hide": 1
  },
  {
   "depends_on": "price_list_rate",
   "fieldname": "discount_percentage",
   "fieldtype": "Percent",
   "label": "Discount on Price List Rate (%)"
  },
  {
   "depends_on": "price_list_rate",
   "fieldname": "discount_amount",
   "fieldtype": "Currency",
   "label": "Discount Amount",
   "options": "currency"
  },
  {
   "fieldname": "col_break3",
   "fieldtype": "Column Break"
  },
  {
   "fieldname": "base_price_list_rate",
   "fieldtype": "Currency",
   "label": "Price List Rate (Company Currency)",
   "options": "Company:company:default_currency",
   "print_hide": 1,
   "read_only": 1
  },
  {
   "fieldname": "sec_break2",
   "fieldtype": "Section Break"
  },
  {
   "bold": 1,
   "columns": 3,
   "fieldname": "rate",
   "fieldtype": "Currency",
   "in_list_view": 1,
   "label": "Rate ",
   "oldfieldname": "import_rate",
   "oldfieldtype": "Currency",
   "options": "currency",
   "reqd": 1
  },
  {
   "columns": 2,
   "fieldname": "amount",
   "fieldtype": "Currency",
   "in_list_view": 1,
   "label": "Amount",
   "oldfieldname": "import_amount",
   "oldfieldtype": "Currency",
   "options": "currency",
   "read_only": 1,
   "reqd": 1
  },
  {
   "fieldname": "col_break4",
   "fieldtype": "Column Break"
  },
  {
   "fieldname": "base_rate",
   "fieldtype": "Currency",
   "label": "Rate (Company Currency)",
   "oldfieldname": "rate",
   "oldfieldtype": "Currency",
   "options": "Company:company:default_currency",
   "print_hide": 1,
   "read_only": 1,
   "reqd": 1
  },
  {
   "fieldname": "base_amount",
   "fieldtype": "Currency",
   "label": "Amount (Company Currency)",
   "oldfieldname": "amount",
   "oldfieldtype": "Currency",
   "options": "Company:company:default_currency",
   "print_hide": 1,
   "read_only": 1,
   "reqd": 1
  },
  {
   "fieldname": "pricing_rules",
   "fieldtype": "Small Text",
   "hidden": 1,
   "label": "Pricing Rules",
   "print_hide": 1,
   "read_only": 1
  },
  {
   "default": "0",
   "fieldname": "is_free_item",
   "fieldtype": "Check",
   "label": "Is Free Item",
   "print_hide": 1,
   "read_only": 1
  },
  {
   "fieldname": "section_break_22",
   "fieldtype": "Section Break"
  },
  {
   "fieldname": "net_rate",
   "fieldtype": "Currency",
   "label": "Net Rate",
   "options": "currency",
   "print_hide": 1,
   "read_only": 1
  },
  {
   "fieldname": "net_amount",
   "fieldtype": "Currency",
   "label": "Net Amount",
   "options": "currency",
   "print_hide": 1,
   "read_only": 1
  },
  {
   "fieldname": "column_break_25",
   "fieldtype": "Column Break"
  },
  {
   "fieldname": "base_net_rate",
   "fieldtype": "Currency",
   "label": "Net Rate (Company Currency)",
   "options": "Company:company:default_currency",
   "print_hide": 1,
   "read_only": 1
  },
  {
   "fieldname": "base_net_amount",
   "fieldtype": "Currency",
   "label": "Net Amount (Company Currency)",
   "options": "Company:company:default_currency",
   "print_hide": 1,
   "read_only": 1
  },
  {
   "collapsible": 1,
   "fieldname": "item_weight_details",
   "fieldtype": "Section Break",
   "label": "Item Weight Details"
  },
  {
   "fieldname": "weight_per_unit",
   "fieldtype": "Float",
   "label": "Weight Per Unit"
  },
  {
   "fieldname": "total_weight",
   "fieldtype": "Float",
   "label": "Total Weight",
   "read_only": 1
  },
  {
   "fieldname": "column_break_38",
   "fieldtype": "Column Break"
  },
  {
   "fieldname": "weight_uom",
   "fieldtype": "Link",
   "label": "Weight UOM",
   "options": "UOM"
  },
  {
   "fieldname": "warehouse_section",
   "fieldtype": "Section Break",
   "label": "Warehouse"
  },
  {
   "fieldname": "warehouse",
   "fieldtype": "Link",
   "label": "Accepted Warehouse",
   "options": "Warehouse"
  },
  {
   "fieldname": "rejected_warehouse",
   "fieldtype": "Link",
   "label": "Rejected Warehouse",
   "options": "Warehouse"
  },
  {
   "depends_on": "eval:!doc.__islocal",
   "fieldname": "quality_inspection",
   "fieldtype": "Link",
   "label": "Quality Inspection",
   "no_copy": 1,
   "options": "Quality Inspection",
   "print_hide": 1
  },
  {
   "depends_on": "eval:!doc.is_fixed_asset",
   "fieldname": "batch_no",
   "fieldtype": "Link",
   "label": "Batch No",
   "no_copy": 1,
   "options": "Batch"
  },
  {
   "fieldname": "col_br_wh",
   "fieldtype": "Column Break"
  },
  {
   "depends_on": "eval:!doc.is_fixed_asset",
   "fieldname": "serial_no",
   "fieldtype": "Text",
   "label": "Serial No",
   "no_copy": 1
  },
  {
   "depends_on": "eval:!doc.is_fixed_asset",
   "fieldname": "rejected_serial_no",
   "fieldtype": "Text",
   "label": "Rejected Serial No",
   "no_copy": 1,
   "print_hide": 1
  },
  {
   "fieldname": "accounting",
   "fieldtype": "Section Break",
   "label": "Accounting"
  },
  {
   "fieldname": "expense_account",
   "fieldtype": "Link",
   "label": "Expense Head",
   "oldfieldname": "expense_head",
   "oldfieldtype": "Link",
   "options": "Account",
   "print_hide": 1,
   "print_width": "120px",
   "width": "120px"
  },
  {
   "fieldname": "item_tax_template",
   "fieldtype": "Link",
   "label": "Item Tax Template",
   "options": "Item Tax Template",
   "print_hide": 1
  },
  {
   "fieldname": "col_break5",
   "fieldtype": "Column Break"
  },
  {
   "fieldname": "project",
   "fieldtype": "Link",
   "label": "Project",
   "options": "Project",
   "print_hide": 1
  },
  {
   "default": ":Company",
   "depends_on": "eval:!doc.is_fixed_asset",
   "fieldname": "cost_center",
   "fieldtype": "Link",
   "label": "Cost Center",
   "oldfieldname": "cost_center",
   "oldfieldtype": "Link",
   "options": "Cost Center",
   "print_hide": 1,
   "print_width": "120px",
   "width": "120px"
  },
  {
   "collapsible": 1,
   "fieldname": "deferred_expense_section",
   "fieldtype": "Section Break",
   "label": "Deferred Expense"
  },
  {
   "depends_on": "enable_deferred_expense",
   "fieldname": "deferred_expense_account",
   "fieldtype": "Link",
   "label": "Deferred Expense Account",
   "options": "Account"
  },
  {
   "allow_on_submit": 1,
   "depends_on": "enable_deferred_expense",
   "fieldname": "service_stop_date",
   "fieldtype": "Date",
   "label": "Service Stop Date",
   "no_copy": 1
  },
  {
   "default": "0",
   "fieldname": "enable_deferred_expense",
   "fieldtype": "Check",
   "label": "Enable Deferred Expense"
  },
  {
   "fieldname": "column_break_58",
   "fieldtype": "Column Break"
  },
  {
   "depends_on": "enable_deferred_expense",
   "fieldname": "service_start_date",
   "fieldtype": "Date",
   "label": "Service Start Date",
   "no_copy": 1
  },
  {
   "depends_on": "enable_deferred_expense",
   "fieldname": "service_end_date",
   "fieldtype": "Date",
   "label": "Service End Date",
   "no_copy": 1
  },
  {
   "fieldname": "reference",
   "fieldtype": "Section Break",
   "label": "Reference"
  },
  {
   "default": "0",
   "fieldname": "allow_zero_valuation_rate",
   "fieldtype": "Check",
   "label": "Allow Zero Valuation Rate",
   "no_copy": 1,
   "print_hide": 1
  },
  {
   "fieldname": "brand",
   "fieldtype": "Link",
   "hidden": 1,
   "label": "Brand",
   "print_hide": 1,
   "options": "Brand"
  },
  {
   "fetch_from": "item_code.item_group",
   "fetch_if_empty": 1,
   "fieldname": "item_group",
   "fieldtype": "Link",
   "label": "Item Group",
   "print_hide": 1,
   "read_only": 1,
   "options": "Item Group"
  },
  {
   "description": "Tax detail table fetched from item master as a string and stored in this field.\nUsed for Taxes and Charges",
   "fieldname": "item_tax_rate",
   "fieldtype": "Code",
   "hidden": 1,
   "label": "Item Tax Rate",
   "oldfieldname": "item_tax_rate",
   "oldfieldtype": "Small Text",
   "print_hide": 1,
   "read_only": 1,
   "report_hide": 1
  },
  {
   "fieldname": "item_tax_amount",
   "fieldtype": "Currency",
   "hidden": 1,
   "label": "Item Tax Amount Included in Value",
   "no_copy": 1,
   "options": "Company:company:default_currency",
   "print_hide": 1,
   "print_width": "150px",
   "read_only": 1,
   "width": "150px"
  },
  {
   "fieldname": "purchase_order",
   "fieldtype": "Link",
   "label": "Purchase Order",
   "no_copy": 1,
   "oldfieldname": "purchase_order",
   "oldfieldtype": "Link",
   "options": "Purchase Order",
   "read_only": 1,
   "search_index": 1
  },
  {
   "fieldname": "bom",
   "fieldtype": "Link",
   "label": "BOM",
   "options": "BOM"
  },
  {
   "default": "0",
   "depends_on": "eval:parent.is_subcontracted == 'Yes'",
   "fieldname": "include_exploded_items",
   "fieldtype": "Check",
   "label": "Include Exploded Items",
   "print_hide": 1,
   "read_only": 1
  },
  {
   "fieldname": "col_break6",
   "fieldtype": "Column Break"
  },
  {
   "default": "0",
   "fetch_from": "item_code.is_fixed_asset",
   "fieldname": "is_fixed_asset",
   "fieldtype": "Check",
   "hidden": 1,
   "label": "Is Fixed Asset",
   "no_copy": 1,
   "print_hide": 1,
   "read_only": 1
  },
  {
   "depends_on": "is_fixed_asset",
   "fieldname": "asset_location",
   "fieldtype": "Link",
   "label": "Asset Location",
   "options": "Location"
  },
  {
   "fieldname": "po_detail",
   "fieldtype": "Data",
   "hidden": 1,
   "label": "Purchase Order Item",
   "no_copy": 1,
   "oldfieldname": "po_detail",
   "oldfieldtype": "Data",
   "print_hide": 1,
   "read_only": 1,
   "search_index": 1
  },
  {
   "fieldname": "purchase_receipt",
   "fieldtype": "Link",
   "label": "Purchase Receipt",
   "no_copy": 1,
   "oldfieldname": "purchase_receipt",
   "oldfieldtype": "Link",
   "options": "Purchase Receipt",
   "print_hide": 1,
   "read_only": 1,
   "search_index": 1
  },
  {
   "allow_on_submit": 1,
   "default": "0",
   "fieldname": "page_break",
   "fieldtype": "Check",
   "label": "Page Break",
   "no_copy": 1,
   "print_hide": 1,
   "report_hide": 1
  },
  {
   "fieldname": "pr_detail",
   "fieldtype": "Data",
   "hidden": 1,
   "label": "Purchase Receipt Detail",
   "no_copy": 1,
   "oldfieldname": "pr_detail",
   "oldfieldtype": "Data",
   "print_hide": 1,
   "read_only": 1,
   "search_index": 1
  },
  {
   "allow_on_submit": 1,
   "fieldname": "valuation_rate",
   "fieldtype": "Currency",
   "hidden": 1,
   "label": "Valuation Rate",
   "no_copy": 1,
   "options": "Company:company:default_currency",
   "print_hide": 1,
   "read_only": 1
  },
  {
   "fieldname": "rm_supp_cost",
   "fieldtype": "Currency",
   "hidden": 1,
   "label": "Raw Materials Supplied Cost",
   "no_copy": 1,
   "options": "Company:company:default_currency",
   "print_hide": 1,
   "read_only": 1
  },
  {
   "allow_on_submit": 1,
   "fieldname": "landed_cost_voucher_amount",
   "fieldtype": "Currency",
   "label": "Landed Cost Voucher Amount",
   "no_copy": 1,
   "print_hide": 1,
   "read_only": 1
  },
  {
   "fieldname": "section_break_82",
   "fieldtype": "Section Break"
  },
  {
   "collapsible": 1,
   "fieldname": "accounting_dimensions_section",
   "fieldtype": "Section Break",
   "label": "Accounting Dimensions"
  },
  {
   "fieldname": "dimension_col_break",
   "fieldtype": "Column Break"
  },
  {
   "collapsible": 1,
   "fieldname": "manufacture_details",
   "fieldtype": "Section Break",
   "label": "Manufacture"
  },
  {
   "fieldname": "manufacturer",
   "fieldtype": "Link",
   "label": "Manufacturer",
   "options": "Manufacturer"
  },
  {
   "fieldname": "column_break_13",
   "fieldtype": "Column Break"
  },
  {
   "fieldname": "manufacturer_part_no",
   "fieldtype": "Data",
   "label": "Manufacturer Part Number"
  },
  {
   "depends_on": "is_fixed_asset",
   "fetch_from": "item_code.asset_category",
   "fieldname": "asset_category",
   "fieldtype": "Link",
   "label": "Asset Category",
   "options": "Asset Category",
   "read_only": 1
  },
  {
   "fieldname": "from_warehouse",
   "fieldtype": "Link",
   "ignore_user_permissions": 1,
   "label": "Supplier Warehouse",
   "options": "Warehouse"
  },
  {
   "collapsible": 1,
   "fieldname": "col_break7",
   "fieldtype": "Column Break"
  }
 ],
 "idx": 1,
 "istable": 1,
 "links": [],
<<<<<<< HEAD
 "modified": "2020-04-14 03:33:32.981331",
=======
 "modified": "2020-04-22 10:37:35.103176",
>>>>>>> cd8b5d1e
 "modified_by": "Administrator",
 "module": "Accounts",
 "name": "Purchase Invoice Item",
 "owner": "Administrator",
 "permissions": [],
 "sort_field": "modified",
 "sort_order": "DESC"
}<|MERGE_RESOLUTION|>--- conflicted
+++ resolved
@@ -774,11 +774,7 @@
  "idx": 1,
  "istable": 1,
  "links": [],
-<<<<<<< HEAD
- "modified": "2020-04-14 03:33:32.981331",
-=======
  "modified": "2020-04-22 10:37:35.103176",
->>>>>>> cd8b5d1e
  "modified_by": "Administrator",
  "module": "Accounts",
  "name": "Purchase Invoice Item",
