<div class="page-break">
	<div id="header-html" class="hidden-pdf">
		{% if letter_head %}
		<div class="letter-head text-center">{{ letter_head.content }}</div>
		<hr style="height:2px;border-width:0;color:black;background-color:black;">
		{% endif %}
	</div>
	<div id="footer-html" class="visible-pdf">
		{% if letter_head.footer %}
		<div class="letter-head-footer">
			<hr style="border-width:0;color:black;background-color:black;padding-bottom:2px;">
			{{ letter_head.footer }}
		</div>
		{% endif %}
	</div>
<<<<<<< HEAD

	<h2 class="text-center">{{ _("STATEMENTS OF ACCOUNTS") }}</h2>
	<div>
		<h5 style="float: left;">{{ _("Customer: ") }} <b>{{filters.party[0] }}</b></h5>
		<h5 style="float: right;">
			{{ _("Date: ") }}
			<b>{{ frappe.format(filters.from_date, 'Date')}}
			{{ _("to") }}
			{{ frappe.format(filters.to_date, 'Date')}}</b>
			</h5>
	</div>
	<br>

=======
	<h2 class="text-center">{{ _("STATEMENTS OF ACCOUNTS") }}</h2>
	<div>
		<h5 style="float: left;">{{ _("Customer: ") }} <b>{{filters.party[0] }}</b></h5>
		<h5 style="float: right;">
			{{ _("Date: ") }}
			<b>{{ frappe.format(filters.from_date, 'Date')}}
			{{ _("to") }}
			{{ frappe.format(filters.to_date, 'Date')}}</b>
			</h5>
	</div>
	<br>

>>>>>>> d0ba0217
	<table class="table table-bordered">
		<thead>
			<tr>
				<th style="width: 12%">{{ _("Date") }}</th>
				<th style="width: 15%">{{ _("Reference") }}</th>
				<th style="width: 25%">{{ _("Remarks") }}</th>
				<th style="width: 15%">{{ _("Debit") }}</th>
				<th style="width: 15%">{{ _("Credit") }}</th>
				<th style="width: 18%">{{ _("Balance (Dr - Cr)") }}</th>
			</tr>
		</thead>
		<tbody>
		{% for row in data %}
			<tr>
			{% if(row.posting_date) %}
				<td>{{ frappe.format(row.posting_date, 'Date') }}</td>
				<td>{{ row.voucher_type }}
					<br>{{ row.voucher_no }}</td>
				<td>
					{% if not (filters.party or filters.account)  %}
						{{ row.party or row.account }}
						<br>
					{% endif %}

					{{ _("Against") }}: {{ row.against }}
					<br>{{ _("Remarks") }}: {{ row.remarks }}
					{% if row.bill_no %}
						<br>{{ _("Supplier Invoice No") }}: {{ row.bill_no }}
					{% endif %}
					</td>
					<td style="text-align: right">
						{{ frappe.utils.fmt_money(row.debit, currency=filters.presentation_currency) }}</td>
					<td style="text-align: right">
						{{ frappe.utils.fmt_money(row.credit, currency=filters.presentation_currency) }}</td>
			{% else %}
				<td></td>
				<td></td>
				<td><b>{{ frappe.format(row.account, {fieldtype: "Link"}) or "&nbsp;" }}</b></td>
				<td style="text-align: right">
					{{ row.account and frappe.utils.fmt_money(row.debit, currency=filters.presentation_currency) }}
				</td>
				<td style="text-align: right">
					{{ row.account and frappe.utils.fmt_money(row.credit, currency=filters.presentation_currency) }}
				</td>
			{% endif %}
				<td style="text-align: right">
					{{ frappe.utils.fmt_money(row.balance, currency=filters.presentation_currency) }}
				</td>
			</tr>
		{% endfor %}
		</tbody>
	</table>
	<br>
	{% if ageing %}
	<h4 class="text-center">{{ _("Ageing Report based on ") }} {{ ageing.ageing_based_on }}
		{{ _("up to " ) }}  {{ frappe.format(filters.to_date, 'Date')}}
	</h4>
	<table class="table table-bordered">
		<thead>
			<tr>
				<th style="width: 25%">30 Days</th>
				<th style="width: 25%">60 Days</th>
				<th style="width: 25%">90 Days</th>
				<th style="width: 25%">120 Days</th>
			</tr>
		</thead>
		<tbody>
			<tr>
				<td>{{ frappe.utils.fmt_money(ageing.range1, currency=filters.presentation_currency) }}</td>
				<td>{{ frappe.utils.fmt_money(ageing.range2, currency=filters.presentation_currency) }}</td>
				<td>{{ frappe.utils.fmt_money(ageing.range3, currency=filters.presentation_currency) }}</td>
				<td>{{ frappe.utils.fmt_money(ageing.range4, currency=filters.presentation_currency) }}</td>
			</tr>
		</tbody>
	</table>
	{% endif %}
	{% if terms_and_conditions %}
	<div>
		{{ terms_and_conditions }}
	</div>
	{% endif %}
</div><|MERGE_RESOLUTION|>--- conflicted
+++ resolved
@@ -13,8 +13,6 @@
 		</div>
 		{% endif %}
 	</div>
-<<<<<<< HEAD
-
 	<h2 class="text-center">{{ _("STATEMENTS OF ACCOUNTS") }}</h2>
 	<div>
 		<h5 style="float: left;">{{ _("Customer: ") }} <b>{{filters.party[0] }}</b></h5>
@@ -27,20 +25,6 @@
 	</div>
 	<br>
 
-=======
-	<h2 class="text-center">{{ _("STATEMENTS OF ACCOUNTS") }}</h2>
-	<div>
-		<h5 style="float: left;">{{ _("Customer: ") }} <b>{{filters.party[0] }}</b></h5>
-		<h5 style="float: right;">
-			{{ _("Date: ") }}
-			<b>{{ frappe.format(filters.from_date, 'Date')}}
-			{{ _("to") }}
-			{{ frappe.format(filters.to_date, 'Date')}}</b>
-			</h5>
-	</div>
-	<br>
-
->>>>>>> d0ba0217
 	<table class="table table-bordered">
 		<thead>
 			<tr>
