--- conflicted
+++ resolved
@@ -94,18 +94,11 @@
 			continue
 
 		html = frappe.render_template(template_path, \
-<<<<<<< HEAD
-			{"filters": filters, "data": res, "ageing": ageing[0] if doc.include_ageing else None,
-				"letter_head": letter_head if doc.letter_head else None,
-				"terms_and_conditions": frappe.db.get_value('Terms and Conditions', doc.terms_and_conditions, 'terms')
-					if doc.terms_and_conditions else None})
-=======
 			{"filters": filters, "data": res, "ageing": ageing[0] if (doc.include_ageing and ageing) else None,
 				"letter_head": letter_head if doc.letter_head else None,
 				"terms_and_conditions": frappe.db.get_value('Terms and Conditions', doc.terms_and_conditions, 'terms')
 					if doc.terms_and_conditions else None})
 
->>>>>>> d0ba0217
 		html = frappe.render_template(base_template_path, {"body": html, \
 			"css": get_print_style(), "title": "Statement For " + entry.customer})
 		statement_dict[entry.customer] = html
