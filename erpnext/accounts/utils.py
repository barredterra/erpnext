--- conflicted
+++ resolved
@@ -556,14 +556,6 @@
 		for pe in linked_pe:
 			try:
 				pe_doc = frappe.get_doc("Payment Entry", pe)
-<<<<<<< HEAD
-				pe_doc.validate(on_reference_unlink=True)
-			except Exception as e:
-				msg = _("There were issues unlinking payment entry {0}.").format(pe_doc.name)
-				msg += '<br>'
-				msg += _("Please cancel payment entry manually first and then resubmit")
-				frappe.throw(msg, title=_("Payment Unlink Error"))
-=======
 				pe_doc.set_amounts()
 				pe_doc.clear_unallocated_reference_document_rows()
 				pe_doc.validate_payment_type_with_outstanding()
@@ -572,7 +564,6 @@
 				msg += '<br>'
 				msg += _("Please cancel payment entry manually first")
 				frappe.throw(msg, exc=PaymentEntryUnlinkError, title=_("Payment Unlink Error"))
->>>>>>> ffb174c4
 
 			frappe.db.sql("""update `tabPayment Entry` set total_allocated_amount=%s,
 				base_total_allocated_amount=%s, unallocated_amount=%s, modified=%s, modified_by=%s
