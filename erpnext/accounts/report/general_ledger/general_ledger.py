--- conflicted
+++ resolved
@@ -34,15 +34,9 @@
 		frappe.throw(_("From Date must be before To Date"))
 
 def get_columns():
-<<<<<<< HEAD
-	return ["Posting Date:Date:100", "Account:Link/Account:200", "Debit:Float:100",
-		"Credit:Float:100", "Voucher Type::120", "Voucher No:Dynamic Link/Voucher Type:160",
-		"Against Account::120", "Cost Center:Link/Cost Center:100", "Remarks::400"]
-=======
 	return [_("Posting Date") + ":Date:100", _("Account") + ":Link/Account:200", _("Debit") + ":Float:100",
 		_("Credit") + ":Float:100", _("Voucher Type") + "::120", _("Voucher No") + ":Dynamic Link/Voucher Type:160",
 		_("Against Account") + "::120", _("Cost Center") + ":Link/Cost Center:100", _("Remarks") + "::400"]
->>>>>>> 2d414706
 
 def get_result(filters, account_details):
 	gl_entries = get_gl_entries(filters)
