--- conflicted
+++ resolved
@@ -1227,11 +1227,7 @@
    "type": "Link"
   }
  ],
-<<<<<<< HEAD
- "modified": "2021-08-27 12:15:52.872470",
-=======
  "modified": "2021-08-26 13:15:52.872470",
->>>>>>> 9cc451fc
  "modified_by": "Administrator",
  "module": "Accounts",
  "name": "Accounting",
