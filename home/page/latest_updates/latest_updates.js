--- conflicted
+++ resolved
@@ -1,9 +1,6 @@
 erpnext.updates = [
-<<<<<<< HEAD
 	["10th April", ["Redesigned File Uploads and added File Manager in Setup"]],
-=======
 	["12th April", ["Employee: List of Leave Approvers who can approve the Employee's Leave Applications"]],
->>>>>>> aa7a386d
 	["27th March", ["Rename multiple items together. Go to Setup > Rename Tool"]],
 	["26th March", ["Added project to Stock Ledger and Balance",
 		"Added Default Cash Account in Company."]],
