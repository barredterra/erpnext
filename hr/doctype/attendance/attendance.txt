--- conflicted
+++ resolved
@@ -2,25 +2,6 @@
  {
   "owner": "ashwini@webnotestech.com", 
   "docstatus": 0, 
-<<<<<<< HEAD
-  "creation": "2012-03-27 14:35:53", 
-  "modified_by": "Administrator", 
-  "modified": "2012-03-27 14:45:46"
- }, 
- {
-  "section_style": "Simple", 
-  "is_submittable": 1, 
-  "search_fields": "employee, employee_name, att_date, status", 
-  "module": "HR", 
-  "doctype": "DocType", 
-  "server_code_error": " ", 
-  "document_type": "Master", 
-  "name": "__common__", 
-  "colour": "White:FFF", 
-  "_last_update": "1317365120", 
-  "show_in_menu": 0, 
-  "version": 75
-=======
   "creation": "2012-07-03 13:30:41", 
   "modified_by": "Administrator", 
   "modified": "2012-12-13 14:23:24"
@@ -33,7 +14,6 @@
   "module": "HR", 
   "doctype": "DocType", 
   "document_type": "Master"
->>>>>>> 72d2a627
  }, 
  {
   "name": "__common__", 
@@ -45,19 +25,11 @@
  {
   "name": "__common__", 
   "parent": "Attendance", 
-<<<<<<< HEAD
-  "amend": 0, 
-=======
   "read": 1, 
->>>>>>> 72d2a627
   "create": 1, 
   "submit": 1, 
   "doctype": "DocPerm", 
   "write": 1, 
-<<<<<<< HEAD
-  "read": 1, 
-=======
->>>>>>> 72d2a627
   "parenttype": "DocType", 
   "cancel": 1, 
   "permlevel": 0, 
@@ -68,27 +40,6 @@
   "doctype": "DocType"
  }, 
  {
-<<<<<<< HEAD
-  "role": "System Manager", 
-  "doctype": "DocPerm"
- }, 
- {
-  "role": "HR User", 
-  "doctype": "DocPerm"
- }, 
- {
-  "role": "HR Manager", 
-  "doctype": "DocPerm"
- }, 
- {
-  "oldfieldtype": "Section Break", 
-  "doctype": "DocField", 
-  "label": "Attendance Details", 
-  "permlevel": 0, 
-  "fieldname": "attendance_details", 
-  "fieldtype": "Section Break", 
-  "options": "Simple"
-=======
   "oldfieldtype": "Section Break", 
   "doctype": "DocField", 
   "label": "Attendance Details", 
@@ -96,7 +47,6 @@
   "fieldname": "attendance_details", 
   "fieldtype": "Section Break", 
   "permlevel": 0
->>>>>>> 72d2a627
  }, 
  {
   "no_copy": 1, 
@@ -104,22 +54,6 @@
   "doctype": "DocField", 
   "label": "Naming Series", 
   "oldfieldname": "naming_series", 
-<<<<<<< HEAD
-  "permlevel": 0, 
-  "fieldname": "naming_series", 
-  "fieldtype": "Select", 
-  "reqd": 1, 
-  "options": "ATT"
- }, 
- {
-  "oldfieldtype": "Link", 
-  "colour": "White:FFF", 
-  "doctype": "DocField", 
-  "label": "Employee", 
-  "oldfieldname": "employee", 
-  "permlevel": 0, 
-  "trigger": "Client", 
-=======
   "options": "ATT", 
   "fieldname": "naming_series", 
   "fieldtype": "Select", 
@@ -132,16 +66,11 @@
   "label": "Employee", 
   "oldfieldname": "employee", 
   "options": "Employee", 
->>>>>>> 72d2a627
   "fieldname": "employee", 
   "fieldtype": "Link", 
   "search_index": 1, 
   "reqd": 1, 
-<<<<<<< HEAD
-  "options": "Employee", 
-=======
   "permlevel": 0, 
->>>>>>> 72d2a627
   "in_filter": 1
  }, 
  {
@@ -156,10 +85,6 @@
  {
   "no_copy": 1, 
   "oldfieldtype": "Select", 
-<<<<<<< HEAD
-  "colour": "White:FFF", 
-=======
->>>>>>> 72d2a627
   "doctype": "DocField", 
   "label": "Status", 
   "oldfieldname": "status", 
@@ -174,10 +99,6 @@
  {
   "print_hide": 1, 
   "oldfieldtype": "Link", 
-<<<<<<< HEAD
-  "colour": "White:FFF", 
-=======
->>>>>>> 72d2a627
   "doctype": "DocField", 
   "label": "Leave Type", 
   "oldfieldname": "leave_type", 
@@ -197,21 +118,13 @@
   "permlevel": 0
  }, 
  {
-<<<<<<< HEAD
-  "search_index": 0, 
-=======
   "oldfieldtype": "Date", 
->>>>>>> 72d2a627
   "doctype": "DocField", 
   "label": "Attendance Date", 
   "oldfieldname": "att_date", 
   "fieldname": "att_date", 
   "fieldtype": "Date", 
-<<<<<<< HEAD
-  "oldfieldtype": "Date", 
-=======
   "search_index": 0, 
->>>>>>> 72d2a627
   "reqd": 1, 
   "permlevel": 0, 
   "in_filter": 1
@@ -221,19 +134,11 @@
   "doctype": "DocField", 
   "label": "Fiscal Year", 
   "oldfieldname": "fiscal_year", 
-<<<<<<< HEAD
-  "permlevel": 0, 
-  "fieldname": "fiscal_year", 
-  "fieldtype": "Select", 
-  "reqd": 1, 
-  "options": "link:Fiscal Year", 
-=======
   "options": "\n2012\n2013", 
   "fieldname": "fiscal_year", 
   "fieldtype": "Select", 
   "reqd": 1, 
   "permlevel": 0, 
->>>>>>> 72d2a627
   "in_filter": 1
  }, 
  {
@@ -241,19 +146,11 @@
   "doctype": "DocField", 
   "label": "Company", 
   "oldfieldname": "company", 
-<<<<<<< HEAD
-  "permlevel": 0, 
-  "fieldname": "company", 
-  "fieldtype": "Select", 
-  "reqd": 1, 
-  "options": "link:Company", 
-=======
   "options": "\nAlpha\nBeta\nDemo Company", 
   "fieldname": "company", 
   "fieldtype": "Select", 
   "reqd": 1, 
   "permlevel": 0, 
->>>>>>> 72d2a627
   "in_filter": 1
  }, 
  {
@@ -272,12 +169,6 @@
   "no_copy": 1, 
   "doctype": "DocField", 
   "label": "Amended From", 
-<<<<<<< HEAD
-  "permlevel": 1, 
-  "fieldname": "amended_from", 
-  "fieldtype": "Link", 
-  "options": "Sales Invoice"
-=======
   "options": "Attendance", 
   "fieldname": "amended_from", 
   "fieldtype": "Link", 
@@ -294,6 +185,5 @@
  {
   "role": "System Manager", 
   "doctype": "DocPerm"
->>>>>>> 72d2a627
  }
 ]