# ERPNext - web based ERP (http://erpnext.com)
# Copyright (C) 2012 Web Notes Technologies Pvt Ltd
# 
# This program is free software: you can redistribute it and/or modify
# it under the terms of the GNU General Public License as published by
# the Free Software Foundation, either version 3 of the License, or
# (at your option) any later version.
# 
# This program is distributed in the hope that it will be useful,
# but WITHOUT ANY WARRANTY; without even the implied warranty of
# MERCHANTABILITY or FITNESS FOR A PARTICULAR PURPOSE.  See the
# GNU General Public License for more details.
# 
# You should have received a copy of the GNU General Public License
# along with this program.  If not, see <http://www.gnu.org/licenses/>.

from __future__ import unicode_literals
import webnotes
from webnotes import msgprint, _
from webnotes.utils import load_json, cstr, flt, now_datetime
from webnotes.model.doc import addchild

from controllers.status_updater import StatusUpdater

class TransactionBase(StatusUpdater):
	def get_default_address_and_contact(self, party_field, party_name=None):
		"""get a dict of default field values of address and contact for a given party type
			party_type can be one of: customer, supplier"""
		if not party_name:
			party_name = self.doc.fields.get(party_field)
		
		return get_default_address_and_contact(party_field, party_name,
			fetch_shipping_address=True if self.meta.get_field("shipping_address_name") else False)
			
	def set_address_fields(self):
		party_type, party_name = self.get_party_type_and_name()
		
		if party_type in ("Customer", "Lead"):
			if self.doc.customer_address:
				self.doc.address_display = get_address_display(self.doc.customer_address)
				
			if self.doc.shipping_address_name:
				self.doc.shipping_address = get_address_display(self.doc.shipping_address_name)
			
		elif self.doc.supplier_address:
			self.doc.address_display = get_address_display(self.doc.supplier_address)
		
	def set_contact_fields(self):
		party_type, party_name = self.get_party_type_and_name()
		
		if party_type == "Lead":
			contact_dict = map_lead_contact_details(party_name)
		else:
			contact_dict = map_party_contact_details(self.doc.contact_person, party_type, party_name)
			
		for fieldname, value in contact_dict.items():
			if self.meta.get_field(fieldname):
				self.doc.fields[fieldname] = value
		
	def get_party_type_and_name(self):
		if not hasattr(self, "_party_type_and_name"):
			for party_type in ("Lead", "Customer", "Supplier"):
				party_field = party_type.lower()
				if self.meta.get_field(party_field) and self.doc.fields.get(party_field):
					self._party_type_and_name = (party_type, self.doc.fields.get(party_field))
					break

		return self._party_type_and_name
			
	def get_customer_defaults(self):
		out = self.get_default_address_and_contact("customer")

		customer = webnotes.doc("Customer", self.doc.customer)
		for f in ['customer_name', 'customer_group', 'territory']:
			out[f] = customer.fields.get(f)
		
		# fields prepended with default in Customer doctype
		for f in ['sales_partner', 'commission_rate', 'currency', 'price_list']:
			out[f] = customer.fields.get("default_" + f)
			
		return out
				
	def set_customer_defaults(self):
		"""
			For a customer:
			1. Sets default address and contact
			2. Sets values like Territory, Customer Group, etc.
			3. Clears existing Sales Team and fetches the one mentioned in Customer
		"""
		customer_defaults = self.get_customer_defaults()
					
		customer_defaults["price_list"] = customer_defaults["price_list"] or \
			webnotes.conn.get_value("Customer Group", self.doc.customer_group, "default_price_list") or \
			self.doc.price_list
			
		self.doc.fields.update(customer_defaults)
		
		if self.meta.get_field("sales_team"):
			self.set_sales_team_for_customer()
			
	def set_sales_team_for_customer(self):
		from webnotes.model import default_fields
		
		# clear table
		self.doclist = self.doc.clear_table(self.doclist, "sales_team")

		sales_team = webnotes.conn.sql("""select * from `tabSales Team`
			where parenttype="Customer" and parent=%s""", self.doc.customer, as_dict=True)
		for i, sales_person in enumerate(sales_team):
			# remove default fields
			for fieldname in default_fields:
				if fieldname in sales_person:
					del sales_person[fieldname]
			
			sales_person.update({
				"doctype": "Sales Team",
				"parentfield": "sales_team",
				"idx": i+1
			})
			
			# add child
			self.doclist.append(sales_person)
	
	def get_lead_defaults(self):
		out = self.get_default_address_and_contact("lead")
		
		lead = webnotes.conn.get_value("Lead", self.doc.lead, 
			["territory", "company_name", "lead_name"], as_dict=True) or {}

		out["territory"] = lead.get("territory")
		out["customer_name"] = lead.get("company_name") or lead.get("lead_name")

		return out
		
	def set_lead_defaults(self):
		self.doc.fields.update(self.get_lead_defaults())
			
	
	# Get Customer Address
	# -----------------------
	def get_customer_address(self, args):
		args = load_json(args)		
		ret = {
			'customer_address' : args["address"],
			'address_display' : get_address_display(args["address"]),
		}
		
		ret.update(map_party_contact_details(args['contact']))

		return ret

	# TODO deprecate this - used only in sales_order.js
	def get_shipping_address(self, name):
		shipping_address = get_default_address("customer", name, is_shipping_address=True)
		return {
			'shipping_address_name' : shipping_address,
			'shipping_address' : get_address_display(shipping_address) if shipping_address else None
		}
		
	# Get Supplier Default Primary Address - first load
	# -----------------------
	def get_default_supplier_address(self, args):
		if isinstance(args, basestring):
			args = load_json(args)
			
		address_name = get_default_address("supplier", args["supplier"])
		ret = {
			'supplier_address' : address_name,
			'address_display' : get_address_display(address_name),
		}
		ret.update(map_party_contact_details(None, "supplier", args["supplier"]))
		ret.update(self.get_supplier_details(args['supplier']))
		return ret
		
	# Get Supplier Address
	# -----------------------
	def get_supplier_address(self, args):
		args = load_json(args)
		ret = {
			'supplier_address' : args['address'],
			'address_display' : get_address_display(args["address"]),
		}
		ret.update(map_party_contact_details(contact_name=args['contact']))
		return ret
	
	# Get Supplier Details
	# -----------------------
	def get_supplier_details(self, name):
		supplier_details = webnotes.conn.sql("""\
			select supplier_name, default_currency
			from `tabSupplier`
			where name = %s and docstatus < 2""", name, as_dict=1)
		if supplier_details:
			return {
				'supplier_name': (supplier_details[0]['supplier_name']
					or self.doc.fields.get('supplier_name')),
				'currency': (supplier_details[0]['default_currency']
					or self.doc.fields.get('currency')),
			}
		else:
			return {}
		
	# Get Sales Person Details of Customer
	# ------------------------------------
	def get_sales_person(self, name):			
		self.doclist = self.doc.clear_table(self.doclist,'sales_team')
		idx = 0
		for d in webnotes.conn.sql("select sales_person, allocated_percentage, allocated_amount, incentives from `tabSales Team` where parent = '%s'" % name):
			ch = addchild(self.doc, 'sales_team', 'Sales Team', self.doclist)
			ch.sales_person = d and cstr(d[0]) or ''
			ch.allocated_percentage = d and flt(d[1]) or 0
			ch.allocated_amount = d and flt(d[2]) or 0
			ch.incentives = d and flt(d[3]) or 0
			ch.idx = idx
			idx += 1

	def load_notification_message(self):
		dt = self.doc.doctype.lower().replace(" ", "_")
		if int(webnotes.conn.get_value("Notification Control", None, dt) or 0):
			self.doc.fields["__notification_message"] = \
				webnotes.conn.get_value("Notification Control", None, dt + "_message")
				
	def add_communication_list(self):
		# remove communications if present
		self.doclist = webnotes.doclist(self.doclist).get({
			"doctype": ["!=", "Communcation"]})
		
		comm_list = webnotes.conn.sql("""select * from tabCommunication 
			where %s=%s order by modified desc limit 20""" \
			% (self.doc.doctype.replace(" ", "_").lower(), "%s"),
			self.doc.name, as_dict=1, update={"doctype":"Communication"})
		
		self.doclist.extend(webnotes.doclist([webnotes.doc(fielddata=d) \
			for d in comm_list]))
			
	def validate_posting_time(self):
		if not self.doc.posting_time:
			self.doc.posting_time = now_datetime().strftime('%H:%M:%S')
			
	def add_calendar_event(self, opts, force=False):
		if self.doc.contact_by != cstr(self._prev.contact_by) or \
				self.doc.contact_date != cstr(self._prev.contact_date) or force:
			
			self.delete_events()
			self._add_calendar_event(opts)
			
	def delete_events(self):
		webnotes.delete_doc("Event", webnotes.conn.sql_list("""select name from `tabEvent` 
			where ref_type=%s and ref_name=%s""", (self.doc.doctype, self.doc.name)))
			
	def _add_calendar_event(self, opts):
		opts = webnotes._dict(opts)
		
		if self.doc.contact_date:
			event_doclist = [{
				"doctype": "Event",
				"owner": opts.owner or self.doc.owner,
				"subject": opts.subject,
				"description": opts.description,
				"starts_on": self.doc.contact_date + " 10:00:00",
				"event_type": "Private",
				"ref_type": self.doc.doctype,
				"ref_name": self.doc.name
			}]
			
			if webnotes.conn.exists("Profile", self.doc.contact_by):
				event_doclist.append({
					"doctype": "Event User",
					"parentfield": "event_individuals",
					"person": self.doc.contact_by
				})
			
			webnotes.bean(event_doclist).insert()
			
	def validate_with_previous_doc(self, source_dt, ref):
		for key, val in ref.items():
			is_child = val.get("is_child_table")
			ref_doc = {}
			for d in self.doclist.get({"doctype": source_dt}):
				ref_dn = d.fields.get(val["ref_dn_field"])
				if ref_dn:
					if is_child:
						self.compare_values({key: [ref_dn]}, val["compare_fields"], d)
					elif ref_dn:								
						ref_doc.setdefault(key, [])
						if ref_dn not in ref_doc[key]:
							ref_doc[key].append(ref_dn)
			if ref_doc:
				self.compare_values(ref_doc, val["compare_fields"])
	
	def compare_values(self, ref_doc, fields, doc=None):
<<<<<<< HEAD
		for ref_doctype, ref_docname in ref_doc.items():
			prevdoc_values = webnotes.conn.get_value(ref_doctype, ref_docname, 
				[d[0] for d in fields], as_dict=1)
			
			for field, condition in fields:
				if prevdoc_values[field] is not None:
=======
		for ref_doctype, ref_dn_list in ref_doc.items():
			for ref_docname in ref_dn_list:
				prevdoc_values = webnotes.conn.get_value(ref_doctype, ref_docname, 
					[d[0] for d in fields], as_dict=1)

				for field, condition in fields:
>>>>>>> 208e4f59
					self.validate_value(field, condition, prevdoc_values[field], doc)

def get_default_address_and_contact(party_field, party_name, fetch_shipping_address=False):
	out = {}
	
	# get addresses
	billing_address = get_default_address(party_field, party_name)
	if billing_address:
		out[party_field + "_address"] = billing_address
		out["address_display"] = get_address_display(billing_address)
	else:
		out[party_field + "_address"] = out["address_display"] = None
	
	if fetch_shipping_address:
		shipping_address = get_default_address(party_field, party_name, is_shipping_address=True)
		if shipping_address:
			out["shipping_address_name"] = shipping_address
			out["shipping_address"] = get_address_display(shipping_address)
		else:
			out["shipping_address_name"] = out["shipping_address"] = None
	
	# get contact
	if party_field == "lead":
		out["customer_address"] = out.get("lead_address")
		out.update(map_lead_contact_details(party_name))
	else:
		out.update(map_party_contact_details(None, party_field, party_name))
	
	return out
	
def get_default_address(party_field, party_name, is_shipping_address=False):
	if is_shipping_address:
		order_by = "is_shipping_address desc, is_primary_address desc, name asc"
	else:
		order_by = "is_primary_address desc, name asc"
		
	address = webnotes.conn.sql("""select name from `tabAddress` where `%s`=%s order by %s
		limit 1""" % (party_field, "%s", order_by), party_name)
	
	return address[0][0] if address else None

def get_default_contact(party_field, party_name):
	contact = webnotes.conn.sql("""select name from `tabContact` where `%s`=%s
		order by is_primary_contact desc, name asc limit 1""" % (party_field, "%s"), 
		(party_name,))
		
	return contact[0][0] if contact else None
	
def get_address_display(address_dict):
	if not isinstance(address_dict, dict):
		address_dict = webnotes.conn.get_value("Address", address_dict, "*", as_dict=True)
	
	meta = webnotes.get_doctype("Address")
	sequence = (("", "address_line1"), ("\n", "address_line2"), ("\n", "city"),
		("\n", "state"), ("\n" + meta.get_label("pincode") + ": ", "pincode"), ("\n", "country"),
		("\n" + meta.get_label("phone") + ": ", "phone"), ("\n" + meta.get_label("fax") + ": ", "fax"))
	
	display = ""
	for separator, fieldname in sequence:
		if address_dict.get(fieldname):
			display += separator + address_dict.get(fieldname)
		
	return display.strip()
	
def map_lead_contact_details(party_name):
	out = {}
	for fieldname in ["contact_display", "contact_email", "contact_mobile", "contact_phone"]:
		out[fieldname] = None
	
	lead = webnotes.conn.sql("""select * from `tabLead` where name=%s""", party_name, as_dict=True)
	if lead:
		lead = lead[0]
		out.update({
			"contact_display": lead.get("lead_name"),
			"contact_email": lead.get("email_id"),
			"contact_mobile": lead.get("mobile_no"),
			"contact_phone": lead.get("phone"),
		})

	return out

def map_party_contact_details(contact_name=None, party_field=None, party_name=None):
	out = {}
	for fieldname in ["contact_person", "contact_display", "contact_email",
		"contact_mobile", "contact_phone", "contact_designation", "contact_department"]:
			out[fieldname] = None
	
	if not contact_name:
		contact_name = get_default_contact(party_field, party_name)

	contact = webnotes.conn.sql("""select * from `tabContact` where `%s`=%s
		order by is_primary_contact desc, name asc limit 1""" % (party_field, "%s"), 
		(party_name,), as_dict=True)

	if contact:
		contact = contact[0]
		out.update({
			"contact_person": contact.get("name"),
			"contact_display": " ".join(filter(None, 
				[contact.get("first_name"), contact.get("last_name")])),
			"contact_email": contact.get("email_id"),
			"contact_mobile": contact.get("mobile_no"),
			"contact_phone": contact.get("phone"),
			"contact_designation": contact.get("designation"),
			"contact_department": contact.get("department")
		})
	
	return out
	
def get_address_territory(address_doc):
	territory = None
	for fieldname in ("city", "state", "country"):
		value = address_doc.fields.get(fieldname)
		if value:
			territory = webnotes.conn.get_value("Territory", value.strip())
			if territory:
				break
	
	return territory
	
def validate_conversion_rate(currency, conversion_rate, conversion_rate_label, company):
	"""common validation for currency and price list currency"""
	if conversion_rate == 0:
		msgprint(conversion_rate_label + _(' cannot be 0'), raise_exception=True)
	
	company_currency = webnotes.conn.get_value("Company", company, "default_currency")
	
	# parenthesis for 'OR' are necessary as we want it to evaluate as 
	# mandatory valid condition and (1st optional valid condition 
	# 	or 2nd optional valid condition)
	valid_conversion_rate = (conversion_rate and 
		((currency == company_currency and conversion_rate == 1.00)
			or (currency != company_currency and conversion_rate != 1.00)))

	if not valid_conversion_rate:
		msgprint(_('Please enter valid ') + conversion_rate_label + (': ') 
			+ ("1 %s = [?] %s" % (currency, company_currency)),
			raise_exception=True)
			
def validate_item_fetch(args, item):
	from stock.utils import validate_end_of_life
	validate_end_of_life(item.name, item.end_of_life)
	
	# validate company
	if not args.company:
		msgprint(_("Please specify Company"), raise_exception=True)
	
def validate_currency(args, item, meta=None):
	from webnotes.model.meta import get_field_precision
	if not meta:
		meta = webnotes.get_doctype(args.doctype)
		
	# validate conversion rate
	if meta.get_field("currency"):
		validate_conversion_rate(args.currency, args.conversion_rate, 
			meta.get_label("conversion_rate"), args.company)
		
		# round it
		args.conversion_rate = flt(args.conversion_rate, 
			get_field_precision(meta.get_field("conversion_rate"), 
				webnotes._dict({"fields": args})))
	
	# validate price list conversion rate
	if meta.get_field("price_list_currency") and args.price_list_name and \
		args.price_list_currency:
		validate_conversion_rate(args.price_list_currency, args.plc_conversion_rate, 
			meta.get_label("plc_conversion_rate"), args.company)
		
		# round it
		args.plc_conversion_rate = flt(args.plc_conversion_rate, 
			get_field_precision(meta.get_field("plc_conversion_rate"), 
				webnotes._dict({"fields": args})))
	
def delete_events(ref_type, ref_name):
	webnotes.delete_doc("Event", webnotes.conn.sql_list("""select name from `tabEvent` 
		where ref_type=%s and ref_name=%s""", (ref_type, ref_name)), for_reload=True)<|MERGE_RESOLUTION|>--- conflicted
+++ resolved
@@ -289,22 +289,14 @@
 				self.compare_values(ref_doc, val["compare_fields"])
 	
 	def compare_values(self, ref_doc, fields, doc=None):
-<<<<<<< HEAD
-		for ref_doctype, ref_docname in ref_doc.items():
-			prevdoc_values = webnotes.conn.get_value(ref_doctype, ref_docname, 
-				[d[0] for d in fields], as_dict=1)
-			
-			for field, condition in fields:
-				if prevdoc_values[field] is not None:
-=======
 		for ref_doctype, ref_dn_list in ref_doc.items():
 			for ref_docname in ref_dn_list:
 				prevdoc_values = webnotes.conn.get_value(ref_doctype, ref_docname, 
 					[d[0] for d in fields], as_dict=1)
 
 				for field, condition in fields:
->>>>>>> 208e4f59
-					self.validate_value(field, condition, prevdoc_values[field], doc)
+					if prevdoc_values[field] is not None:
+						self.validate_value(field, condition, prevdoc_values[field], doc)
 
 def get_default_address_and_contact(party_field, party_name, fetch_shipping_address=False):
 	out = {}
