{
	"env": {
		"browser": true,
		"node": true,
		"es6": true
	},
	"parserOptions": {
		"ecmaVersion": 9,
		"sourceType": "module"
	},
	"extends": "eslint:recommended",
	"rules": {
		"indent": [
			"error",
			"tab",
			{ "SwitchCase": 1 }
		],
		"brace-style": [
			"error",
			"1tbs"
		],
		"space-unary-ops": [
			"error",
			{ "words": true }
		],
		"linebreak-style": [
			"error",
			"unix"
		],
		"quotes": [
			"off"
		],
		"semi": [
			"warn",
			"always"
		],
		"camelcase": [
			"off"
		],
		"no-unused-vars": [
			"warn"
		],
		"no-redeclare": [
			"warn"
		],
		"no-console": [
			"warn"
		],
		"no-extra-boolean-cast": [
			"off"
		],
		"no-control-regex": [
			"off"
		],
		"space-before-blocks": "warn",
		"keyword-spacing": "warn",
		"comma-spacing": "warn",
		"key-spacing": "warn"
	},
	"root": true,
	"globals": {
		"frappe": true,
		"Vue": true,
		"erpnext": true,
		"hub": true,
		"$": true,
		"jQuery": true,
		"moment": true,
		"hljs": true,
		"Awesomplete": true,
		"CalHeatMap": true,
		"Sortable": true,
		"Showdown": true,
		"Taggle": true,
		"Gantt": true,
		"Slick": true,
		"PhotoSwipe": true,
		"PhotoSwipeUI_Default": true,
		"fluxify": true,
		"io": true,
		"c3": true,
		"__": true,
		"_p": true,
		"_f": true,
		"repl": true,
		"Class": true,
		"locals": true,
		"cint": true,
		"cstr": true,
		"cur_frm": true,
		"cur_dialog": true,
		"cur_page": true,
		"cur_list": true,
		"cur_tree": true,
		"cur_pos": true,
		"msg_dialog": true,
		"is_null": true,
		"in_list": true,
		"has_common": true,
		"has_words": true,
		"validate_email": true,
		"get_number_format": true,
		"format_number": true,
		"format_currency": true,
		"round_based_on_smallest_currency_fraction": true,
		"roundNumber": true,
		"comment_when": true,
		"replace_newlines": true,
		"open_url_post": true,
		"toTitle": true,
		"lstrip": true,
		"strip": true,
		"strip_html": true,
		"replace_all": true,
		"flt": true,
		"precision": true,
		"md5": true,
		"CREATE": true,
		"AMEND": true,
		"CANCEL": true,
		"copy_dict": true,
		"get_number_format_info": true,
		"print_table": true,
		"Layout": true,
		"web_form_settings": true,
		"$c": true,
		"$a": true,
		"$i": true,
		"$bg": true,
		"$y": true,
		"$c_obj": true,
		"$c_obj_csv": true,
		"refresh_many": true,
		"refresh_field": true,
		"toggle_field": true,
		"get_field_obj": true,
		"get_query_params": true,
		"unhide_field": true,
		"hide_field": true,
		"set_field_options": true,
		"getCookie": true,
		"getCookies": true,
		"get_url_arg": true,
		"get_server_fields": true,
		"set_multiple": true,
		"QUnit": true,
		"Chart": true,
		"Cypress": true,
		"cy": true,
		"describe": true,
		"expect": true,
		"it": true,
		"context": true,
		"before": true,
		"beforeEach": true,
		"onScan": true,
		"html2canvas": true,
		"extend_cscript": true,
<<<<<<< HEAD
		"localforage": true,
=======
		"localforage": true
>>>>>>> b27eeb54
	}
}<|MERGE_RESOLUTION|>--- conflicted
+++ resolved
@@ -156,10 +156,6 @@
 		"onScan": true,
 		"html2canvas": true,
 		"extend_cscript": true,
-<<<<<<< HEAD
-		"localforage": true,
-=======
 		"localforage": true
->>>>>>> b27eeb54
 	}
 }