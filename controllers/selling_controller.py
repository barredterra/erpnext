--- conflicted
+++ resolved
@@ -83,46 +83,6 @@
 		if self.meta.get_field("in_words_export"):
 			self.doc.in_words_export = money_in_words(disable_rounded_total and 
 				self.doc.grand_total_export or self.doc.rounded_total_export, self.doc.currency)
-<<<<<<< HEAD
-=======
-
-	def set_buying_amount(self, stock_ledger_entries = None):
-		from stock.utils import get_buying_amount, get_sales_bom_buying_amount
-		if not stock_ledger_entries:
-			stock_ledger_entries = self.get_stock_ledger_entries()
-
-		item_sales_bom = {}
-		for d in self.doclist.get({"parentfield": "packing_details"}):
-			new_d = webnotes._dict(d.fields.copy())
-			new_d.total_qty = -1 * d.qty
-			item_sales_bom.setdefault(d.parent_item, []).append(new_d)
-		
-		if stock_ledger_entries:
-			for item in self.doclist.get({"parentfield": self.fname}):
-				if item.item_code in self.stock_items or \
-						(item_sales_bom and item_sales_bom.get(item.item_code)):
-					if item.item_code in self.stock_items:
-						buying_amount = get_buying_amount(self.doc.doctype, self.doc.name, 
-							item.name, stock_ledger_entries.get((item.item_code, 
-								item.warehouse), []))
-					elif item_sales_bom and item_sales_bom.get(item.item_code):
-						buying_amount = get_sales_bom_buying_amount(item.item_code, item.warehouse, 
-							self.doc.doctype, self.doc.name, item.name, stock_ledger_entries, 
-							item_sales_bom)
-					
-						item.buying_amount = buying_amount >= 0.01 and buying_amount or 0
-						webnotes.conn.set_value(item.doctype, item.name, "buying_amount", 
-							item.buying_amount)
-						
-	def check_expense_account(self, item):
-		if item.buying_amount and not item.expense_account:
-			msgprint(_("""Expense account is mandatory for item: """) + item.item_code, 
-				raise_exception=1)
-				
-		if item.buying_amount and not item.cost_center:
-			msgprint(_("""Cost Center is mandatory for item: """) + item.item_code, 
-				raise_exception=1)
->>>>>>> e499a48f
 				
 	def calculate_taxes_and_totals(self):
 		self.other_fname = "other_charges"
